--- conflicted
+++ resolved
@@ -97,23 +97,14 @@
 }
 
 void Neighbourhood::establishConnection(const ip::udp::endpoint& ep) {
-<<<<<<< HEAD
-  ConnectionPtr *conn;
-  {
-    SpinLock ll(pLockFlag_);
-    conn =
-      &pendingConnections_.emplace(connectionsAllocator_.emplace());
-=======
   SpinLock ll(pLockFlag_);
   ConnectionPtr &conn =
     pendingConnections_.emplace(connectionsAllocator_.emplace());
->>>>>>> ad7d34d4
-
-    (*conn)->id = getSecureRandom<Connection::Id>();
-    (*conn)->in = ep;
-  }
-
-  transport_->sendRegistrationRequest(***conn);
+
+  conn->id = getSecureRandom<Connection::Id>();
+  conn->in = ep;
+
+  transport_->sendRegistrationRequest(**conn);
 }
 
 void Neighbourhood::addSignalServer(const ip::udp::endpoint& in, const ip::udp::endpoint& out, RemoteNodePtr node) {
