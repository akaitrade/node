--- conflicted
+++ resolved
@@ -425,12 +425,6 @@
     else
       ++cnt;
   }
-
-<<<<<<< HEAD
-  //LOG_DEBUG("TPTR: " << cnt);
-=======
-  /LOG_DEBUG("TPTR: " << cnt);
->>>>>>> af33566c
 }
 
 ConnectionPtr Neighbourhood::getNextRequestee(const Hash& hash) {
