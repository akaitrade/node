/* Send blaming letters to @yrtimd */

#include <algorithm>
#include <iterator>
#include <random>

#include "neighbourhood.hpp"
#include "transport.hpp"

#include <cscrypto/cscrypto.hpp>
#include <csnode/blockchain.hpp>
#include <lib/system/random.hpp>

namespace {
template <typename T>
T getSecureRandom() {
    T result;
    cscrypto::fillBufWithRandomBytes(static_cast<void*>(&result), sizeof(T));
    return result;
}

template<class InputIt>
std::vector<typename std::iterator_traits<InputIt>::value_type> sample(InputIt first, InputIt last, size_t n) {
    static std::mt19937 engine{std::random_device{}()};

    InputIt nth = next(first, static_cast<std::ptrdiff_t>(n));
    std::vector<typename std::iterator_traits<InputIt>::value_type> result{first, nth};
    size_t k = n + 1;
    for (InputIt it = nth; it != last; ++it, ++k) {
        size_t r = std::uniform_int_distribution<size_t>{0, k}(engine);
        if (r < n)
            result[r] = *it;
    }
    return result;
}

const size_t kNeighborsRedirectMin = 6;
}  // anonimous namespace

Neighbourhood::Neighbourhood(Transport* net)
: transport_(net)
, connectionsAllocator_(MaxConnections + 1)
, nLockFlag_()
, mLockFlag_() {
}

void Neighbourhood::chooseNeighbours() {
    static bool redirectLimit = false;
    static auto startTime = std::chrono::high_resolution_clock::now();

    if (!redirectLimit) {
        auto now_time = std::chrono::high_resolution_clock::now();
        auto spendedTime = std::chrono::duration_cast<std::chrono::seconds>(now_time - startTime);

        if (spendedTime.count() > 10) {    // 10 seconst dry run
            redirectLimit = true;
        }
    }

    size_t redirectNumber = 0;

    if (redirectLimit) {
        redirectNumber = std::max(kNeighborsRedirectMin, neighbours_.size() / 3 + 1);

        if (redirectNumber > neighbours_.size()) {
            redirectNumber = neighbours_.size();
        }
    }
    else {
        redirectNumber = neighbours_.size();
    }

    selection_ = sample(std::begin(neighbours_), std::end(neighbours_), redirectNumber);
}

bool Neighbourhood::dispatch(Neighbourhood::BroadPackInfo& bp, bool separate) {
    bool result = false;

    if (bp.sentLastTime) {
        return true;
    }

    if (bp.attempts > MaxResendTimes || !transport_->shouldSendPacket(bp.pack)) {
        return result;
    }

    if (neighbours_.size() == 0) {
        return false;
    }

    bool sent = false;
    for (auto& nb : selection_) {
        bool found = false;
        for (auto ptr = bp.receivers; ptr != bp.recEnd; ++ptr) {
            if (*ptr == nb->id) {
                found = true;
                break;
            }
        }

        if (!found) {
            bool send_to_ss = false;
            if (nb->isSignal) {
                if (!bp.pack.isNetwork()) {
                    const auto type = bp.pack.getType();
                    if (type == MsgTypes::BlockHash) {
                        send_to_ss = true;
                    }
                    else if(type == MsgTypes::RoundTable) {
                        if (transport_->isOwnNodeTrusted()) {
                            send_to_ss = bp.pack.isFragmented() ? bp.pack.getFragmentId() == 0 : true;
                        }
                    }
                }
            }
            if (!nb->isSignal || send_to_ss) {
                if (separate) {
                    sent = transport_->sendDirectToSock(&(bp.pack), **nb) || sent;
                } else {
                    sent = transport_->sendDirect(&(bp.pack), **nb) || sent;
                }
            }

            // Assume the SS got this
            if (nb->isSignal) {
                *(bp.recEnd++) = nb->id;
            }
            else {
                result = true;
            }
        }
    }

    if (sent) {
        ++bp.attempts;
        bp.sentLastTime = true;
    }

    return result;
}

bool Neighbourhood::dispatch(Neighbourhood::DirectPackInfo& dp) {
    if (dp.received || dp.attempts > MaxResendTimes) {
        return false;
    }

    if (transport_->sendDirect(&(dp.pack), **dp.receiver)) {
        ++dp.attempts;
    }

    return true;
}

// Not thread safe. Need lock nLockFlag_ above.
void Neighbourhood::sendByNeighbours(const Packet* pack, bool separate) {

    if (pack->isDirect()) {
        for (auto& nb : neighbours_) {
            auto& bp = msgDirects_.tryStore(pack->getHash());

            bp.pack = *pack;
            bp.receiver = nb;

            transport_->sendDirect(pack, **nb);
        }
    }
    else {
        auto& bp = msgBroads_.tryStore(pack->getHash());

        if (!bp.pack) {
            bp.pack = *pack;
        }

        dispatch(bp, separate);
    }
}

void Neighbourhood::sendByConfidant(const Packet* pack, ConnectionPtr conn) {
    auto& bp = msgDirects_.tryStore(pack->getHash());

    bp.pack = *pack;
    bp.receiver = conn;

    transport_->sendDirect(pack, **conn);
}

ConnectionPtr Neighbourhood::addConfidant(const ip::udp::endpoint& ep) {
    csdebug() << "Add confidant " << ep;

    cs::ScopedLock scopedLock(mLockFlag_, nLockFlag_);
    auto conn = getConnection(ep);

    if (!conn->id) {
        conn->id = getSecureRandom<Connection::Id>();
    }

    conn->connected = true;
    return conn;
}

bool Neighbourhood::canHaveNewConnection() {
    cs::Lock lock(nLockFlag_);
    return isNewConnectionAvailable();
}

void Neighbourhood::checkPending(const uint32_t) {
    cs::Lock lock(mLockFlag_);
    for (auto conn = connections_.begin(); conn != connections_.end(); ++conn) {
        // Attempt to reconnect if the connection hasn't been established yet
        if (!(**conn)->connected && (**conn)->attempts < MaxConnectAttempts) {
            if (transport_->isShouldPending(***conn)) {
                transport_->sendRegistrationRequest(****conn);
            }
        }
    }
}

void Neighbourhood::refreshLimits() {
    cs::Lock lock(nLockFlag_);
    for (auto conn = neighbours_.begin(); conn != neighbours_.end(); ++conn) {
        (*conn)->lastBytesCount.store(0, std::memory_order_relaxed);
    }
}

void Neighbourhood::checkSilent() {
    static uint32_t refillCount = 0;

    bool needRefill = true;
    std::atomic_bool flagCallRefillNeighbourhood{ false };

    { // begin of scoped locked block
        cs::ScopedLock lock(mLockFlag_, nLockFlag_);

        int i = 0;
        std::vector<int> toDisconnect;
        for (auto conn = neighbours_.begin(), end = neighbours_.end(); conn != end; ++conn, ++i) {
            if (!(*conn)->node) {
                toDisconnect.push_back(i);
                continue;
            }

            if ((*conn)->isSignal) {
                continue;
            }

            const auto packetsCount = (*(*conn)->node)->packets.load(std::memory_order_relaxed);

            if (packetsCount == (*conn)->lastPacketsCount) {
                toDisconnect.push_back(i);
            }
            else {
                needRefill = false;
                (*conn)->lastPacketsCount = packetsCount;
            }
        }
        for (auto it = toDisconnect.rbegin(), end = toDisconnect.rend(); it != end; ++it) {
            auto connPtrIt = neighbours_.begin() + *it;
            ConnectionPtr tc = *connPtrIt;
            if (tc->node) {
                cswarning() << "Node " << tc->in << " stopped responding";
                Connection* c = *tc;
                tc->node->connection.compare_exchange_strong(c, nullptr, std::memory_order_release, std::memory_order_relaxed);
            }
            (*connPtrIt)->connected = false;
            (*connPtrIt)->node = RemoteNodePtr();
            neighbours_.erase(connPtrIt);
            chooseNeighbours();
        }

        if (needRefill) {
            ++refillCount;
            if (refillCount >= WarnsBeforeRefill) {
                refillCount = 0;
                flagCallRefillNeighbourhood = true;
            }
        }
        else {
            refillCount = 0;
        }
    } // end of scoped locked block

    if (flagCallRefillNeighbourhood) {
        transport_->refillNeighbourhood();
    }
}

void Neighbourhood::checkNeighbours() {
    if (transport_->isShouldUpdateNeighbours()) {
        transport_->refillNeighbourhood();
    }
}

static ConnectionPtr* findInVec(const Connection::Id& id, std::deque<ConnectionPtr>& vec) {
    for (auto it = vec.begin(); it != vec.end(); ++it) {
        if ((*it)->id == id) {
            return &*it;
        }
    }
    return nullptr;
}

template <typename Vec>
static ConnectionPtr* findInMap(const Connection::Id& id, Vec& vec) {
    for (auto it = vec.begin(); it != vec.end(); ++it) {
        if (it->data->id == id) {
            return &(it->data);
        }
    }

    return nullptr;
}

static ip::udp::endpoint getIndexingEndpoint(const ip::udp::endpoint& ep) {
    if (ep.address().is_v6()) {
        return ep;
    }

    return ip::udp::endpoint(ip::make_address_v6(ip::v4_mapped, ep.address().to_v4()), ep.port());
}

ConnectionPtr Neighbourhood::getConnection(const ip::udp::endpoint& ep) {
    csdebug() << "Getting connection to " << ep;
    auto& conn = connections_.tryStore(getIndexingEndpoint(ep));

    if (!conn) {
        conn = connectionsAllocator_.emplace();
        conn->in = ep;
    }

    return conn;
}

void Neighbourhood::establishConnection(const ip::udp::endpoint& ep) {
    cs::Lock lock(mLockFlag_);
    auto conn = getConnection(ep);

    if (!conn->id) {
        conn->id = getSecureRandom<Connection::Id>();
    }

    if (!conn->connected && transport_->isShouldPending(*conn)) {
        cswarning() << "Establishing connection to " << ep;
        transport_->sendRegistrationRequest(**conn);
    }
}

uint32_t Neighbourhood::size() const {
    cs::Lock lock(nLockFlag_);
    return static_cast<uint32_t>(neighbours_.size());
}

uint32_t Neighbourhood::getNeighboursCountWithoutSS() const {
    cs::Lock lock(nLockFlag_);
    uint32_t count = 0;

    for (auto& nb : neighbours_) {
        if (!nb->isSignal) {
            ++count;
        }
    }

    return count;
}

Connections Neighbourhood::getNeigbours() const {
    Connections connections;
    connections.reserve(neighbours_.size());

    std::copy(std::begin(neighbours_), std::end(neighbours_), std::back_inserter(connections));
    return connections;
}

Connections Neighbourhood::getNeighboursWithoutSS() const {
    Connections connections;
    connections.reserve(neighbours_.size());

    std::copy_if(std::begin(neighbours_), std::end(neighbours_), std::back_inserter(connections), [&](const ConnectionPtr neighbour) { return (!neighbour->isSignal); });

    return connections;
}

std::unique_lock<std::mutex> Neighbourhood::getNeighboursLock() const {
    return std::unique_lock< std::mutex >(nLockFlag_);
}

void Neighbourhood::forEachNeighbour(std::function<void(ConnectionPtr)> func) {
    cs::Lock lock(nLockFlag_);
    for (const ConnectionPtr& connection : neighbours_) {
        if (connection) {
            func(connection);
        }
    }
}

void Neighbourhood::forEachNeighbourWithoutSS(std::function<void(ConnectionPtr)> func) {
    cs::Lock lock(nLockFlag_);
    for (const ConnectionPtr& connection : neighbours_) {
        if (connection && !connection->isSignal) {
            func(connection);
        }
    }
}

<<<<<<< HEAD
bool Neighbourhood::forRandomNeighbour(std::function<void(ConnectionPtr)> func) {
    ConnectionPtr connection = getRandomNeighbour();

    if (connection.isNull()) {
        return false;
    }

    func(connection);
    return !connection.isNull();
}

=======
>>>>>>> 35e5a932
void Neighbourhood::addSignalServer(const ip::udp::endpoint& in, const ip::udp::endpoint& out, RemoteNodePtr node) {
    cs::ScopedLock scopeLock(mLockFlag_, nLockFlag_);

    if ((*node)->connection.load(std::memory_order_relaxed)) {
        cserror() << "Connection with the SS node has already been established";
        return;
    }

    ConnectionPtr conn = getConnection(out);

    if (!conn->id) {
        conn->id = getSecureRandom<Connection::Id>();
    }

    conn->in = in;

    if (in != out) {
        conn->specialOut = true;
        conn->out = out;
    }

    conn->isSignal = true;
    connectNode(node, conn);
}

<<<<<<< HEAD
ConnectionPtr Neighbourhood::addConfidant(const ip::udp::endpoint& ep, bool insert) {
    csdebug() << "Add confidant " << ep;

    cs::ScopedLock scopedLock(mLockFlag_, nLockFlag_);
    auto conn = getConnection(ep);

    if (!conn->id) {
        conn->id = getSecureRandom<Connection::Id>();
    }

    conn->connected = true;

    if (insert) {
        confidants_.push_back(conn);
    }

    return conn;
}

void Neighbourhood::removeConfidants() {
    cs::ScopedLock scopedLock(mLockFlag_, nLockFlag_);
    confidants_.clear();
}

=======
>>>>>>> 35e5a932
bool Neighbourhood::updateSignalServer(const ip::udp::endpoint& in) {
    cs::ScopedLock scopeLock(mLockFlag_, nLockFlag_); // #!
    
    if (auto itServer = std::find_if(neighbours_.begin(), neighbours_.end(), [](auto const& node) {return node->isSignal; }); itServer != neighbours_.end()) {
        itServer->get()->in = in;
        itServer->get()->specialOut = false;
        itServer->get()->out = {};
        return true;
    }
    
    return false;
}

/* Assuming both the mutexes have been locked */
void Neighbourhood::connectNode(RemoteNodePtr node, ConnectionPtr conn) {
    Connection* connection = nullptr;
    while (!node->connection.compare_exchange_strong(connection, *conn, std::memory_order_release, std::memory_order_relaxed));

    if (connection) {
        auto connPtr = findInVec(connection->id, neighbours_);

        if (connPtr) {
            disconnectNode(connPtr);
        }
    }

    conn->node = node;

    if (conn->connected) {
        return;
    }

    conn->connected = true;
    conn->attempts = 0;

    if (!isNewConnectionAvailable()) {
        cswarning() << "Can not add neighbour, neighbours size is equal to max possible neighbours";
        return;
    }

    neighbours_.emplace(neighbours_.end(), conn);
    chooseNeighbours();
}

void Neighbourhood::disconnectNode(ConnectionPtr* connPtr) {
    (*connPtr)->connected = false;
    (*connPtr)->node = RemoteNodePtr();

    auto res = std::find(neighbours_.begin(), neighbours_.end(), *connPtr);

    if (res != neighbours_.end()) {
        neighbours_.erase(res);
        chooseNeighbours();
    }
}

void Neighbourhood::gotRegistration(Connection&& conn, RemoteNodePtr node) {
    cs::ScopedLock scopedLock(mLockFlag_, nLockFlag_);
    ConnectionPtr& connPtr = connections_.tryStore(getIndexingEndpoint(conn.getOut()));

    if (!connPtr) {
        connPtr = connectionsAllocator_.emplace(std::move(conn));
    }
    else {
        if (conn.id < connPtr->id) {
            connPtr->id = conn.id;
        }

        connPtr->key = conn.key;
        connPtr->version = conn.version;

        connPtr->in = conn.in;
        connPtr->specialOut = conn.specialOut;
        connPtr->out = conn.out;
    }

    connectNode(node, connPtr);

    // check if transport available
    if (!transport_->isGood()) {
        cserror() << "Transport is not available!";
        return;
    }

    transport_->sendRegistrationConfirmation(**connPtr, conn.id);
}

void Neighbourhood::gotConfirmation(const Connection::Id& my, const Connection::Id& real, const ip::udp::endpoint& ep, const cs::PublicKey& pk, RemoteNodePtr node) {
    cs::ScopedLock scopedLock(mLockFlag_, nLockFlag_);
    ConnectionPtr* connPtr = findInMap(my, connections_);

    if (!connPtr) {
        cswarning() << "Connection with ID " << my << " not found";
        return;
    }

    if (ep != (*connPtr)->in) {
        (*connPtr)->out = (*connPtr)->in;
        (*connPtr)->specialOut = true;
        (*connPtr)->in = ep;
    }

    (*connPtr)->key = pk;

    if (my != real) {
        (*connPtr)->id = real;
    }

    connectNode(node, *connPtr);
}

bool Neighbourhood::validateConnectionId(RemoteNodePtr node, const Connection::Id id, const ip::udp::endpoint& ep, const cs::PublicKey& pk, const cs::Sequence lastSeq) {
    cs::ScopedLock scopedLock(mLockFlag_, nLockFlag_);

    bool result = true;
    auto realPtr = findInMap(id, connections_);
    auto nConn = node->connection.load(std::memory_order_relaxed);

    if (!realPtr) {
        if (nConn) {
            cswarning() << "[NET] got ping from " << ep << " but the remote node is bound to " << nConn->getOut();
            transport_->sendRegistrationRequest(*nConn);
            nConn->lastSeq = lastSeq;
        }
        else {
            cswarning() << "[NET] got ping from " << ep << " but no connection bound, sending refusal";

            Connection conn;
            conn.id = id;
            conn.in = ep;
            conn.specialOut = false;
            transport_->sendRegistrationRefusal(conn, RegistrationRefuseReasons::BadId);
        }

        result = !result;
    }
    else if (realPtr->get() != nConn) {
        if (nConn) {
            cswarning() << "[NET] got ping from " << ep << " introduced as " << (*realPtr)->getOut() << " but the remote node is bound to " << nConn->getOut();
            transport_->sendRegistrationRequest(*nConn);
        }
        else {
            cswarning() << "[NET] got ping from " << ep << " introduced as " << (*realPtr)->getOut() << " and there is no bindings, sending reg";
        }

        (*realPtr)->lastSeq = lastSeq;
        (*realPtr)->key = pk;

        connectNode(node, *realPtr);
        transport_->sendRegistrationRequest(***realPtr);
    }
    else {
        (*realPtr)->lastSeq = lastSeq;
    }

    return result;
}

void Neighbourhood::gotRefusal(const Connection::Id& id) {
    cs::ScopedLock scopedLock(mLockFlag_, nLockFlag_);
    auto realPtr = findInMap(id, connections_);

    if (realPtr) {
        transport_->sendRegistrationRequest(***realPtr);
    }
}

void Neighbourhood::gotBadPing(Connection::Id id) {
    cs::ScopedLock scopedLock(mLockFlag_, nLockFlag_);
    auto realPtr = findInMap(id, connections_);

    if (realPtr) {
        transport_->sendRegistrationRefusal(***realPtr, RegistrationRefuseReasons::BadClientVersion);
        disconnectNode(realPtr);
    }
}

bool Neighbourhood::dropConnection(Connection::Id id) {
    cs::ScopedLock scopedLock(mLockFlag_, nLockFlag_);

    auto realPtr = findInMap(id, connections_);
    auto result = realPtr != nullptr;

    if (realPtr) {
        disconnectNode(realPtr);
    }

    return result;
}

// Not thread safe. Need lock nLockFlag_ above.
void Neighbourhood::neighbourHasPacket(RemoteNodePtr node, const cs::Hash& hash, const bool isDirect) {
    auto conn = node->connection.load(std::memory_order_relaxed);
    if (!conn) {
        return;
    }

    if (isDirect) {
        auto& dp = msgDirects_.tryStore(hash);
        dp.received = true;
    }
    else {
        auto& bp = msgBroads_.tryStore(hash);

        for (auto ptr = bp.receivers; ptr != bp.recEnd; ++ptr) {
            if (*ptr == conn->id) {
                return;
            }
        }

        if ((bp.recEnd - bp.receivers) < MaxNeighbours) {
            *(bp.recEnd++) = conn->id;
        }
    }
}

void Neighbourhood::neighbourSentPacket(RemoteNodePtr node, const cs::Hash& hash) {
    cs::Lock lock(nLockFlag_);
    auto connection = node->connection.load(std::memory_order_acquire);

    if (!connection) {
        return;
    }

    Connection::MsgRel& rel = connection->msgRels.tryStore(hash);
    SenderInfo& sInfo = msgSenders_.tryStore(hash);

    rel.needSend = false;

    if (!sInfo.prioritySender) {
        // First time
        auto connPtr = findInVec(connection->id, neighbours_);

        if (connPtr) {
            sInfo.prioritySender = *connPtr;

            rel.acceptOrder = sInfo.totalSenders++;

            for (auto& nb : neighbours_) {
                if (nb->id != connection->id) {
                    transport_->sendPackRenounce(hash, **nb);
                }
            }
        }
    }
    else if (*sInfo.prioritySender != connection) {
        if (!rel.acceptOrder) {
            rel.acceptOrder = ++sInfo.totalSenders;
        }

        transport_->sendPackRenounce(hash, *connection);
    }
}

void Neighbourhood::neighbourSentRenounce(RemoteNodePtr node, const cs::Hash& hash) {
    cs::Lock lock(nLockFlag_);
    auto connection = node->connection.load(std::memory_order_acquire);

    if (connection) {
        SenderInfo& si = msgSenders_.tryStore(hash);
        Connection::MsgRel& rel = connection->msgRels.tryStore(hash);
        rel.acceptOrder = si.totalSenders++;
        rel.needSend = false;
    }
}

void Neighbourhood::redirectByNeighbours(const Packet* pack) {
    cs::Lock lock(nLockFlag_);

    for (auto& nb : neighbours_) {
        Connection::MsgRel& rel = nb->msgRels.tryStore(pack->getHeaderHash());
        if (rel.needSend) {
            transport_->sendDirect(pack, **nb);
        }
    }
}

void Neighbourhood::pingNeighbours() {
    cs::Lock lock(nLockFlag_);

    for (auto& nb : neighbours_) {
        transport_->sendPingPack(**nb);
    }
}

bool Neighbourhood::isPingDone() {
    cs::Lock lock(nLockFlag_);

    for (auto& nb : neighbours_) {
        if (nb->lastSeq) {
            return true;
        }
    }

    return false;
}

void Neighbourhood::resendPackets() {
    cs::Lock lock(nLockFlag_);
    uint32_t cnt1 = 0;
    uint32_t cnt2 = 0;

    for (auto& bp : msgBroads_) {
        if (!bp.data.pack) {
            continue;
        }

        if (!dispatch(bp.data)) {
            bp.data.pack = Packet();
        }
        else {
            ++cnt1;
        }

        bp.data.sentLastTime = false;
    }

    for (auto& dp : msgDirects_) {
        if (!dp.data.pack) {
            continue;
        }

        if (!dispatch(dp.data)) {
            dp.data.pack = Packet();
        }
        else {
            ++cnt2;
        }
    }
}

ConnectionPtr Neighbourhood::getConnection(const RemoteNodePtr node) {
    cs::Lock lock(nLockFlag_);
    Connection* conn = node->connection.load(std::memory_order_acquire);

    if (!conn) {
        return ConnectionPtr();
    }

    auto cPtr = findInVec(conn->id, neighbours_);

    if (cPtr) {
        return *cPtr;
    }

    return ConnectionPtr();
}

ConnectionPtr Neighbourhood::getNextRequestee(const cs::Hash& hash) {
    cs::Lock lock(nLockFlag_);

    SenderInfo& si = msgSenders_.tryStore(hash);
    ++si.reaskTimes;

    if (si.totalSenders < si.reaskTimes) {
        si.reaskTimes = 0;
        return si.prioritySender;
    }

    for (auto& nb : neighbours_) {
        if (nb->isSignal) {
            continue;
        }

        Connection::MsgRel& rel = nb->msgRels.tryStore(hash);

        if (rel.acceptOrder == si.reaskTimes) {
            return nb;
        }
    }

    return si.prioritySender;
}

ConnectionPtr Neighbourhood::getNeighbour(const std::size_t number) {
    cs::Lock lock(nLockFlag_);

    if (number >= neighbours_.size()) {
        return ConnectionPtr();
    }

    ConnectionPtr candidate = *(neighbours_.begin() + static_cast<std::ptrdiff_t>(number));

    if (!candidate) {
        return ConnectionPtr();
    }

    return candidate;
}

ConnectionPtr Neighbourhood::getNeighbourByKey(const cs::PublicKey& pk) {
    cs::Lock lock(nLockFlag_);

    for (auto& nb : neighbours_) {
        if (nb->key == pk) {
            return nb;
        }
    }

    return ConnectionPtr();
}

void Neighbourhood::registerDirect(const Packet* packPtr, ConnectionPtr conn) {
    cs::ScopedLock scopedLock(mLockFlag_, nLockFlag_);

    auto& bp = msgDirects_.tryStore(packPtr->getHash());
    bp.pack = *packPtr;
    bp.receiver = conn;
}

bool Neighbourhood::isNewConnectionAvailable() const {
    return neighbours_.size() < MaxNeighbours;
}

<<<<<<< HEAD
ConnectionPtr Neighbourhood::getRandomNeighbour() {
    cs::Lock lock(nLockFlag_);

    if (neighbours_.size() == 0) {
        return ConnectionPtr();
    }

    const size_t neighbourCount = static_cast<size_t>(neighbours_.size() - 1U);
    const int randomNumber = cs::Random::generateValue<int>(0, static_cast<int>(neighbourCount));

    return *(neighbours_.begin() + randomNumber);
=======
int Neighbourhood::getRandomSyncNeighbourNumber(const std::size_t attemptCount) {
    if (neighbours_.size() == 0) {
        cslog() << "Neighbourhood, no neighbours";
        return -1;
    }

    const size_t neighbourCount = static_cast<size_t>(neighbours_.size() - 1U);

    if (attemptCount > (neighbourCount * 3)) {
        int index = 0;
        for (const auto& nb : neighbours_) {
            if (nb->isSignal || nb->isRequested) {
                ++index;
            }
            else {
                return index;
            }
        }
        return -1;
    }

    const int randomNumber = cs::Random::generateValue<int>(0, static_cast<int>(neighbourCount));
    const ConnectionPtr nb = *(neighbours_.begin() + randomNumber);

    if (!nb) {
        return -1;
    }

    if (nb->isSignal || nb->isRequested) {
        return getRandomSyncNeighbourNumber(attemptCount + 1);
    }

    return randomNumber;
>>>>>>> 35e5a932
}<|MERGE_RESOLUTION|>--- conflicted
+++ resolved
@@ -153,7 +153,6 @@
 
 // Not thread safe. Need lock nLockFlag_ above.
 void Neighbourhood::sendByNeighbours(const Packet* pack, bool separate) {
-
     if (pack->isDirect()) {
         for (auto& nb : neighbours_) {
             auto& bp = msgDirects_.tryStore(pack->getHash());
@@ -184,18 +183,15 @@
     transport_->sendDirect(pack, **conn);
 }
 
-ConnectionPtr Neighbourhood::addConfidant(const ip::udp::endpoint& ep) {
-    csdebug() << "Add confidant " << ep;
-
-    cs::ScopedLock scopedLock(mLockFlag_, nLockFlag_);
-    auto conn = getConnection(ep);
-
-    if (!conn->id) {
-        conn->id = getSecureRandom<Connection::Id>();
-    }
-
-    conn->connected = true;
-    return conn;
+void Neighbourhood::sendByConfidants(const Packet* pack) {
+    for (auto& nb : confidants_) {
+        auto& bp = msgDirects_.tryStore(pack->getHash());
+
+        bp.pack = *pack;
+        bp.receiver = nb;
+
+        transport_->sendDirect(pack, **nb);
+    }
 }
 
 bool Neighbourhood::canHaveNewConnection() {
@@ -256,13 +252,16 @@
         for (auto it = toDisconnect.rbegin(), end = toDisconnect.rend(); it != end; ++it) {
             auto connPtrIt = neighbours_.begin() + *it;
             ConnectionPtr tc = *connPtrIt;
+
             if (tc->node) {
                 cswarning() << "Node " << tc->in << " stopped responding";
                 Connection* c = *tc;
                 tc->node->connection.compare_exchange_strong(c, nullptr, std::memory_order_release, std::memory_order_relaxed);
             }
+
             (*connPtrIt)->connected = false;
             (*connPtrIt)->node = RemoteNodePtr();
+
             neighbours_.erase(connPtrIt);
             chooseNeighbours();
         }
@@ -319,7 +318,7 @@
 }
 
 ConnectionPtr Neighbourhood::getConnection(const ip::udp::endpoint& ep) {
-    csdebug() << "Getting connection to " << ep;
+    cswarning() << "Getting connection";
     auto& conn = connections_.tryStore(getIndexingEndpoint(ep));
 
     if (!conn) {
@@ -401,7 +400,6 @@
     }
 }
 
-<<<<<<< HEAD
 bool Neighbourhood::forRandomNeighbour(std::function<void(ConnectionPtr)> func) {
     ConnectionPtr connection = getRandomNeighbour();
 
@@ -413,8 +411,6 @@
     return !connection.isNull();
 }
 
-=======
->>>>>>> 35e5a932
 void Neighbourhood::addSignalServer(const ip::udp::endpoint& in, const ip::udp::endpoint& out, RemoteNodePtr node) {
     cs::ScopedLock scopeLock(mLockFlag_, nLockFlag_);
 
@@ -440,7 +436,6 @@
     connectNode(node, conn);
 }
 
-<<<<<<< HEAD
 ConnectionPtr Neighbourhood::addConfidant(const ip::udp::endpoint& ep, bool insert) {
     csdebug() << "Add confidant " << ep;
 
@@ -465,8 +460,6 @@
     confidants_.clear();
 }
 
-=======
->>>>>>> 35e5a932
 bool Neighbourhood::updateSignalServer(const ip::udp::endpoint& in) {
     cs::ScopedLock scopeLock(mLockFlag_, nLockFlag_); // #!
     
@@ -881,7 +874,6 @@
     return neighbours_.size() < MaxNeighbours;
 }
 
-<<<<<<< HEAD
 ConnectionPtr Neighbourhood::getRandomNeighbour() {
     cs::Lock lock(nLockFlag_);
 
@@ -893,39 +885,4 @@
     const int randomNumber = cs::Random::generateValue<int>(0, static_cast<int>(neighbourCount));
 
     return *(neighbours_.begin() + randomNumber);
-=======
-int Neighbourhood::getRandomSyncNeighbourNumber(const std::size_t attemptCount) {
-    if (neighbours_.size() == 0) {
-        cslog() << "Neighbourhood, no neighbours";
-        return -1;
-    }
-
-    const size_t neighbourCount = static_cast<size_t>(neighbours_.size() - 1U);
-
-    if (attemptCount > (neighbourCount * 3)) {
-        int index = 0;
-        for (const auto& nb : neighbours_) {
-            if (nb->isSignal || nb->isRequested) {
-                ++index;
-            }
-            else {
-                return index;
-            }
-        }
-        return -1;
-    }
-
-    const int randomNumber = cs::Random::generateValue<int>(0, static_cast<int>(neighbourCount));
-    const ConnectionPtr nb = *(neighbours_.begin() + randomNumber);
-
-    if (!nb) {
-        return -1;
-    }
-
-    if (nb->isSignal || nb->isRequested) {
-        return getRandomSyncNeighbourNumber(attemptCount + 1);
-    }
-
-    return randomNumber;
->>>>>>> 35e5a932
 }