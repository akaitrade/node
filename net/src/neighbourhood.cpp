#include <neighbourhood.hpp>

#include <cscrypto/cscrypto.hpp>
#include <csnode/conveyer.hpp>
#include <csnode/datastream.hpp>
#include <csnode/node.hpp>
#include <transport.hpp>

Neighbourhood::Neighbourhood(Transport* transport, Node* node)
: transport_(transport)
, node_(node)
, uuid_(node_->getBlockChain().uuid()) {
}

void Neighbourhood::processNeighbourMessage(const cs::PublicKey& sender, const Packet& pack) {
    switch (pack.getNetworkCommand()) {
        case NetworkCommand::Registration:
            gotRegistrationRequest(sender, pack);
            break;

        case NetworkCommand::RegistrationConfirmed:
            gotRegistrationConfirmation(sender, pack);
            break;

        case NetworkCommand::RegistrationRefused:
            gotRegistrationRefusal(sender, pack);
            break;

        case NetworkCommand::Ping:
            gotPing(sender, pack);
            break;

        default:
            cswarning() << "Unexpected network command";
            transport_->ban(sender);
    }
}

void Neighbourhood::newPeerDiscovered(const cs::PublicKey& peer) {
    {
        std::lock_guard<std::mutex> lock(neighbourMutex_);
        if (neighbours_.size() >= kMaxNeighbours) {
            return;
        }

        if (neighbours_.find(peer) != neighbours_.end()) {
            return;
        }

        PeerInfo info;
        info.lastSeen = std::chrono::steady_clock::now();
        neighbours_[peer] = info;
    }

    sendRegistrationRequest(peer);
}

void Neighbourhood::peerDisconnected(const cs::PublicKey& peer) {
    std::lock_guard<std::mutex> lock(neighbourMutex_);
    if (neighbours_.find(peer) != neighbours_.end()) {
        neighbours_.erase(peer);
    }
}

void Neighbourhood::removeSilent() {
    using namespace std::chrono;
    auto now = steady_clock::now();

    std::lock_guard<std::mutex> lock(neighbourMutex_);
    for (auto it = neighbours_.begin(); it != neighbours_.end();) {
        if (duration_cast<seconds>(now - it->second.lastSeen) > kLastSeenTimeout) {
            sendRegistrationRefusal(it->first, RegistrationRefuseReasons::Timeout);
            if (it->second.connectionEstablished) {
                transport_->onNeighboursChanged(it->first, it->second.lastSeq, it->second.roundNumber, false);
            }
            it = neighbours_.erase(it);
        }
        else {
            ++it;
        }
    }
}

void Neighbourhood::pingNeighbours() {
    std::lock_guard<std::mutex> lock(neighbourMutex_);
    for (auto& n : neighbours_) {
        sendPingPack(n.first);
    }
}

void Neighbourhood::sendRegistrationRequest(const cs::PublicKey& receiver) {
    transport_->sendDirect(formPacket(BaseFlags::NetworkMsg,
                                      NetworkCommand::Registration,
                                      NODE_VERSION,
                                      uuid_,
                                      node_->getBlockChain().getLastSeq(),
                                      cs::Conveyer::instance().currentRoundNumber()), receiver);
}

void Neighbourhood::gotRegistrationRequest(const cs::PublicKey& sender, const Packet& pack) {
    std::lock_guard<std::mutex> lock(neighbourMutex_);
    if (neighbours_.size() >= kMaxNeighbours) {
        sendRegistrationRefusal(sender, RegistrationRefuseReasons::LimitReached);
        return;
    }

    auto it = neighbours_.find(sender);
    if (it != neighbours_.end() && it->second.connectionEstablished) {
        return;
    }

    cs::DataStream stream(pack.getMsgData(), pack.getMsgSize());

    PeerInfo info;
    stream >> info.nodeVersion;
    if (info.nodeVersion != NODE_VERSION) {
        sendRegistrationRefusal(sender, RegistrationRefuseReasons::BadClientVersion);
        return;
    }

    stream >> info.uuid;
    if (info.uuid != uuid_) {
        sendRegistrationRefusal(sender, RegistrationRefuseReasons::IncompatibleBlockchain);
        return;
    }

    stream >> info.lastSeq;
    stream >> info.roundNumber;
    info.lastSeen = std::chrono::steady_clock::now();
    info.connectionEstablished = true;

    sendRegistrationConfirmation(sender);
    transport_->onNeighboursChanged(sender, info.lastSeq, info.roundNumber, true);

    neighbours_[sender] = info;
}

void Neighbourhood::sendRegistrationConfirmation(const cs::PublicKey& receiver) {
    transport_->sendDirect(formPacket(BaseFlags::NetworkMsg,
                                      NetworkCommand::RegistrationConfirmed,
                                      node_->getBlockChain().getLastSeq(),
                                      cs::Conveyer::instance().currentRoundNumber()), receiver);
}

void Neighbourhood::gotRegistrationConfirmation(const cs::PublicKey& sender, const Packet& pack) {
    std::lock_guard<std::mutex> lock(neighbourMutex_);

    auto neighbour = neighbours_.find(sender); // got registration request or send it
    if (neighbour != neighbours_.end()) {
        PeerInfo& info = neighbour->second;
        auto now = std::chrono::steady_clock::now();

        // check timeout
        if (std::chrono::duration_cast<std::chrono::seconds>(now - info.lastSeen) > kLastSeenTimeout) {
            sendRegistrationRefusal(sender, RegistrationRefuseReasons::Timeout);
            if (info.connectionEstablished) {
                transport_->onNeighboursChanged(sender, info.lastSeq, info.roundNumber, false);
            }

            neighbours_.erase(neighbour);
            return;
        }

        info.lastSeen = now;
        if (info.connectionEstablished) {
            return;
        }

        cs::DataStream stream(pack.getMsgData(), pack.getMsgSize());
        stream >> info.lastSeq;
        stream >> info.roundNumber;
        info.connectionEstablished = true;
        transport_->onNeighboursChanged(sender, info.lastSeq, info.roundNumber, true);

        if (!info.nodeVersion) { // case we have no info about peer yet
            info.nodeVersion = NODE_VERSION;
            info.uuid = uuid_;
        }
    }
}

void Neighbourhood::sendRegistrationRefusal(const cs::PublicKey& receiver,
                                            const RegistrationRefuseReasons reason) {
   transport_->sendDirect(formPacket(BaseFlags::NetworkMsg,
                                     NetworkCommand::RegistrationRefused,
                                     static_cast<uint8_t>(reason)), receiver);
}

void Neighbourhood::gotRegistrationRefusal(const cs::PublicKey& sender, const Packet& pack) {
    RegistrationRefuseReasons reason;
    cs::DataStream stream(pack.getMsgData(), pack.getMsgSize());
    stream >> reason;
    cslog() << "Registration to " << EncodeBase58(sender.data(), sender.data() + sender.size())
            << " refused: " << parseRefusalReason(reason);

    std::lock_guard<std::mutex> lock(neighbourMutex_);
    auto it = neighbours_.find(sender);
    if (it != neighbours_.end()) {
        if (it->second.connectionEstablished) {
            transport_->onNeighboursChanged(sender, it->second.lastSeq, it->second.roundNumber, false);
        }
        neighbours_.erase(it);
    }
}

void Neighbourhood::sendPingPack(const cs::PublicKey& receiver) {
    transport_->sendDirect(formPacket(BaseFlags::NetworkMsg,
                                      NetworkCommand::Ping,
                                      node_->getBlockChain().getLastSeq(),
                                      cs::Conveyer::instance().currentRoundNumber()), receiver);
}

void Neighbourhood::gotPing(const cs::PublicKey& sender, const Packet& pack) {
<<<<<<< HEAD
    std::lock_guard<std::mutex> lock(neighbourMutex_);
    auto neighbour = neighbours_.find(sender);
    if (neighbour != neighbours_.end() && neighbour->second.nodeVersion) {
        auto now = std::chrono::steady_clock::now();
        PeerInfo& info = neighbour->second;
        if (std::chrono::duration_cast<std::chrono::seconds>(now - info.lastSeen) > kLastSeenTimeout) {
            sendRegistrationRefusal(sender, RegistrationRefuseReasons::Timeout);
            if (info.connectionEstablished) {
                transport_->onNeighboursChanged(sender, info.lastSeq, info.roundNumber, false);
=======
    cs::Sequence sequence = 0;
    {
        std::lock_guard<std::mutex> g(neighbourMux_);
        auto neighbour = neighbours_.find(sender);
        if (neighbour != neighbours_.end() && neighbour->second.nodeVersion) {
            auto now = std::chrono::steady_clock::now();
            PeerInfo& info = neighbour->second;
            if (std::chrono::duration_cast<std::chrono::seconds>(now - info.lastSeen) > LastSeenTimeout) {
                sendRegistrationRefusal(sender, RegistrationRefuseReasons::Timeout);
                if (info.connectionEstablished) {
                    transport_->onNeighboursChanged(sender, info.lastSeq, info.roundNumber, false);
                }
                neighbours_.erase(neighbour);
                return;
>>>>>>> fd25ecf8
            }

            info.lastSeen = now;
            cs::DataStream stream(pack.getMsgData(), pack.getMsgSize());
            stream >> info.lastSeq;
            stream >> info.roundNumber;
            sequence = info.lastSeq;
        }
    }
    if (sequence) {
        emit neighbourPingReceived(sequence, sender);
    }
}

void Neighbourhood::forEachNeighbour(NeighboursCallback callback) {
    std::lock_guard<std::mutex> lock(neighbourMutex_);
    for (auto& n : neighbours_) {
        callback(n.first, n.second.lastSeq, n.second.roundNumber);
    }
}

uint32_t Neighbourhood::getNeighboursCount() const {
    std::lock_guard<std::mutex> lock(neighbourMutex_);
    return static_cast<uint32_t>(neighbours_.size());
}

bool Neighbourhood::contains(const cs::PublicKey& neighbour) const {
    std::lock_guard<std::mutex> lock(neighbourMutex_);
    return neighbours_.find(neighbour) != neighbours_.end();
}

std::string Neighbourhood::parseRefusalReason(RegistrationRefuseReasons reason) {
    std::string reasonInfo;

    switch (reason) {
        case RegistrationRefuseReasons::BadClientVersion:
            reasonInfo = "incompatible node version";
            break;
        case RegistrationRefuseReasons::IncompatibleBlockchain:
            reasonInfo = "incompatible blockchain version";
            break;
        case RegistrationRefuseReasons::LimitReached:
            reasonInfo = "maximum connections limit on remote node is reached";
            break;
        case RegistrationRefuseReasons::Timeout:
            reasonInfo = "timeout";
            break;
        default: {
            std::ostringstream os;
            os << "reason code " << static_cast<int>(reason);
            reasonInfo = os.str();
        }
    }

    return reasonInfo;
}

template<class... Args>
Packet Neighbourhood::formPacket(BaseFlags flags, NetworkCommand cmd, Args&&... args) {
    cs::Bytes packetBytes;
    cs::DataStream stream(packetBytes);
    stream << flags;
    stream << cmd;
    (void)(stream << ... << std::forward<Args>(args));
    return Packet(std::move(packetBytes));
}<|MERGE_RESOLUTION|>--- conflicted
+++ resolved
@@ -211,17 +211,6 @@
 }
 
 void Neighbourhood::gotPing(const cs::PublicKey& sender, const Packet& pack) {
-<<<<<<< HEAD
-    std::lock_guard<std::mutex> lock(neighbourMutex_);
-    auto neighbour = neighbours_.find(sender);
-    if (neighbour != neighbours_.end() && neighbour->second.nodeVersion) {
-        auto now = std::chrono::steady_clock::now();
-        PeerInfo& info = neighbour->second;
-        if (std::chrono::duration_cast<std::chrono::seconds>(now - info.lastSeen) > kLastSeenTimeout) {
-            sendRegistrationRefusal(sender, RegistrationRefuseReasons::Timeout);
-            if (info.connectionEstablished) {
-                transport_->onNeighboursChanged(sender, info.lastSeq, info.roundNumber, false);
-=======
     cs::Sequence sequence = 0;
     {
         std::lock_guard<std::mutex> g(neighbourMux_);
@@ -236,7 +225,6 @@
                 }
                 neighbours_.erase(neighbour);
                 return;
->>>>>>> fd25ecf8
             }
 
             info.lastSeen = now;
