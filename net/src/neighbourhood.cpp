/* Send blaming letters to @yrtimd */
#include <sodium.h>

#include "neighbourhood.hpp"
#include "transport.hpp"

#include <csnode/blockchain.hpp>

Neighbourhood::Neighbourhood(Transport* net):
    transport_(net),
    connectionsAllocator_(MaxConnections + 1) {
  sodium_init();
}

template <typename T>
T getSecureRandom() {
  T result;
  randombytes_buf(static_cast<void*>(&result), sizeof(T));
  return result;
}

<<<<<<< HEAD
bool Neighbourhood::dispatch(Neighbourhood::BroadPackInfo& bp,
                             bool force) {
  bool result = false;
  if (bp.sentLastTime) return true;

  if (bp.attempts > MaxResendTimes ||
      !transport_->shouldSendPacket(bp.pack)) return result;

  bool sent = false;

  uint32_t c = 0;
  for (auto& nb : neighbours_) {
=======
bool Neighbourhood::dispatchBroadcast(Neighbourhood::BroadPackInfo& bp) {
  bool result = false;
  if (!transport_->shouldSendPacket(bp.pack)) {
    return result;
  }

  for (auto& nb : neighbours_) {
    if (nb->isSignal) {
      continue;
    }
>>>>>>> 28d86751
    bool found = false;
    for (auto ptr = bp.receivers; ptr != bp.recEnd; ++ptr) {
      if (*ptr == nb->id) {
        found = true;
        break;
      }
    }

    if (!found) {
<<<<<<< HEAD
      if (!nb->isSignal || (!bp.pack.isNetwork() && bp.pack.getType() == MsgTypes::RoundTable))
        sent = transport_->sendDirect(&(bp.pack), **nb) || sent;
      if (nb->isSignal)  // Assume the SS got this
        *(bp.recEnd++) = nb->id;
      else
        result = true;
    }
  }

  if (sent) {
    ++bp.attempts;
    bp.sentLastTime = true;
  }

  return result;
}

bool Neighbourhood::dispatch(Neighbourhood::DirectPackInfo& dp) {
  if (dp.received || dp.attempts > MaxResendTimes) return false;

  if (transport_->sendDirect(&(dp.pack), **dp.receiver))
    ++dp.attempts;

  return true;
}

void Neighbourhood::sendByNeighbours(const Packet* pack) {
  SpinLock l(nLockFlag_);
  if (pack->isDirect()) {
    for (auto& nb : neighbours_) {
      auto& bp = msgDirects_.tryStore(pack->getHash());
      bp.pack = *pack;
      bp.receiver = nb;
      transport_->sendDirect(pack, **nb);
    }
  }
  else {
    auto& bp = msgBroads_.tryStore(pack->getHash());
    if (!bp.pack) bp.pack = *pack;
    dispatch(bp, true);
  }
=======
      result = true;
      transport_->sendDirect(&(bp.pack), **nb);
    }
  }

  return result;
}

void Neighbourhood::sendByNeighbours(const Packet* pack) {
  SpinLock l(nLockFlag_);
  auto& bp = msgBroads_.tryStore(pack->getHash());
  if (!bp.pack) {
    bp.pack = *pack;
  }
  dispatchBroadcast(bp);
>>>>>>> 28d86751
}

bool Neighbourhood::canHaveNewConnection() {
  SpinLock l(nLockFlag_);
  return neighbours_.size() < MaxNeighbours;
}

<<<<<<< HEAD
void Neighbourhood::checkPending(const uint32_t) {
  SpinLock l1(mLockFlag_);
  //LOG_DEBUG("CONNECTIONS: ");
  // If the connection cannot be established, retry it
  for (auto conn = connections_.begin();
       conn != connections_.end();
       ++conn) {
    // Attempt to reconnect if the connection hasn't been established yet
    if (!(**conn)->connected && (**conn)->attempts < MaxConnectAttempts)
      transport_->sendRegistrationRequest(****conn);

  }
  /*for (auto conn = connections_.begin();
       conn != connections_.end();
       ++conn) {
    LOG_DEBUG((conn->data)->id << ". " << (conn->data).get() << ": " << (conn->data)->in << " : " << (conn->data)->out << " ~ " << (conn->data)->specialOut << " ~ " << (conn->data)->connected << " ~ " << (conn->data)->node.get());
  }*/

  /*SpinLock l2(nLockFlag_);
  LOG_DEBUG("NEIGHBOURS: ");
  for (auto conn = neighbours_.begin(); conn != neighbours_.end(); ++conn)
    LOG_DEBUG(conn->get() << " : " << (*conn)->in << " : " << (*conn)->getOut() << " : " << (*conn)->id << " ~ " << (bool)(*conn)->node);
*/
}

void Neighbourhood::refreshLimits() {
  SpinLock l(nLockFlag_);
  for (auto conn = neighbours_.begin(); conn != neighbours_.end(); ++conn) {
    if (++((*conn)->syncSeqRetries) >= MaxSyncAttempts) {
      (*conn)->syncSeqRetries = 0;
      (*conn)->syncSeq = 0;
    }
=======
void Neighbourhood::checkPending() {
  SpinLock l1(mLockFlag_);
  // If the connection cannot be established, retry it
  for (auto conn = connections_.begin(); conn != connections_.end(); ++conn) {
    // Attempt to reconnect if the connection hasn't been established yet
    if (!(**conn)->connected && (**conn)->attempts < MaxConnectAttempts) {
      transport_->sendRegistrationRequest(****conn);
    }
  }
}

void Neighbourhood::refreshLimits() {
  SpinLock l(nLockFlag_);
  for (auto conn = neighbours_.begin(); conn != neighbours_.end(); ++conn) {
>>>>>>> 28d86751
    (*conn)->lastBytesCount.store(0, std::memory_order_relaxed);
  }
}

void Neighbourhood::checkSilent() {
<<<<<<< HEAD
  bool needRefill = true;

=======
>>>>>>> 28d86751
  {
    SpinLock lm(mLockFlag_);
    SpinLock ln(nLockFlag_);

    for (auto conn = neighbours_.begin();
         conn != neighbours_.end();
         ++conn) {
<<<<<<< HEAD
      if ((*conn)->isSignal)
        continue;

      if (!(*conn)->node) {
        ConnectionPtr tc = *conn;
=======
      if ((*conn)->isSignal) {
        continue;
      }

      if (!(*conn)->node) {
        ConnectionPtr tc = *conn; 
>>>>>>> 28d86751
        disconnectNode(conn);
        --conn;
        continue;
      }

      const auto packetsCount = (*(*conn)->node)->packets.
        load(std::memory_order_relaxed);

      if (packetsCount == (*conn)->lastPacketsCount) {
        LOG_WARN("Node " << (*conn)->in << " stopped responding");

        ConnectionPtr tc = *conn;
        Connection* c = *tc;
        tc->node->connection.compare_exchange_strong(c,
          nullptr,
          std::memory_order_release,
          std::memory_order_relaxed);

        disconnectNode(conn);
        --conn;
      }
      else {
<<<<<<< HEAD
        needRefill = false;
        (*conn)->lastPacketsCount = packetsCount;
      }
    }
  }

  //if (needRefill)
    //transport_->refillNeighbourhood();
}

template <typename Vec>
static ConnectionPtr* findInVec(const Connection::Id& id, Vec& vec) {
  for (auto it = vec.begin(); it != vec.end(); ++it)
    if ((*it)->id == id)
      return it;

  return nullptr;
}

template <typename Vec>
static ConnectionPtr* findInMap(const Connection::Id& id, Vec& vec) {
  for (auto it = vec.begin(); it != vec.end(); ++it)
    if (it->data->id == id)
      return &(it->data);

  return nullptr;
}

static ip::udp::endpoint getIndexingEndpoint(const ip::udp::endpoint& ep) {
  if (ep.address().is_v6()) return ep;
  return ip::udp::endpoint(ip::make_address_v6(ip::v4_mapped, ep.address().to_v4()),
                           ep.port());
}

ConnectionPtr Neighbourhood::getConnection(const ip::udp::endpoint& ep) {
  LOG_WARN("Getting connection");
  auto& conn = connections_.tryStore(getIndexingEndpoint(ep));

  if (!conn) {
    conn = connectionsAllocator_.emplace();
    conn->in = ep;
=======
        (*conn)->lastPacketsCount = packetsCount;
      }
    }
  }
}

template <typename Vec>
static ConnectionPtr* findInVec(const Connection::Id& id, Vec& vec) {
  for (auto it = vec.begin(); it != vec.end(); ++it) {
    if ((*it)->id == id) {
      return it;
    }
  }

  return nullptr;
}

template <typename Vec>
static ConnectionPtr* findInMap(const Connection::Id& id, Vec& vec) {
  for (auto it = vec.begin(); it != vec.end(); ++it) {
    if (it->data->id == id) {
      return &(it->data);
    }
  }

  return nullptr;
}

static ip::udp::endpoint getIndexingEndpoint(const ip::udp::endpoint& ep) {
  if (ep.address().is_v6()) {
    return ep;
>>>>>>> 28d86751
  }
  return { ip::make_address_v6(ip::v4_mapped, ep.address().to_v4()), ep.port() };
}

ConnectionPtr Neighbourhood::getConnection(const ip::udp::endpoint& ep) {
  LOG_WARN("Getting connection");
  auto& conn = connections_.tryStore(getIndexingEndpoint(ep));

<<<<<<< HEAD
=======
  if (!conn) {
    conn = connectionsAllocator_.emplace();
    conn->in = ep;
  }

>>>>>>> 28d86751
  return conn;
}

void Neighbourhood::establishConnection(const ip::udp::endpoint& ep) {
  LOG_WARN("Establishing connection to " << ep);
  SpinLock lp(mLockFlag_);

  auto conn = getConnection(ep);
<<<<<<< HEAD
  if (!conn->id)
    conn->id = getSecureRandom<Connection::Id>();
=======
  if (!conn->id) {
    conn->id = getSecureRandom<Connection::Id>();
  }
>>>>>>> 28d86751

  if (!conn->connected)
    transport_->sendRegistrationRequest(**conn);
}

<<<<<<< HEAD
uint32_t Neighbourhood::size() {
  SpinLock ln(nLockFlag_);
  return neighbours_.size();
}

=======
>>>>>>> 28d86751
void Neighbourhood::addSignalServer(const ip::udp::endpoint& in,
                                    const ip::udp::endpoint& out,
                                    RemoteNodePtr node) {
  SpinLock lp(mLockFlag_);
  SpinLock ln(nLockFlag_);
<<<<<<< HEAD

  if ((*node)->connection.load(std::memory_order_relaxed)) {
    LOG_ERROR("Connection with the SS node has already been established");
    return;
  }

  ConnectionPtr conn = getConnection(out);
  if (!conn->id)
    conn->id = getSecureRandom<Connection::Id>();
=======

  if ((*node)->connection.load(std::memory_order_relaxed)) {
    LOG_ERROR("Connection with the SS node has already been established");
    return;
  }

  ConnectionPtr conn = getConnection(out);
  if (!conn->id) {
    conn->id = getSecureRandom<Connection::Id>();
  }
>>>>>>> 28d86751

  conn->in = in;
  if (in != out) {
    conn->specialOut = true;
    conn->out = out;
  }

  conn->isSignal = true;
  connectNode(node, conn);
}

/* Assuming both the mutexes have been locked */
void Neighbourhood::connectNode(RemoteNodePtr node,
                                ConnectionPtr conn) {
  Connection* connection = nullptr;
  while (!node->connection.compare_exchange_strong(connection,
                                                   *conn,
                                                   std::memory_order_release,
                                                   std::memory_order_relaxed));

  if (connection) {
    auto connPtr = findInVec(connection->id, neighbours_);
<<<<<<< HEAD
    if (connPtr) disconnectNode(connPtr);
=======
    if (connPtr) {
      disconnectNode(connPtr);
    }
>>>>>>> 28d86751
  }

  conn->node = node;

<<<<<<< HEAD
  if (conn->connected) return;
=======
  if (conn->connected) {
    return;
  }
>>>>>>> 28d86751
  conn->connected = true;
  neighbours_.emplace(conn);
}

void Neighbourhood::disconnectNode(ConnectionPtr* connPtr) {
  (*connPtr)->connected = false;
  (*connPtr)->node = RemoteNodePtr();
  neighbours_.remove(connPtr);
}

void Neighbourhood::gotRegistration(Connection&& conn,
                                    RemoteNodePtr node) {
  SpinLock l1(mLockFlag_);
  SpinLock l2(nLockFlag_);

  ConnectionPtr& connPtr = connections_.tryStore(getIndexingEndpoint(conn.getOut()));
<<<<<<< HEAD
  if (!connPtr)
    connPtr = connectionsAllocator_.emplace(std::move(conn));
  else {
    if (conn.id < connPtr->id)
      connPtr->id = conn.id;
    connPtr->key = conn.key;

    connPtr->in = conn.in;
    connPtr->specialOut = conn.specialOut;
    connPtr->out = conn.out;
=======
  if (!connPtr) {
    connPtr = connectionsAllocator_.emplace(std::move(conn));
>>>>>>> 28d86751
  }
  else {
    if (conn.id < connPtr->id) {
      connPtr->id = conn.id;
    }
    connPtr->key = conn.key;

<<<<<<< HEAD
  connectNode(node, connPtr);
  transport_->sendRegistrationConfirmation(**connPtr, conn.id);
}

void Neighbourhood::gotConfirmation(const Connection::Id& my,
                                    const Connection::Id& real,
                                    const ip::udp::endpoint& ep,
                                    const PublicKey& pk,
=======
    connPtr->in = conn.in;
    connPtr->specialOut = conn.specialOut;
    connPtr->out = conn.out;
  }

  connectNode(node, connPtr);
  transport_->sendRegistrationConfirmation(**connPtr, conn.id);
}

void Neighbourhood::gotConfirmation(const Connection::Id& my,
                                    const Connection::Id& real,
                                    const ip::udp::endpoint& ep,
                                    const cs::PublicKey& pk,
>>>>>>> 28d86751
                                    RemoteNodePtr node) {
  SpinLock l1(mLockFlag_);
  SpinLock l2(nLockFlag_);

  ConnectionPtr* connPtr = findInMap(my, connections_);
<<<<<<< HEAD
  if (!connPtr) {
    LOG_WARN("Connection with ID " << my << " not found");
    return;
  }

  if (ep != (*connPtr)->in) {
    (*connPtr)->out = (*connPtr)->in;
    (*connPtr)->specialOut = true;
    (*connPtr)->in = ep;
  }

  (*connPtr)->key = pk;
  if (my != real) (*connPtr)->id = real;

  connectNode(node, *connPtr);
}

void Neighbourhood::validateConnectionId(RemoteNodePtr node,
                                         const Connection::Id id,
                                         const ip::udp::endpoint& ep) {
  SpinLock l1(mLockFlag_);
  SpinLock l2(nLockFlag_);

  auto realPtr = findInMap(id, connections_);
  if (!realPtr) {
    //LOG_WARN("Validation: Connection " << id << " not found");
=======
  if (nullptr == connPtr) {
    LOG_WARN("Connection with ID " << my << " not found");
    return;
  }
  if (ep != (*connPtr)->in) {
    (*connPtr)->out = (*connPtr)->in;
    (*connPtr)->specialOut = true;
    (*connPtr)->in = ep;
  }

  if (my != real) (*connPtr)->id = real;

  connectNode(node, *connPtr);
}

void Neighbourhood::validateConnectionId(RemoteNodePtr node,
                                         const Connection::Id id,
                                         const ip::udp::endpoint& ep) {
  SpinLock l1(mLockFlag_);
  SpinLock l2(nLockFlag_);

  auto realPtr = findInMap(id, connections_);
  if (nullptr == realPtr) {
    return;
  }
  if (realPtr->get() != node->connection.load(std::memory_order_relaxed)) {
    if (!(*realPtr)->specialOut && (*realPtr)->in != ep) {
      (*realPtr)->specialOut = true;
      (*realPtr)->out = (*realPtr)->in;
    }
    (*realPtr)->in = ep;
    connectNode(node, *realPtr);
  }
}

void Neighbourhood::gotRefusal(const Connection::Id& id) {}
 
void Neighbourhood::neighbourHasPacket(RemoteNodePtr node,
                                       const cs::Hash& hash) {
  SpinLock l(nLockFlag_);
  auto conn = node->connection.load(std::memory_order_relaxed);
  if (!conn) {
>>>>>>> 28d86751
    return;
  }
  else if (realPtr->get() != node->connection.load(std::memory_order_relaxed)) {
    if (!(*realPtr)->specialOut && (*realPtr)->in != ep) {
      (*realPtr)->specialOut = true;
      (*realPtr)->out = (*realPtr)->in;
    }
    (*realPtr)->in = ep;
    connectNode(node, *realPtr);
  }
}

<<<<<<< HEAD
void Neighbourhood::gotRefusal(const Connection::Id& id) {}

void Neighbourhood::neighbourHasPacket(RemoteNodePtr node,
                                       const Hash& hash,
                                       const bool isDirect) {
  SpinLock l(nLockFlag_);
  auto conn = node->connection.load(std::memory_order_relaxed);
  if (!conn) return;

  if (isDirect) {
    auto& dp = msgDirects_.tryStore(hash);
    if (dp.receiver && conn->id == dp.receiver->id)
      dp.received = true;
    else
      LOG_WARN("Got confirmation from a different connection");
  }
  else {
    auto& bp = msgBroads_.tryStore(hash);
    for (auto ptr = bp.receivers; ptr != bp.recEnd; ++ptr) {
      if (*ptr == conn->id) return;
    }

    if ((bp.recEnd - bp.receivers) < MaxNeighbours)
      *(bp.recEnd++) = conn->id;
=======
  auto& bp = msgBroads_.tryStore(hash);
  for (auto ptr = bp.receivers; ptr != bp.recEnd; ++ptr) {
    if (*ptr == conn->id) {
      return;
    }
  }

  if ((bp.recEnd - bp.receivers) < MaxNeighbours) {
    *(bp.recEnd++) = conn->id;
>>>>>>> 28d86751
  }
}

void Neighbourhood::neighbourSentPacket(RemoteNodePtr node,
                                        const cs::Hash& hash) {
  SpinLock l(nLockFlag_);
  auto connection = node->connection.load(std::memory_order_acquire);
  if (!connection) {
    return;
  }

  Connection::MsgRel& rel = connection->msgRels.tryStore(hash);
  SenderInfo& sInfo = msgSenders_.tryStore(hash);

  rel.needSend = false;

  if (!sInfo.prioritySender) {
    // First time
    auto connPtr = findInVec(connection->id, neighbours_);
    if (connPtr) {
      sInfo.prioritySender = *connPtr;

      rel.acceptOrder = sInfo.totalSenders++;

      for (auto& nb : neighbours_) {
        if (nb->id != connection->id) {
          transport_->sendPackRenounce(hash, **nb);
        }
      }
    }
  }
  else if (*sInfo.prioritySender != connection) {
    if (!rel.acceptOrder) rel.acceptOrder = ++sInfo.totalSenders;
    transport_->sendPackRenounce(hash, *connection);
  }
}

void Neighbourhood::neighbourSentRenounce(RemoteNodePtr node,
                                          const cs::Hash& hash) {
  SpinLock l(nLockFlag_);
  auto connection = node->connection.load(std::memory_order_acquire);
  if (connection) {
    SenderInfo& si = msgSenders_.tryStore(hash);
    Connection::MsgRel& rel = connection->msgRels.tryStore(hash);
    rel.acceptOrder = si.totalSenders++;
    rel.needSend = false;
  }
}

void Neighbourhood::redirectByNeighbours(const Packet* pack) {
  SpinLock l(nLockFlag_);
  for (auto& nb : neighbours_) {
    Connection::MsgRel& rel = nb->msgRels.tryStore(pack->getHeaderHash());
    if (rel.needSend) {
      transport_->sendDirect(pack, **nb);
    }
  }
}

void Neighbourhood::pourByNeighbours(const Packet* pack, const uint32_t packNum) {
  if (packNum <= Packet::SmartRedirectTreshold) {
    const auto end = pack + packNum;
    for (auto ptr = pack; ptr != end; ++ptr) {
      sendByNeighbours(ptr);
    }

    return;
  }

  {
    SpinLock l(nLockFlag_);
    for (auto& nb : neighbours_) {
      transport_->sendPackRenounce(pack->getHeaderHash(), **nb);
    }
  }

  ConnectionPtr* conn;
  static uint32_t i = 0;
  uint32_t tr = 0;
  const Packet* packEnd = pack + packNum;

  while (true) {
    {
      SpinLock l(nLockFlag_);
      if (i >= neighbours_.size()) {
        i = 0;
      }
      conn = neighbours_.begin() + i;
      ++i;
    }

    Connection::MsgRel& rel = (*conn)->msgRels.tryStore(pack->getHeaderHash());
    if (!rel.needSend) {
      continue;
    }

    for (auto p = pack; p != packEnd; ++p) {
      transport_->sendDirect(p, ***conn);
    }

    if (++tr == 2) {
      break;
    }
  }
}

void Neighbourhood::pingNeighbours() {
  SpinLock l(nLockFlag_);
  for (auto& nb : neighbours_) {
    transport_->sendPingPack(**nb);
  }
}

void Neighbourhood::resendPackets() {
  SpinLock l(nLockFlag_);
  uint32_t cnt = 0;
  for (auto& bp : msgBroads_) {
    if (!bp.data.pack) {
      continue;
    }
    if (!dispatchBroadcast(bp.data)) {
      bp.data.pack = Packet();
    }
    else {
      ++cnt;
    }
  }
}

<<<<<<< HEAD
void Neighbourhood::resendPackets() {
  SpinLock l(nLockFlag_);
  uint32_t cnt1 = 0;
  uint32_t cnt2 = 0;
  for (auto& bp : msgBroads_) {
    if (!bp.data.pack) continue;
    if (!dispatch(bp.data, false))
      bp.data.pack = Packet();
    else
      ++cnt1;

    bp.data.sentLastTime = false;
  }

  for (auto& dp : msgDirects_) {
    if (!dp.data.pack) continue;
    if (!dispatch(dp.data))
      dp.data.pack = Packet();
    else
      ++cnt2;
  }
}

ConnectionPtr Neighbourhood::getConnection(const RemoteNodePtr node) {
  SpinLock l(nLockFlag_);
  Connection* conn = node->connection.load(std::memory_order_acquire);
  if (!conn) return ConnectionPtr();
  
  auto cPtr = findInVec(conn->id, neighbours_);
  if (cPtr) return *cPtr;
  return ConnectionPtr();
}

ConnectionPtr Neighbourhood::getNextRequestee(const Hash& hash) {
=======
ConnectionPtr Neighbourhood::getNextRequestee(const cs::Hash& hash) {
>>>>>>> 28d86751
  SpinLock l(nLockFlag_);

  SenderInfo& si = msgSenders_.tryStore(hash);
  ++si.reaskTimes;

  if (si.totalSenders < si.reaskTimes) {
    si.reaskTimes = 0;
    return si.prioritySender;
  }

  for (auto& nb : neighbours_) {
    if (nb->isSignal) {
      continue;
    }
    Connection::MsgRel& rel = nb->msgRels.tryStore(hash);
    if (rel.acceptOrder == si.reaskTimes) {
      return nb;
    }
  }

  return si.prioritySender;
<<<<<<< HEAD
}

ConnectionPtr Neighbourhood::getNextSyncRequestee(const uint32_t seq, bool& alreadyRequested) {
  SpinLock l(nLockFlag_);

  alreadyRequested = false;
  ConnectionPtr candidate;
  for (auto& nb : neighbours_) {
    if (nb->isSignal) continue;
    if (nb->syncSeq == seq) {
      if (nb->syncSeqRetries < MaxSyncAttempts) {
        alreadyRequested = true;
        return nb;
      }

      nb->syncSeq = 0;
      nb->syncSeqRetries = 0;
    }
    else if (!nb->syncSeq)
      candidate = nb;
  }

  if (candidate) {
    candidate->syncSeq = seq;
    candidate->syncSeqRetries = rand() % (MaxSyncAttempts / 2);
  }

  return candidate;
}

ConnectionPtr Neighbourhood::getNeighbourByKey(const PublicKey& pk) {
  SpinLock l(nLockFlag_);

  for (auto& nb : neighbours_)
    if (nb->key == pk)
        return nb;

  return ConnectionPtr();
}

void Neighbourhood::registerDirect(const Packet* packPtr,
                                   ConnectionPtr conn) {
  SpinLock lm(mLockFlag_);
  SpinLock ln(nLockFlag_);

  auto& bp = msgDirects_.tryStore(packPtr->getHash());
  bp.pack = *packPtr;
  bp.receiver = conn;
}

void Neighbourhood::releaseSyncRequestee(const uint32_t seq) {
  SpinLock n(nLockFlag_);

  for (auto& nb : neighbours_) {
    if (nb->syncSeq == seq) {
      nb->syncSeq = 0;
      nb->syncSeqRetries = 0;
    }
  }
=======
>>>>>>> 28d86751
}<|MERGE_RESOLUTION|>--- conflicted
+++ resolved
@@ -19,7 +19,6 @@
   return result;
 }
 
-<<<<<<< HEAD
 bool Neighbourhood::dispatch(Neighbourhood::BroadPackInfo& bp,
                              bool force) {
   bool result = false;
@@ -32,18 +31,6 @@
 
   uint32_t c = 0;
   for (auto& nb : neighbours_) {
-=======
-bool Neighbourhood::dispatchBroadcast(Neighbourhood::BroadPackInfo& bp) {
-  bool result = false;
-  if (!transport_->shouldSendPacket(bp.pack)) {
-    return result;
-  }
-
-  for (auto& nb : neighbours_) {
-    if (nb->isSignal) {
-      continue;
-    }
->>>>>>> 28d86751
     bool found = false;
     for (auto ptr = bp.receivers; ptr != bp.recEnd; ++ptr) {
       if (*ptr == nb->id) {
@@ -53,7 +40,6 @@
     }
 
     if (!found) {
-<<<<<<< HEAD
       if (!nb->isSignal || (!bp.pack.isNetwork() && bp.pack.getType() == MsgTypes::RoundTable))
         sent = transport_->sendDirect(&(bp.pack), **nb) || sent;
       if (nb->isSignal)  // Assume the SS got this
@@ -95,23 +81,6 @@
     if (!bp.pack) bp.pack = *pack;
     dispatch(bp, true);
   }
-=======
-      result = true;
-      transport_->sendDirect(&(bp.pack), **nb);
-    }
-  }
-
-  return result;
-}
-
-void Neighbourhood::sendByNeighbours(const Packet* pack) {
-  SpinLock l(nLockFlag_);
-  auto& bp = msgBroads_.tryStore(pack->getHash());
-  if (!bp.pack) {
-    bp.pack = *pack;
-  }
-  dispatchBroadcast(bp);
->>>>>>> 28d86751
 }
 
 bool Neighbourhood::canHaveNewConnection() {
@@ -119,7 +88,6 @@
   return neighbours_.size() < MaxNeighbours;
 }
 
-<<<<<<< HEAD
 void Neighbourhood::checkPending(const uint32_t) {
   SpinLock l1(mLockFlag_);
   //LOG_DEBUG("CONNECTIONS: ");
@@ -152,32 +120,13 @@
       (*conn)->syncSeqRetries = 0;
       (*conn)->syncSeq = 0;
     }
-=======
-void Neighbourhood::checkPending() {
-  SpinLock l1(mLockFlag_);
-  // If the connection cannot be established, retry it
-  for (auto conn = connections_.begin(); conn != connections_.end(); ++conn) {
-    // Attempt to reconnect if the connection hasn't been established yet
-    if (!(**conn)->connected && (**conn)->attempts < MaxConnectAttempts) {
-      transport_->sendRegistrationRequest(****conn);
-    }
-  }
-}
-
-void Neighbourhood::refreshLimits() {
-  SpinLock l(nLockFlag_);
-  for (auto conn = neighbours_.begin(); conn != neighbours_.end(); ++conn) {
->>>>>>> 28d86751
     (*conn)->lastBytesCount.store(0, std::memory_order_relaxed);
   }
 }
 
 void Neighbourhood::checkSilent() {
-<<<<<<< HEAD
   bool needRefill = true;
 
-=======
->>>>>>> 28d86751
   {
     SpinLock lm(mLockFlag_);
     SpinLock ln(nLockFlag_);
@@ -185,20 +134,11 @@
     for (auto conn = neighbours_.begin();
          conn != neighbours_.end();
          ++conn) {
-<<<<<<< HEAD
       if ((*conn)->isSignal)
         continue;
 
       if (!(*conn)->node) {
         ConnectionPtr tc = *conn;
-=======
-      if ((*conn)->isSignal) {
-        continue;
-      }
-
-      if (!(*conn)->node) {
-        ConnectionPtr tc = *conn; 
->>>>>>> 28d86751
         disconnectNode(conn);
         --conn;
         continue;
@@ -221,7 +161,6 @@
         --conn;
       }
       else {
-<<<<<<< HEAD
         needRefill = false;
         (*conn)->lastPacketsCount = packetsCount;
       }
@@ -263,55 +202,8 @@
   if (!conn) {
     conn = connectionsAllocator_.emplace();
     conn->in = ep;
-=======
-        (*conn)->lastPacketsCount = packetsCount;
-      }
-    }
-  }
-}
-
-template <typename Vec>
-static ConnectionPtr* findInVec(const Connection::Id& id, Vec& vec) {
-  for (auto it = vec.begin(); it != vec.end(); ++it) {
-    if ((*it)->id == id) {
-      return it;
-    }
-  }
-
-  return nullptr;
-}
-
-template <typename Vec>
-static ConnectionPtr* findInMap(const Connection::Id& id, Vec& vec) {
-  for (auto it = vec.begin(); it != vec.end(); ++it) {
-    if (it->data->id == id) {
-      return &(it->data);
-    }
-  }
-
-  return nullptr;
-}
-
-static ip::udp::endpoint getIndexingEndpoint(const ip::udp::endpoint& ep) {
-  if (ep.address().is_v6()) {
-    return ep;
->>>>>>> 28d86751
-  }
-  return { ip::make_address_v6(ip::v4_mapped, ep.address().to_v4()), ep.port() };
-}
-
-ConnectionPtr Neighbourhood::getConnection(const ip::udp::endpoint& ep) {
-  LOG_WARN("Getting connection");
-  auto& conn = connections_.tryStore(getIndexingEndpoint(ep));
-
-<<<<<<< HEAD
-=======
-  if (!conn) {
-    conn = connectionsAllocator_.emplace();
-    conn->in = ep;
-  }
-
->>>>>>> 28d86751
+  }
+
   return conn;
 }
 
@@ -320,33 +212,23 @@
   SpinLock lp(mLockFlag_);
 
   auto conn = getConnection(ep);
-<<<<<<< HEAD
   if (!conn->id)
     conn->id = getSecureRandom<Connection::Id>();
-=======
-  if (!conn->id) {
-    conn->id = getSecureRandom<Connection::Id>();
-  }
->>>>>>> 28d86751
 
   if (!conn->connected)
     transport_->sendRegistrationRequest(**conn);
 }
 
-<<<<<<< HEAD
 uint32_t Neighbourhood::size() {
   SpinLock ln(nLockFlag_);
   return neighbours_.size();
 }
 
-=======
->>>>>>> 28d86751
 void Neighbourhood::addSignalServer(const ip::udp::endpoint& in,
                                     const ip::udp::endpoint& out,
                                     RemoteNodePtr node) {
   SpinLock lp(mLockFlag_);
   SpinLock ln(nLockFlag_);
-<<<<<<< HEAD
 
   if ((*node)->connection.load(std::memory_order_relaxed)) {
     LOG_ERROR("Connection with the SS node has already been established");
@@ -356,18 +238,6 @@
   ConnectionPtr conn = getConnection(out);
   if (!conn->id)
     conn->id = getSecureRandom<Connection::Id>();
-=======
-
-  if ((*node)->connection.load(std::memory_order_relaxed)) {
-    LOG_ERROR("Connection with the SS node has already been established");
-    return;
-  }
-
-  ConnectionPtr conn = getConnection(out);
-  if (!conn->id) {
-    conn->id = getSecureRandom<Connection::Id>();
-  }
->>>>>>> 28d86751
 
   conn->in = in;
   if (in != out) {
@@ -390,24 +260,12 @@
 
   if (connection) {
     auto connPtr = findInVec(connection->id, neighbours_);
-<<<<<<< HEAD
     if (connPtr) disconnectNode(connPtr);
-=======
-    if (connPtr) {
-      disconnectNode(connPtr);
-    }
->>>>>>> 28d86751
   }
 
   conn->node = node;
 
-<<<<<<< HEAD
   if (conn->connected) return;
-=======
-  if (conn->connected) {
-    return;
-  }
->>>>>>> 28d86751
   conn->connected = true;
   neighbours_.emplace(conn);
 }
@@ -424,7 +282,6 @@
   SpinLock l2(nLockFlag_);
 
   ConnectionPtr& connPtr = connections_.tryStore(getIndexingEndpoint(conn.getOut()));
-<<<<<<< HEAD
   if (!connPtr)
     connPtr = connectionsAllocator_.emplace(std::move(conn));
   else {
@@ -435,18 +292,8 @@
     connPtr->in = conn.in;
     connPtr->specialOut = conn.specialOut;
     connPtr->out = conn.out;
-=======
-  if (!connPtr) {
-    connPtr = connectionsAllocator_.emplace(std::move(conn));
->>>>>>> 28d86751
-  }
-  else {
-    if (conn.id < connPtr->id) {
-      connPtr->id = conn.id;
-    }
-    connPtr->key = conn.key;
-
-<<<<<<< HEAD
+  }
+
   connectNode(node, connPtr);
   transport_->sendRegistrationConfirmation(**connPtr, conn.id);
 }
@@ -455,27 +302,11 @@
                                     const Connection::Id& real,
                                     const ip::udp::endpoint& ep,
                                     const PublicKey& pk,
-=======
-    connPtr->in = conn.in;
-    connPtr->specialOut = conn.specialOut;
-    connPtr->out = conn.out;
-  }
-
-  connectNode(node, connPtr);
-  transport_->sendRegistrationConfirmation(**connPtr, conn.id);
-}
-
-void Neighbourhood::gotConfirmation(const Connection::Id& my,
-                                    const Connection::Id& real,
-                                    const ip::udp::endpoint& ep,
-                                    const cs::PublicKey& pk,
->>>>>>> 28d86751
                                     RemoteNodePtr node) {
   SpinLock l1(mLockFlag_);
   SpinLock l2(nLockFlag_);
 
   ConnectionPtr* connPtr = findInMap(my, connections_);
-<<<<<<< HEAD
   if (!connPtr) {
     LOG_WARN("Connection with ID " << my << " not found");
     return;
@@ -502,50 +333,6 @@
   auto realPtr = findInMap(id, connections_);
   if (!realPtr) {
     //LOG_WARN("Validation: Connection " << id << " not found");
-=======
-  if (nullptr == connPtr) {
-    LOG_WARN("Connection with ID " << my << " not found");
-    return;
-  }
-  if (ep != (*connPtr)->in) {
-    (*connPtr)->out = (*connPtr)->in;
-    (*connPtr)->specialOut = true;
-    (*connPtr)->in = ep;
-  }
-
-  if (my != real) (*connPtr)->id = real;
-
-  connectNode(node, *connPtr);
-}
-
-void Neighbourhood::validateConnectionId(RemoteNodePtr node,
-                                         const Connection::Id id,
-                                         const ip::udp::endpoint& ep) {
-  SpinLock l1(mLockFlag_);
-  SpinLock l2(nLockFlag_);
-
-  auto realPtr = findInMap(id, connections_);
-  if (nullptr == realPtr) {
-    return;
-  }
-  if (realPtr->get() != node->connection.load(std::memory_order_relaxed)) {
-    if (!(*realPtr)->specialOut && (*realPtr)->in != ep) {
-      (*realPtr)->specialOut = true;
-      (*realPtr)->out = (*realPtr)->in;
-    }
-    (*realPtr)->in = ep;
-    connectNode(node, *realPtr);
-  }
-}
-
-void Neighbourhood::gotRefusal(const Connection::Id& id) {}
- 
-void Neighbourhood::neighbourHasPacket(RemoteNodePtr node,
-                                       const cs::Hash& hash) {
-  SpinLock l(nLockFlag_);
-  auto conn = node->connection.load(std::memory_order_relaxed);
-  if (!conn) {
->>>>>>> 28d86751
     return;
   }
   else if (realPtr->get() != node->connection.load(std::memory_order_relaxed)) {
@@ -558,7 +345,6 @@
   }
 }
 
-<<<<<<< HEAD
 void Neighbourhood::gotRefusal(const Connection::Id& id) {}
 
 void Neighbourhood::neighbourHasPacket(RemoteNodePtr node,
@@ -583,17 +369,6 @@
 
     if ((bp.recEnd - bp.receivers) < MaxNeighbours)
       *(bp.recEnd++) = conn->id;
-=======
-  auto& bp = msgBroads_.tryStore(hash);
-  for (auto ptr = bp.receivers; ptr != bp.recEnd; ++ptr) {
-    if (*ptr == conn->id) {
-      return;
-    }
-  }
-
-  if ((bp.recEnd - bp.receivers) < MaxNeighbours) {
-    *(bp.recEnd++) = conn->id;
->>>>>>> 28d86751
   }
 }
 
@@ -723,7 +498,6 @@
   }
 }
 
-<<<<<<< HEAD
 void Neighbourhood::resendPackets() {
   SpinLock l(nLockFlag_);
   uint32_t cnt1 = 0;
@@ -758,9 +532,6 @@
 }
 
 ConnectionPtr Neighbourhood::getNextRequestee(const Hash& hash) {
-=======
-ConnectionPtr Neighbourhood::getNextRequestee(const cs::Hash& hash) {
->>>>>>> 28d86751
   SpinLock l(nLockFlag_);
 
   SenderInfo& si = msgSenders_.tryStore(hash);
@@ -782,7 +553,6 @@
   }
 
   return si.prioritySender;
-<<<<<<< HEAD
 }
 
 ConnectionPtr Neighbourhood::getNextSyncRequestee(const uint32_t seq, bool& alreadyRequested) {
@@ -842,6 +612,4 @@
       nb->syncSeqRetries = 0;
     }
   }
-=======
->>>>>>> 28d86751
 }