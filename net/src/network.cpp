--- conflicted
+++ resolved
@@ -163,13 +163,8 @@
 #endif
       }
 #ifdef __linux__
-<<<<<<< HEAD
       static uint64_t one = 1;
-      write(readerEventfd_, &one, sizeof(uint64_t));
-=======
-            static uint64_t one = 1;
-            [[maybe_unused]] auto res = write(readerEventfd_, &one, sizeof(uint64_t));
->>>>>>> b9f51e81
+      [[maybe_unused]] auto res = write(readerEventfd_, &one, sizeof(uint64_t));
 #endif
 #if defined(WIN32) || defined(__APPLE__)
       while (readerLock.test_and_set(std::memory_order_acquire)) // acquire lock
@@ -238,7 +233,6 @@
 #endif
   while (stopWriterRoutine == false) { //changed from true
 #ifdef __linux__
-<<<<<<< HEAD
     uint64_t tasks;
     int s = read(writerEventfd_, &tasks, sizeof(uint64_t));
     if (s != sizeof(uint64_t)) continue;
@@ -264,12 +258,12 @@
         continue;
       }
 
-  if (!(task->pack.isHeaderValid())) {
-    static constexpr size_t limit = 100;
-    auto size = (task->pack.size() <= limit) ? task->pack.size() : limit;
-
-    cswarning() << "socket Header is not valid: " << cs::Utils::byteStreamToHex(static_cast<const char*>(task->pack.data()), size);
-  }
+      if (!(task->pack.isHeaderValid())) {
+        static constexpr size_t limit = 100;
+        auto size = (task->pack.size() <= limit) ? task->pack.size() : limit;
+        cswarning() << "socket Header is not valid: " << cs::Utils::byteStreamToHex(static_cast<const char*>(task->pack.data()), size);
+      }
+
       encoded_packets.emplace_back(task->pack.encode(buffer(packets_buffer[j].data(), Packet::MaxSize)));
       endpoints[j] = task->endpoint;
       iovecs[j].iov_base = encoded_packets[j].data();
@@ -295,78 +289,6 @@
       messages += sended;
       tasks -= sended;
     } while (tasks);
-=======
-        uint64_t tasks;
-        auto s = read(writerEventfd_, &tasks, sizeof(uint64_t));
-        if (s != sizeof(uint64_t)) {
-            continue;
-        }
-
-        if (tasks > 200) {
-            cslog() << "strange: too many tasks " << tasks;
-        }
-
-        msg.resize(tasks);
-        std::fill(msg.begin(), msg.end(), mmsghdr{});
-
-        iovecs.resize(tasks);
-        std::fill(iovecs.begin(), iovecs.end(), iovec{});
-
-        packets_buffer.resize(tasks);
-
-        endpoints.resize(tasks);
-        encoded_packets.clear();
-
-        uint64_t j = 0;
-
-        for (uint64_t i = 0; i < tasks; i++) {
-            auto task = oPacMan_.getNextTask();
-
-            std::atomic_thread_fence(std::memory_order_acquire);
-
-            while (!task->pack.data_.ptr_) {
-                cslog() << "net: invalid packet for send!!!!!!!!!";
-            }
-
-            encoded_packets.emplace_back(task->pack.encode(buffer(packets_buffer[j].data(), Packet::MaxSize)));
-            endpoints[j] = task->endpoint;
-
-            iovecs[j].iov_base = encoded_packets[j].data();
-            iovecs[j].iov_len = encoded_packets[j].size();
-
-            msg[j].msg_hdr.msg_iov = &iovecs[j];
-            msg[j].msg_hdr.msg_iovlen = 1;
-            msg[j].msg_hdr.msg_name = endpoints[j].data();
-            msg[j].msg_hdr.msg_namelen = static_cast<decltype(msg[j].msg_hdr.msg_namelen)>(endpoints[j].size());
-
-            ++j;
-        }
-
-        if (j == 0) {
-            continue;
-        }
-
-        tasks = j;
-
-        int sended = 0;
-        struct mmsghdr* messages = msg.data();
-
-        do {
-            sended = sendmmsg(sock->native_handle(), messages, static_cast<unsigned int>(tasks), 0);
-
-            if (sended < 0) {
-                cslog() << "sendmmsg errno = " << errno;
-
-                if (errno != EAGAIN) {
-                    break;
-                }
-            }
-
-            messages += sended;
-            tasks -= static_cast<decltype(tasks)>(sended);
-
-        } while (tasks);
->>>>>>> b9f51e81
 #endif
 #if defined(WIN32) || defined(__APPLE__)
 #ifdef WIN32
@@ -411,7 +333,6 @@
   while (stopProcessorRoutine == false) {
     externals.callAll();
 #ifdef __linux__
-<<<<<<< HEAD
     uint64_t tasks;
     while (true) {
       int ret = poll(&pfd, 1, timeout);
@@ -430,33 +351,6 @@
       processTask(task);
       task.release();
     }
-=======
-        uint64_t tasks;
-
-        while (true) {
-            int ret = poll(&pfd, 1, timeout);
-
-            if (ret != 0) {
-                break;
-            }
-
-            externals.callAll();
-        }
-
-        if (auto s = read(readerEventfd_, &tasks, sizeof(uint64_t)); s != sizeof(uint64_t)) {
-            continue;
-        }
-
-        for (uint64_t i = 0; i < tasks; i++) {
-            auto task = iPacMan_.getNextTask();
-
-            while (!task->pack.data_.ptr_) {
-                cslog() << "net: invalid packet processor!!!!!!!!!";
-            }
-
-            processTask(task);
-        }
->>>>>>> b9f51e81
 #endif
 #if defined(WIN32) || defined(__APPLE__)
 #ifdef WIN32
@@ -561,13 +455,8 @@
 
   oPacMan_.enQueueLast();
 #ifdef __linux__
-<<<<<<< HEAD
   static uint64_t one = 1;
-  write(writerEventfd_, &one, sizeof(uint64_t));
-=======
-    static uint64_t one = 1;
-    [[maybe_unused]] auto res = write(writerEventfd_, &one, sizeof(uint64_t));
->>>>>>> b9f51e81
+  [[maybe_unused]] auto res = write(writerEventfd_, &one, sizeof(uint64_t));
 #endif
 #if defined(WIN32) || defined(__APPLE__)
   while (writerLock.test_and_set(std::memory_order_acquire)) // acquire lock
