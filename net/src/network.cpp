/* Send blaming letters to @yrtimd */
#include <lib/system/utils.hpp>
#include <net/logger.hpp>
#include <sys/timeb.h>

#include "network.hpp"
#include "transport.hpp"

const ip::udp::socket::message_flags NO_FLAGS = 0;

static ip::udp::socket bindSocket(io_context& context, Network* net, const EndpointData& data, bool ipv6 = true) {
  try {
    ip::udp::socket sock(context, ipv6 ? ip::udp::v6() : ip::udp::v4());

    if (ipv6)
      sock.set_option(ip::v6_only(false));

    sock.set_option(ip::udp::socket::reuse_address(true));

#ifndef __APPLE__
    sock.set_option(ip::udp::socket::send_buffer_size(1 << 23));
    sock.set_option(ip::udp::socket::receive_buffer_size(1 << 23));
#endif

    sock.non_blocking(true);

#ifdef WIN32
    BOOL bNewBehavior = FALSE;
    DWORD dwBytesReturned = 0;
    WSAIoctl(sock.native_handle(), SIO_UDP_CONNRESET, &bNewBehavior, sizeof bNewBehavior, NULL, 0, &dwBytesReturned,
             NULL, NULL);
#endif

    if (data.ipSpecified) {
      auto ep = net->resolve(data);
      sock.bind(ep);
    }
    else {
      sock.bind(ip::udp::endpoint(ipv6 ? ip::udp::v6() : ip::udp::v4(), data.port));
    }
    return sock;
  }
  catch (boost::system::system_error& e) {
    LOG_ERROR("Cannot bind socket on " << e.what());
    return ip::udp::socket(context);
  }
}

ip::udp::endpoint Network::resolve(const EndpointData& data) {
  return ip::udp::endpoint(data.ip, data.port);
}

ip::udp::socket* Network::getSocketInThread(const bool openOwn,
                                            const EndpointData& epd,
                                            std::atomic<Network::ThreadStatus>& status,
                                            const bool ipv6) {
  ip::udp::socket* result = nullptr;

  if (openOwn) {
    result = new ip::udp::socket(bindSocket(context_, this, epd, ipv6));
    if (!result->is_open()) result = nullptr;
  }
  else {
    while (!singleSockOpened_.load());
    result = singleSock_.load();
  }

  status.store(result ? ThreadStatus::Success : ThreadStatus::Failed);

  return result;
}

void Network::readerRoutine(const Config& config) {
  ip::udp::socket* sock =
      getSocketInThread(config.hasTwoSockets(), config.getInputEndpoint(), readerStatus_, config.useIPv6());

  if (!sock) {
    return;
  }

  boost::system::error_code lastError;

  while (true) {
    auto& task = iPacMan_.allocNext();

    uint32_t cnt = 0;
    do {
      task.size = sock->receive_from(buffer(task.pack.data(), Packet::MaxSize), task.sender, NO_FLAGS, lastError);
      if (++cnt == 10) {
        cnt = 0;
        std::this_thread::yield();
      }
    } while (lastError == boost::asio::error::would_block);

    if (!lastError) {
      iPacMan_.enQueueLast();
    }
    else {
      LOG_ERROR("Cannot receive packet. Error " << lastError);
    }

    csdebug(logger::Net)<< "Received packet" << std::endl << task.pack;
  }
}

static inline void sendPack(ip::udp::socket& sock, TaskPtr<OPacMan>& task, const ip::udp::endpoint& ep) {
  boost::system::error_code lastError;
  size_t size;

  uint32_t cnt = 0;
  do {
    size = sock.send_to(buffer(task->pack.data(), task->pack.size()), ep, NO_FLAGS, lastError);

    if (++cnt == 10) {
      cnt = 0;
      std::this_thread::yield();
    }
  } while (lastError == boost::asio::error::would_block);

  if (lastError || size < task->pack.size()) {
    LOG_ERROR("Cannot send packet. Error " << lastError);
  }
}

void Network::writerRoutine(const Config& config) {
  ip::udp::socket* sock =
      getSocketInThread(config.hasTwoSockets(), config.getOutputEndpoint(), writerStatus_, config.useIPv6());

  if (!sock) {
    return;
  }

  while (true) {
    auto task = oPacMan_.getNextTask();
    csdebug(logger::Net) << "Sent packet" << std::endl << task->pack;
    sendPack(*sock, task, task->endpoint);
  }
}

// Processors

void Network::processorRoutine() {
  FixedHashMap<cs::Hash, uint32_t, uint16_t, 100000> packetMap;
  CallsQueue& externals = CallsQueue::instance();

  while (true) {
    externals.callAll();

    auto task = iPacMan_.getNextTask();
    //LOG_IN_PACK(task->pack.data(), task->pack.size());

    auto remoteSender = transport_->getPackSenderEntry(task->sender);
    if (remoteSender->isBlackListed()) {
      LOG_WARN("Blacklisted");
      continue;
    }

    if (!(task->pack.isHeaderValid())) {
      LOG_WARN("Header is not valid: " << cs::Utils::byteStreamToHex((const char*)task->pack.data(), 100));
      remoteSender->addStrike();
      continue;
    }

    // Pure network processing
    if (task->pack.isNetwork()) {
      transport_->processNetworkTask(task, remoteSender);
      continue;
    }

    // Non-network data
    uint32_t& recCounter = packetMap.tryStore(task->pack.getHash());
    if (!recCounter && task->pack.addressedToMe(transport_->getMyPublicKey())) {
      if (task->pack.isFragmented() || task->pack.isCompressed()) {
        bool newFragmentedMsg;
        MessagePtr msg = collector_.getMessage(task->pack, newFragmentedMsg);
        transport_->gotPacket(task->pack, remoteSender);

        if (newFragmentedMsg) {
          transport_->registerMessage(msg);
        }

        if (msg->isComplete()) {
          transport_->processNodeMessage(**msg);
        }
      }
      else {
        transport_->processNodeMessage(task->pack);
      }
    }

<<<<<<< HEAD
    transport_->redirectPacket(task->pack, remoteSender);
=======
    if (!task->pack.isDirect()) {
      transport_->redirectPacket(task->pack, remoteSender);
    }

>>>>>>> 28d86751
    ++recCounter;
  }
}

void Network::sendDirect(const Packet& p, const ip::udp::endpoint& ep) {
  auto qePtr = oPacMan_.allocNext();

  qePtr->element.endpoint = ep;
  qePtr->element.pack = p;

  oPacMan_.enQueueLast(qePtr);
}

Network::Network(const Config& config, Transport* transport)
: resolver_(context_)
, transport_(transport)
, readerThread_(&Network::readerRoutine, this, config)
, writerThread_(&Network::writerRoutine, this, config)
, processorThread_(&Network::processorRoutine, this) {
  if (!config.hasTwoSockets()) {
    auto sockPtr = new ip::udp::socket(bindSocket(context_, this, config.getInputEndpoint(), config.useIPv6()));

    if (!sockPtr->is_open()) {
      good_ = false;
      return;
    }

    singleSock_.store(sockPtr);
    singleSockOpened_.store(true);
  }

  while (readerStatus_.load() == ThreadStatus::NonInit);
  while (writerStatus_.load() == ThreadStatus::NonInit);

  good_ = (readerStatus_.load() == ThreadStatus::Success && writerStatus_.load() == ThreadStatus::Success);

  if (!good_) {
    LOG_ERROR("Cannot start the network: error binding sockets");
  }
}

bool Network::resendFragment(const cs::Hash& hash,
                             const uint16_t id,
                             const ip::udp::endpoint& ep) {
  //LOG_WARN("Got resend req " << id << " from " << ep);
  MessagePtr msg;
  {
    SpinLock l(collector_.mLock_);
    msg = collector_.map_.tryStore(hash);
  }

  if (!msg) {
    return false;
  }

  {
    SpinLock l(msg->pLock_);
    if (id < msg->packetsTotal_ && *(msg->packets_ + id)) {
      sendDirect(*(msg->packets_ + id), ep);
      return true;
    }
  }

  return false;
}

void Network::registerMessage(Packet* pack, const uint32_t size) {
  MessagePtr msg;

  {
    SpinLock l(collector_.mLock_);
    msg = collector_.msgAllocator_.emplace();
  }

  msg->packetsLeft_ = 0;
  msg->packetsTotal_ = size;
  msg->headerHash_ = pack->getHeaderHash();

  auto packEnd = msg->packets_ + size;
  auto rPtr = pack;
  for (auto wPtr = msg->packets_; wPtr != packEnd; ++wPtr, ++rPtr) {
    *wPtr = *rPtr;
  }

  {
    SpinLock l(collector_.mLock_);
    collector_.map_.tryStore(pack->getHeaderHash()) = msg;
  }
}

Network::~Network() {
  readerThread_.join();
  writerThread_.join();
  processorThread_.join();
}<|MERGE_RESOLUTION|>--- conflicted
+++ resolved
@@ -188,14 +188,7 @@
       }
     }
 
-<<<<<<< HEAD
     transport_->redirectPacket(task->pack, remoteSender);
-=======
-    if (!task->pack.isDirect()) {
-      transport_->redirectPacket(task->pack, remoteSender);
-    }
-
->>>>>>> 28d86751
     ++recCounter;
   }
 }
