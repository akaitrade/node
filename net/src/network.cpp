--- conflicted
+++ resolved
@@ -46,20 +46,14 @@
 #endif
 
 #ifdef WIN32
-<<<<<<< HEAD
     BOOL bNewBehavior = FALSE;
     DWORD dwBytesReturned = 0;
+    csunused(bNewBehavior);
+    csunused(dwBytesReturned);
+#ifdef DISABLE_WIN_SOCKET_ERRORS
     WSAIoctl(sock.native_handle(), SIO_UDP_CONNRESET, &bNewBehavior, sizeof(bNewBehavior), nullptr, 0, &dwBytesReturned, nullptr, nullptr);
-=======
-        BOOL bNewBehavior = FALSE;
-        DWORD dwBytesReturned = 0;
-        csunused(bNewBehavior);
-        csunused(dwBytesReturned);
-#ifdef DISABLE_WIN_SOCKET_ERRORS
-        WSAIoctl(sock.native_handle(), SIO_UDP_CONNRESET, &bNewBehavior, sizeof(bNewBehavior), nullptr, 0, &dwBytesReturned, nullptr, nullptr);
-        WSAIoctl(sock.native_handle(), SIO_UDP_NETRESET, &bNewBehavior, sizeof(bNewBehavior), nullptr, 0, &dwBytesReturned, nullptr, nullptr);
-#endif
->>>>>>> 1fb47d99
+    WSAIoctl(sock.native_handle(), SIO_UDP_NETRESET, &bNewBehavior, sizeof(bNewBehavior), nullptr, 0, &dwBytesReturned, nullptr, nullptr);
+#endif
 #endif
     if (data.ipSpecified) {
       auto ep = net->resolve(data);
@@ -90,18 +84,8 @@
   if (openOwn) {
     result = new ip::udp::socket(bindSocket(context_, this, epd, ipv6));
 
-<<<<<<< HEAD
     if (!result->is_open()) {
       result = nullptr;
-=======
-        if (!result->is_open()) {
-            result = nullptr;
-        }
-    }
-    else {
-        while (!singleSockOpened_.load());
-        result = singleSock_.load();
->>>>>>> 1fb47d99
     }
   }
   else {
@@ -121,14 +105,10 @@
     return;
   }
 
-<<<<<<< HEAD
   while (!initFlag_.load()) {
     using namespace std::chrono_literals;
     std::this_thread::sleep_for(1s);
   }
-=======
-    while (!initFlag_.load());
->>>>>>> 1fb47d99
 
   boost::system::error_code lastError;
   size_t packetSize;
@@ -136,38 +116,9 @@
   while (stopReaderRoutine == false) { // changed from true
     auto& task = iPacMan_.allocNext();
 
-<<<<<<< HEAD
     if (stopReaderRoutine) {
         return;
     }
-=======
-        if (stopReaderRoutine_) {
-            return;
-        }
-
-        packetSize = sock->receive_from(buffer(task.pack.data(), Packet::MaxSize), task.sender, NO_FLAGS, lastError);
-        
-        if (!lastError) {
-            task.size = task.pack.decode(packetSize);   // try to decode first
-
-            bool reject = false;
-
-            if (task.size == 0) {
-                cswarning() << "Ignore incorrect packet fragment, drop";
-                reject = true;
-            }
-            else if (task.pack.isFragmented()) {
-                const auto fragment = task.pack.getFragmentId();
-                const auto count = task.pack.getFragmentsNum();
-
-                if (fragment >= Packet::MaxFragments || count >= Packet::MaxFragments || fragment >= count) {
-                    cswarning() << "Incorrect fragment identity in message or too many fragments, drop (" << fragment << " from " << count << ")";
-                    reject = true;
-                }
-            }
-
-            reject ? iPacMan_.rejectLast() : iPacMan_.enQueueLast();
->>>>>>> 1fb47d99
 
     std::atomic_thread_fence(std::memory_order_acq_rel);
     while (!task.pack.data_.ptr_) {
@@ -234,7 +185,6 @@
 
   uint32_t cnt = 0;
 
-<<<<<<< HEAD
   // net code was built on this constant (Packet::MaxSize)
   // and is used it implicitly in a lot of places( 
   char packetBuffer[Packet::MaxSize];
@@ -242,15 +192,6 @@
   encodedSize = encodedPacket.size();
   do {
     size = sock.send_to(encodedPacket, ep, NO_FLAGS, lastError);
-=======
-    do {
-        size = sock.send_to(encodedPacket, ep, NO_FLAGS, lastError);
-        if (++cnt == 10) {
-            cnt = 0;
-            std::this_thread::yield();
-        }
-    } while (lastError == boost::asio::error::would_block);
->>>>>>> 1fb47d99
 
     if (++cnt == 10) {
       cnt = 0;
@@ -283,7 +224,6 @@
 #endif
   while (stopWriterRoutine == false) { //changed from true
 #ifdef __linux__
-<<<<<<< HEAD
     uint64_t tasks;
     int s = read(writerEventfd_, &tasks, sizeof(uint64_t));
     if (s != sizeof(uint64_t)) continue;
@@ -331,40 +271,6 @@
       messages += sended;
       tasks -= sended;
     } while (tasks);
-=======
-        uint64_t tasks;
-        int s = read(writerEventfd_, &tasks, sizeof(uint64_t));
-        if (s != sizeof(uint64_t)) {
-            continue;
-        }
-
-        msg.resize(tasks);
-        std::fill(msg.begin(), msg.end(), mmsghdr{});
-        iovecs.resize(tasks);
-        std::fill(iovecs.begin(), iovecs.end(), iovec{});
-        packets_buffer.resize(tasks);
-        tasks_vector.reserve(tasks);
-        encoded_packets.clear();
-
-        for (uint64_t i = 0; i < tasks; i++) {
-            tasks_vector.emplace_back(oPacMan_.getNextTask());
-            encoded_packets.emplace_back(tasks_vector[i]->pack.encode(buffer(packets_buffer[i].data(), Packet::MaxSize)));
-            iovecs[i].iov_base = encoded_packets[i].data();
-            iovecs[i].iov_len = encoded_packets[i].size();
-            msg[i].msg_hdr.msg_iov = &iovecs[i];
-            msg[i].msg_hdr.msg_iovlen = 1;
-            msg[i].msg_hdr.msg_name = tasks_vector[i]->endpoint.data();
-            msg[i].msg_hdr.msg_namelen = tasks_vector[i]->endpoint.size();
-        }
-        int sended = 0;
-        struct mmsghdr* messages = msg.data();
-        do {
-            sended = sendmmsg(sock->native_handle(), messages, tasks, 0);
-            messages += sended;
-            tasks -= sended;
-        } while (tasks);
-        tasks_vector.clear();
->>>>>>> 1fb47d99
 #endif
 #if defined(WIN32) || defined(__APPLE__)
 #ifdef WIN32
@@ -407,7 +313,6 @@
   while (stopProcessorRoutine == false) {
     externals.callAll();
 #ifdef __linux__
-<<<<<<< HEAD
     uint64_t tasks;
     while (true) {
       int ret = poll(&pfd, 1, timeout);
@@ -438,75 +343,6 @@
       int ret = kevent(readerKq_, NULL, 0, &event, 1, &timeout);
       if (ret) break;
       externals.callAll();
-=======
-        uint64_t tasks;
-
-        while (true) {
-            int ret = poll(&pfd, 1, timeout);
-
-            if (ret != 0) {
-                break;
-            }
-
-            externals.callAll();
-        }
-
-        int s = read(readerEventfd_, &tasks, sizeof(uint64_t));
-
-        if (s != sizeof(uint64_t)) {
-            continue;
-        }
-
-        for (uint64_t i = 0; i < tasks; i++) {
-            auto task = iPacMan_.getNextTask();
-            processTask(task);
-        }
-#endif
-#if defined(WIN32) || defined(__APPLE__)
-#ifdef WIN32
-        while (true) {
-            auto ret = WaitForSingleObject(readerEvent_, 50);  // timeout 50ms
-
-            if (ret != WAIT_TIMEOUT) {
-                break;
-            }
-
-            externals.callAll();
-        };
-#else
-        while (true) {
-            struct kevent event;
-            int ret = kevent(readerKq_, NULL, 0, &event, 1, &timeout);
-
-            if (ret) {
-                break;
-            }
-
-            externals.callAll();
-        }
-#endif
-        while (readerLock.test_and_set(std::memory_order_acquire))  // acquire lock
-            ;                                                       // spin
-        int tasks = readerTaskCount_;
-        readerTaskCount_ = 0;
-        readerLock.clear(std::memory_order_release);  // release lock
-
-        for (int i = 0; i < tasks; i++) {
-            auto task = iPacMan_.getNextTask();
-            processTask(task);
-        }
-#endif
-    }
-    cswarning() << "processorRoutine STOPPED!!!\n";
-}
-
-inline void Network::processTask(TaskPtr<IPacMan>& task) {
-    auto remoteSender = transport_->getPackSenderEntry(task->sender);
-
-    if (remoteSender->isBlackListed()) {
-        cswarning() << "Blacklisted";
-        return;
->>>>>>> 1fb47d99
     }
 #endif
     while (readerLock.test_and_set(std::memory_order_acquire)) // acquire lock
@@ -688,14 +524,9 @@
       return;
     }
 
-<<<<<<< HEAD
     singleSock_.store(sockPtr);
     singleSockOpened_.store(true);
   }
-=======
-    while (readerStatus_.load() == ThreadStatus::NonInit);
-    while (writerStatus_.load() == ThreadStatus::NonInit);
->>>>>>> 1fb47d99
 
   while (readerStatus_.load() == ThreadStatus::NonInit);
   while (writerStatus_.load() == ThreadStatus::NonInit);
@@ -738,7 +569,6 @@
 }
 
 void Network::registerMessage(Packet* pack, const uint32_t size) {
-<<<<<<< HEAD
   if (size >= Packet::MaxFragments) {
     cserror() << "Too much fragments in message to send (" << size << "), ignore";
     return;
@@ -765,36 +595,6 @@
     cs::Lock l(collector_.mLock_);
     collector_.map_.tryStore(pack->getHeaderHash()) = msg;
   }
-=======
-
-    if (size >= Packet::MaxFragments) {
-        cserror() << "Too much fragments in message to send (" << size << "), ignore";
-        return;
-    }
-
-    MessagePtr msg;
-
-    {
-        cs::Lock lock(collector_.mLock_);
-        msg = collector_.msgAllocator_.emplace();
-    }
-
-    msg->packetsLeft_ = 0;
-    msg->packetsTotal_ = size;
-    msg->headerHash_ = pack->getHeaderHash();
-
-    auto packEnd = msg->packets_ + size;
-    auto rPtr = pack;
-
-    for (auto wPtr = msg->packets_; wPtr != packEnd; ++wPtr, ++rPtr) {
-        *wPtr = *rPtr;
-    }
-
-    {
-        cs::Lock lock(collector_.mLock_);
-        collector_.map_.tryStore(pack->getHeaderHash()) = msg;
-    }
->>>>>>> 1fb47d99
 }
 
 Network::~Network() {
