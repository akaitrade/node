/* Send blaming letters to @yrtimd */
#include <csnode/packstream.hpp>
#include <lib/system/allocators.hpp>
#include <lib/system/keys.hpp>

#include "network.hpp"
#include "transport.hpp"

enum RegFlags: uint8_t {
  UsingIPv6    = 1,
  RedirectIP   = 1 << 1,
  RedirectPort = 1 << 2
};

enum Platform: uint8_t {
  Linux,
  MacOS,
  Windows
};

namespace {
// Packets formation

void addMyOut(const Config& config, OPackStream& stream, const uint8_t initFlagValue = 0) {
  uint8_t regFlag = 0;
  if (!config.isSymmetric()) {
    if (config.getAddressEndpoint().ipSpecified) {
      regFlag|= RegFlags::RedirectIP;
      if (config.getAddressEndpoint().ip.is_v6())
        regFlag|= RegFlags::UsingIPv6;
    }

    regFlag|= RegFlags::RedirectPort;
  }
  else if (config.hasTwoSockets())
    regFlag|= RegFlags::RedirectPort;

  uint8_t* flagChar = stream.getCurrPtr();

  if (!config.isSymmetric()) {
    if (config.getAddressEndpoint().ipSpecified)
      stream << config.getAddressEndpoint().ip;
    else
      stream << (uint8_t)0;

    stream << config.getAddressEndpoint().port;
  }
  else if (config.hasTwoSockets())
    stream << (uint8_t)0 << config.getInputEndpoint().port;
  else
    stream << (uint8_t)0;

  *flagChar|= initFlagValue | regFlag;
}

void formRegPack(const Config& config,
                 OPackStream& stream,
                 uint64_t** regPackConnId,
                 const PublicKey& pk) {
  stream.init(BaseFlags::NetworkMsg);

  stream << NetworkCommand::Registration
         << NODE_VERSION;

  addMyOut(config, stream);
  *regPackConnId = (uint64_t*)stream.getCurrPtr();

  stream <<
    (ConnectionId)0 <<
    pk;
}

void formSSConnectPack(const Config& config, OPackStream& stream, const PublicKey& pk) {
  stream.init(BaseFlags::NetworkMsg);
  stream << NetworkCommand::SSRegistration
#ifdef _WIN32
         << Platform::Windows
#elif __APPLE__
         << Platform::MacOS
#else
         << Platform::Linux
#endif
         << NODE_VERSION;

  addMyOut(config, stream, (uint8_t)(config.getNodeType() == NodeType::Router ? 8 : 0));

  stream << pk;
}
}

void Transport::run() {
  acceptRegistrations_ = config_.getNodeType() == NodeType::Router;

  {
    SpinLock l(oLock_);
    oPackStream_.init(BaseFlags::NetworkMsg);
    formRegPack(config_, oPackStream_, &regPackConnId_, myPublicKey_);
    regPack_ = *(oPackStream_.getPackets());
    oPackStream_.clear();
  }

  refillNeighbourhood();

  // Okay, now let's get to business

  uint32_t ctr = 0;
  for (;;) {
    ++ctr;
    bool askMissing = true;
    bool resendPacks = ctr % 6 == 0;
    bool sendPing = ctr % 20 == 0;
    bool checkPending = ctr % 100 == 0;
    bool checkSilent = ctr % 300 == 0;

    if (askMissing) askForMissingPackages();

    if (checkPending) nh_.checkPending();
    if (checkSilent) nh_.checkSilent();

    if (resendPacks) {
      SpinLock l(sendPacksFlag_);
      for (auto& c : sendPacks_) {
        if (c.incrementId) ++(const_cast<uint64_t&>(c.pack.getId()));
        //if (c.resendTimes > 100) LOG_EVENT("Resending " << byteStreamToHex((const char*)c.pack.data(), 128));
        ++c.resendTimes;
        sendBroadcast(&c.pack);
      }
    }

    if (sendPing)
      nh_.pingNeighbours();

    std::this_thread::sleep_for(std::chrono::milliseconds(50));
  }
}

template <>
inline uint16_t getHashIndex(const ip::udp::endpoint& ep) {
  uint16_t result = ep.port();

  if (ep.protocol() == ip::udp::v4()) {
    uint32_t addr = ep.address().to_v4().to_uint();
    result^= *(uint16_t*)&addr;
    result^= *((uint16_t*)&addr + 1);
  }
  else {
    auto bytes = ep.address().to_v6().to_bytes();
    auto ptr = (uint8_t*)&result;
    auto bytesPtr = bytes.data();
    for (size_t i = 0; i < 8; ++i) *ptr^= *(bytesPtr++);
    ++ptr;
    for (size_t i = 8; i < 16; ++i) *ptr^= *(bytesPtr++);
  }

  return result;
}

RemoteNodePtr Transport::getPackSenderEntry(const ip::udp::endpoint& ep) {
  auto& rn = remoteNodesMap_.tryStore(ep);

  if (!rn)  // Newcomer
    rn = remoteNodes_.emplace();

  rn->packets.fetch_add(1, std::memory_order_relaxed);
  return rn;
}

// Processing network packages

void Transport::processNetworkTask(const TaskPtr<IPacMan>& task,
                                   RemoteNodePtr& sender) {
  iPackStream_.init(task->pack.getMsgData(),
                    task->pack.getMsgSize());

  NetworkCommand cmd;
  iPackStream_ >> cmd;

  if (!iPackStream_.good())
    return sender->addStrike();

  bool result = true;
  switch (cmd) {
  case NetworkCommand::Registration:
    result = gotRegistrationRequest(task, sender);
    break;
  case NetworkCommand::ConfirmationRequest: break;
  case NetworkCommand::ConfirmationResponse: break;
  case NetworkCommand::RegistrationConfirmed:
    result = gotRegistrationConfirmation(task, sender);
    break;
  case NetworkCommand::RegistrationRefused:
    result = gotRegistrationRefusal(task, sender);
    break;
  case NetworkCommand::Ping:
    gotPing(task, sender);
    break;
  case NetworkCommand::SSRegistration:
    gotSSRegistration(task, sender);
    break;
  case NetworkCommand::SSFirstRound:
    gotSSDispatch(task);
    break;
  case NetworkCommand::SSRegistrationRefused:
    gotSSRefusal(task);
    break;
  case NetworkCommand::SSPingWhiteNode:
    gotSSPingWhiteNode(task);
    break;
  case NetworkCommand::SSLastBlock:
    gotSSLastBlock(task, node_->getBlockChain().getLastWrittenSequence());
    break;
  case NetworkCommand::PackInform:
    gotPackInform(task, sender);
    break;
  case NetworkCommand::PackRenounce:
    gotPackRenounce(task, sender);
    break;
  case NetworkCommand::PackRequest:
    gotPackRequest(task, sender);
    break;
  default:
    result = false;
    LOG_WARN("Unexpected network command");
  }

  if (!result)
    sender->addStrike();
}

void Transport::refillNeighbourhood() {
  if (config_.getBootstrapType() == BootstrapType::IpList) {
    for (auto& ep : config_.getIpList()) {
      if (!nh_.canHaveNewConnection()) {
        LOG_WARN("Connections limit reached");
        break;
      }

      LOG_EVENT("Creating connection to " << ep.ip);
      nh_.establishConnection(net_->resolve(ep));
    }
  }

  if (config_.getBootstrapType() == BootstrapType::SignalServer ||
      config_.getNodeType() == NodeType::Router) {
    // Connect to SS logic
    ssEp_ = net_->resolve(config_.getSignalServerEndpoint());
    LOG_EVENT("Connecting to Signal Server on " << ssEp_);

    {
      SpinLock l(oLock_);
      formSSConnectPack(config_, oPackStream_, myPublicKey_);
      ssStatus_ = SSBootstrapStatus::Requested;
      net_->sendDirect(*(oPackStream_.getPackets()),
                       ssEp_);
    }
  }
}

bool Transport::parseSSSignal(const TaskPtr<IPacMan>& task) {
  iPackStream_.init(task->pack.getMsgData(), task->pack.getMsgSize());
  iPackStream_.safeSkip<uint8_t>(1);

  RoundNum rNum;
  iPackStream_ >> rNum;

  auto trStart = iPackStream_.getCurrPtr();
  //iPackStream_.safeSkip<uint32_t>();

  uint8_t numConf;
  iPackStream_ >> numConf;
  if (!iPackStream_.good()) return false;

  iPackStream_.safeSkip<PublicKey>(numConf + 1);

  auto trFinish = iPackStream_.getCurrPtr();
  node_->getRoundTable(trStart, (trFinish - trStart), rNum);

  uint8_t numCirc;
  iPackStream_ >> numCirc;
  if (!iPackStream_.good()) return false;

  if (config_.getBootstrapType() == BootstrapType::SignalServer) {
    for (uint8_t i = 0; i < numCirc; ++i) {
      EndpointData ep;
      ep.ipSpecified = true;

      iPackStream_ >> ep.ip >> ep.port;
      if (!iPackStream_.good()) return false;

      nh_.establishConnection(net_->resolve(ep));

      iPackStream_.safeSkip<PublicKey>();
      if (!iPackStream_.good()) return false;

      if (!nh_.canHaveNewConnection())
        break;
    }
  }

  ssStatus_ = SSBootstrapStatus::Complete;

  return true;
}

constexpr const uint32_t StrippedDataSize = sizeof(RoundNum) + sizeof(MsgTypes);
void Transport::processNodeMessage(const Message& msg) {
  auto type = msg.getFirstPack().getType();
  auto rNum = msg.getFirstPack().getRoundNum();

  switch(node_->chooseMessageAction(rNum, type)) {
  case Node::MessageActions::Process:
    return dispatchNodeMessage(type,
                               rNum,
                               msg.getFirstPack(),
                               msg.getFullData() + StrippedDataSize,
                               msg.getFullSize() - StrippedDataSize);
  case Node::MessageActions::Postpone:
    return postponePacket(rNum, type, msg.extractData());
  case Node::MessageActions::Drop:
    return;
  }
}

void Transport::processNodeMessage(const Packet& pack) {
  auto type = pack.getType();
  auto rNum = pack.getRoundNum();

  switch(node_->chooseMessageAction(rNum, type)) {
  case Node::MessageActions::Process:
    return dispatchNodeMessage(type,
                               rNum,
                               pack,
                               pack.getMsgData() + StrippedDataSize,
                               pack.getMsgSize() - StrippedDataSize);
  case Node::MessageActions::Postpone:
    return postponePacket(rNum, type, pack);
  case Node::MessageActions::Drop:
    return;
  }
}

inline void Transport::postponePacket(const RoundNum rNum, const MsgTypes type, const Packet& pack) {
  (*postponed_)->emplace(rNum, type, pack);
}

void Transport::processPostponed(const RoundNum rNum) {
  auto& ppBuf = *postponed_[1];
  for (auto& pp : **postponed_) {
    if (pp.round > rNum)
      ppBuf.emplace(std::move(pp));
    else if (pp.round == rNum)
      dispatchNodeMessage(pp.type,
                          pp.round,
                          pp.pack,
                          pp.pack.getMsgData() + StrippedDataSize,
                          pp.pack.getMsgSize() - StrippedDataSize);
  }

  (*postponed_)->clear();

  postponed_[1] = *postponed_;
  postponed_[0] = &ppBuf;
<<<<<<< HEAD
=======
  std::cout << "TRANSPORT> POSTPHONED finish" << std::endl;
>>>>>>> b284554b
}

void Transport::dispatchNodeMessage(const MsgTypes type,
                                    const RoundNum rNum,
                                    const Packet& firstPack,
                                    const uint8_t* data,
                                    size_t size) {
  if (!size) {
    LOG_ERROR("Bad packet size, why is it zero?");
    return;
  }
  //std::cout << __func__ << std::endl;
  switch(type) {
  case MsgTypes::RoundTable:
    return node_->getRoundTable(data, size, rNum);
  case MsgTypes::Transactions:
    return node_->getTransaction(data, size);
  case MsgTypes::FirstTransaction:
    return node_->getFirstTransaction(data, size);
  case MsgTypes::TransactionList:
    return node_->getTransactionsList(data, size);
  case MsgTypes::ConsVector:
    return node_->getVector(data, size, firstPack.getSender());
  case MsgTypes::ConsMatrix:
    return node_->getMatrix(data, size, firstPack.getSender());
  case MsgTypes::NewBlock:
    return node_->getBlock(data, size, firstPack.getSender());
  case MsgTypes::BlockHash:
    return node_->getHash(data, size, firstPack.getSender());
  case MsgTypes::BlockRequest:
    return node_->getBlockRequest(data, size, firstPack.getSender());
  case MsgTypes::RequestedBlock:
    return node_->getBlockReply(data, size);
  case MsgTypes::ConsVectorRequest:
    return node_->getVectorRequest(data, size);
  case MsgTypes::ConsMatrixRequest:
    return node_->getMatrixRequest(data, size);
  case MsgTypes::RoundTableRequest:
    return node_->getRoundTableRequest(data, size, firstPack.getSender());
  case MsgTypes::ConsTLRequest:
    return node_->getTlRequest(data, size, firstPack.getSender());
  case MsgTypes::NewBadBlock:
    return node_->getBadBlock(data, size, firstPack.getSender());
  case MsgTypes::BigBang:
    return node_->getBigBang(data, size, rNum, type);
  default:
    LOG_ERROR("Unknown type");
    break;
  }
}

void Transport::registerTask(Packet* pack, const uint32_t packNum, const bool incrementWhenResend) {
  auto end = pack + packNum;
<<<<<<< HEAD
  for (auto ptr = pack; ptr != end; ++ptr) {
    SpinLock l(sendPacksFlag_);
    PackSendTask pst;
    pst.pack = *ptr;
    pst.incrementId = incrementWhenResend;
    sendPacks_.emplace(pst);
=======
  for (auto &ptr = pack; ptr != end; ++ptr) {
    sendBroadcast(ptr);
    {
      SpinLock l(sendPacksFlag_);
      sendPacks_.emplace(*ptr);
    }
>>>>>>> b284554b
  }
}

void Transport::addTask(Packet* pack,
                        const uint32_t packNum,
                        bool incrementWhenResend,
                        bool sendToNeighbours) {
  if (sendToNeighbours) nh_.pourByNeighbours(pack, packNum);
  if (packNum > 1) {
    net_->registerMessage(pack, packNum);
    registerTask(pack, 1, incrementWhenResend);
  }
  else if (sendToNeighbours)
    registerTask(pack, packNum, incrementWhenResend);
}

void Transport::clearTasks() {
  SpinLock l(sendPacksFlag_);
  sendPacks_.clear();
}

/* Sending network tasks */
void Transport::sendRegistrationRequest(Connection& conn) {
  LOG_EVENT("Sending registration request to " << (conn.specialOut ? conn.out : conn.in));
  Packet req(netPacksAllocator_.allocateNext(regPack_.size()));
  *regPackConnId_ = conn.id;
  memcpy(req.data(), regPack_.data(), regPack_.size());

  ++(conn.attempts);
  sendDirect(&req, conn);
}

void Transport::sendRegistrationConfirmation(const Connection& conn) {
  LOG_EVENT("Confirming registration with " << conn.in);

  SpinLock l(oLock_);
  oPackStream_.init(BaseFlags::NetworkMsg);
  oPackStream_ << NetworkCommand::RegistrationConfirmed << conn.id << myPublicKey_;

  sendDirect(oPackStream_.getPackets(), conn);
  oPackStream_.clear();
}

void Transport::sendRegistrationRefusal(const Connection& conn,
                                        const RegistrationRefuseReasons reason) {
  LOG_EVENT("Refusing registration with " << conn.in);

  SpinLock l(oLock_);
  oPackStream_.init(BaseFlags::NetworkMsg);
  oPackStream_ << NetworkCommand::RegistrationRefused << conn.id << reason;

  sendDirect(oPackStream_.getPackets(), conn);
  oPackStream_.clear();
}

// Requests processing

bool Transport::gotRegistrationRequest(const TaskPtr<IPacMan>& task,
                                       RemoteNodePtr& sender) {
  LOG_EVENT("Got registration request from " << task->sender);

  NodeVersion vers;
  iPackStream_ >> vers;
  if (!iPackStream_.good()) return false;

  Connection conn;
  conn.in = task->sender;
  auto& flags = iPackStream_.peek<uint8_t>();

  if (flags & RegFlags::RedirectIP) {
    boost::asio::ip::address addr;
    iPackStream_ >> addr;

    conn.out.address(addr);
    conn.specialOut = true;
  }
  else {
    conn.specialOut = false;
    iPackStream_.skip<uint8_t>();
  }

  if (flags & RegFlags::RedirectPort) {
    Port port;
    iPackStream_ >> port;

    if (!conn.specialOut) {
      conn.specialOut = true;
      conn.out.address(task->sender.address());
    }

    conn.out.port(port);
  }
  else if (conn.specialOut)
    conn.out.port(task->sender.port());

  if (vers != NODE_VERSION) {
    sendRegistrationRefusal(conn, RegistrationRefuseReasons::BadClientVersion);
    return true;
  }

  iPackStream_ >> conn.id;
  iPackStream_ >> conn.key;

  if (!iPackStream_.good() || !iPackStream_.end())
    return false;

  nh_.gotRegistration(std::move(conn), sender);
  return true;
}

bool Transport::gotRegistrationConfirmation(const TaskPtr<IPacMan>& task,
                                            RemoteNodePtr& sender) {
  ConnectionId cId;
  PublicKey key;
  iPackStream_ >> cId >> key;

  if (!iPackStream_.good())
    return false;

  nh_.gotConfirmation(cId, task->sender, key, sender);
  return true;
}

bool Transport::gotRegistrationRefusal(const TaskPtr<IPacMan>& task,
                                       RemoteNodePtr&) {
  RegistrationRefuseReasons reason;
  Connection::Id id;
  iPackStream_ >> id >> reason;

  if (!iPackStream_.good() || !iPackStream_.end())
    return false;

  nh_.gotRefusal(id);

  LOG_EVENT("Registration to " << task->sender << " refused. Reason: " << (int)reason);

  return true;
}

bool Transport::gotSSRegistration(const TaskPtr<IPacMan>& task, RemoteNodePtr& rNode) {
  if (ssStatus_ != SSBootstrapStatus::Requested) {
    LOG_WARN("Unexpected Signal Server response");
    return false;
  }

  LOG_EVENT("Connection to the Signal Server has been established");
  nh_.addSignalServer(task->sender, ssEp_, rNode);

  if (task->pack.getMsgSize() > 2) {
    if (!parseSSSignal(task))
      LOG_WARN("Bad Signal Server response");
  }
  else
    ssStatus_ = SSBootstrapStatus::RegisteredWait;

  return true;
}

bool Transport::gotSSDispatch(const TaskPtr<IPacMan>& task) {
  if (ssStatus_ != SSBootstrapStatus::RegisteredWait)
    LOG_WARN("Unexpected Signal Server response");

  if (!parseSSSignal(task))
    LOG_WARN("Bad Signal Server response");

  return true;
}

bool Transport::gotSSRefusal(const TaskPtr<IPacMan>&) {
  uint16_t expectedVersion;
  iPackStream_ >> expectedVersion;

  LOG_ERROR("The Signal Server has refused the registration due to your bad client version. The expected version is " << expectedVersion);

  return true;
}

bool Transport::gotSSPingWhiteNode(const TaskPtr<IPacMan>& task) {
  Connection conn;
  conn.in = task->sender;
  conn.specialOut = false;
  sendDirect(&task->pack, conn);
  return true;
}

bool Transport::gotSSLastBlock(const TaskPtr<IPacMan>& task, uint32_t lastBlock) {
	Connection conn;
	conn.in = net_->resolve(config_.getSignalServerEndpoint());
	conn.specialOut = false;

	oPackStream_.init(BaseFlags::NetworkMsg);
	oPackStream_ << NetworkCommand::SSLastBlock << NODE_VERSION;
	oPackStream_ << lastBlock << myPublicKey_;

	sendDirect(oPackStream_.getPackets(), conn);
	return true;
}


void Transport::gotPacket(const Packet& pack, RemoteNodePtr& sender) {
  if (!pack.isFragmented()) return;

  nh_.neighbourSentPacket(sender, pack.getHeaderHash());
}

void Transport::redirectPacket(const Packet& pack) {
  if (pack.isFragmented() && pack.getFragmentsNum() > Packet::SmartRedirectTreshold)
    nh_.redirectByNeighbours(&pack);
  else
    sendBroadcast(&pack);
}

bool Transport::gotPackInform(const TaskPtr<IPacMan>&, RemoteNodePtr&) {
  /*Hash hHash;
  uint16_t fragmentId;

  iPackStream_ >> hHash >> fragmentId;
  if (!iPackStream_.good() || iPackStream_.end()) return false;

  nh_.neighbourHasPacket(sender, hHash, fragmentId);*/
  return true;
}

void Transport::sendPackRenounce(const Hash& hash, const Connection& addr) {
  SpinLock l(oLock_);
  oPackStream_.init(BaseFlags::NetworkMsg);

  oPackStream_ << NetworkCommand::PackRenounce
               << hash;

  sendDirect(oPackStream_.getPackets(), addr);
  oPackStream_.clear();
}

bool Transport::gotPackRenounce(const TaskPtr<IPacMan>&,
                                RemoteNodePtr& sender) {
  Hash hHash;

  iPackStream_ >> hHash;
  if (!iPackStream_.good() || !iPackStream_.end()) return false;

  nh_.neighbourSentRenounce(sender, hHash);

  //LOG_WARN("Got renounce from " << task->sender);
  return true;
}

void Transport::askForMissingPackages() {
  typename decltype(uncollected_)::const_iterator ptr;
  MessagePtr msg;
  uint32_t i = 0;

  const uint64_t maxMask = (uint64_t)1 << 63;

  for (;;) {
    {
      SpinLock l(uLock_);
      if (i >= uncollected_.size()) break;

      ptr = uncollected_.begin();
      for (uint32_t j = 0; j < i; ++j) ++ptr;

      msg = *ptr;
      ++i;
    }

    {
      SpinLock l(msg->pLock_);
      const auto end = msg->packets_ + msg->packetsTotal_;

      uint16_t start;
      uint64_t mask = 0;
      uint64_t req = 0;

      for (auto s = msg->packets_; s != end; ++s) {
        if (!*s) {
          if (!mask) {
            mask = 1;
            start = s - msg->packets_;
          }
          req|= mask;
        }

        if (mask == maxMask) {
          requestMissing(msg->headerHash_,
                         start,
                         req);

          if (s > (msg->packets_ + msg->maxFragment_) &&
              (end - s) > 128) break;

          mask = 0;
        }
        else
          mask<<= 1;
      }

      if (mask)
        requestMissing(msg->headerHash_,
                       start,
                       req);
    }
  }
}

void Transport::requestMissing(const Hash& hash, const uint16_t start, const uint64_t req) {
  Packet p;

  {
    SpinLock l(oLock_);
    oPackStream_.init(BaseFlags::NetworkMsg);
    oPackStream_ << NetworkCommand::PackRequest << hash << start << req;
    p = *(oPackStream_.getPackets());
    oPackStream_.clear();
  }

  ConnectionPtr requestee = nh_.getNextRequestee(hash);
  if (requestee) sendDirect(&p, **requestee);
}

void Transport::registerMessage(MessagePtr msg) {
  SpinLock l(uLock_);
  uncollected_.emplace(msg);
}

bool Transport::gotPackRequest(const TaskPtr<IPacMan>&,
                               RemoteNodePtr& sender) {
  Connection* conn = sender->connection.load(std::memory_order_acquire);
  if (!conn) return false;
  auto ep = conn->specialOut ? conn->out : conn->in;

  Hash hHash;
  uint16_t start;
  uint64_t req;

  iPackStream_ >> hHash >> start >> req;
  if (!iPackStream_.good() || !iPackStream_.end()) return false;

  uint32_t reqd = 0, snt = 0;
  uint64_t mask = 1;
  while (mask) {
    if (mask & req) {
      ++reqd;
      if (net_->resendFragment(hHash, start, ep))
        ++snt;
    }
    ++start;
    mask<<= 1;
  }
  //LOG_WARN("Got missing for " << reqd << " (" << req << "), sent " << snt);

  return true;
}

void Transport::sendPingPack(const Connection& conn) {
  SpinLock l(oLock_);
  oPackStream_.init(BaseFlags::NetworkMsg);
  oPackStream_ << NetworkCommand::Ping << conn.id;
  sendDirect(oPackStream_.getPackets(), conn);
  oPackStream_.clear();
}

bool Transport::gotPing(const TaskPtr<IPacMan>& task,
                        RemoteNodePtr& sender) {
  Connection::Id id;

  iPackStream_ >> id;
  if (!iPackStream_.good() || !iPackStream_.end()) return false;

  nh_.validateConnectionId(sender, id, task->sender);

  return true;
}<|MERGE_RESOLUTION|>--- conflicted
+++ resolved
@@ -360,10 +360,8 @@
 
   postponed_[1] = *postponed_;
   postponed_[0] = &ppBuf;
-<<<<<<< HEAD
-=======
+
   std::cout << "TRANSPORT> POSTPHONED finish" << std::endl;
->>>>>>> b284554b
 }
 
 void Transport::dispatchNodeMessage(const MsgTypes type,
@@ -417,21 +415,13 @@
 
 void Transport::registerTask(Packet* pack, const uint32_t packNum, const bool incrementWhenResend) {
   auto end = pack + packNum;
-<<<<<<< HEAD
+
   for (auto ptr = pack; ptr != end; ++ptr) {
     SpinLock l(sendPacksFlag_);
     PackSendTask pst;
     pst.pack = *ptr;
     pst.incrementId = incrementWhenResend;
     sendPacks_.emplace(pst);
-=======
-  for (auto &ptr = pack; ptr != end; ++ptr) {
-    sendBroadcast(ptr);
-    {
-      SpinLock l(sendPacksFlag_);
-      sendPacks_.emplace(*ptr);
-    }
->>>>>>> b284554b
   }
 }
 
