--- conflicted
+++ resolved
@@ -160,63 +160,10 @@
     host_.SendDirect(toNodeId(receiver), pack.moveData());
 }
 
-<<<<<<< HEAD
 void Transport::sendMulticast(Packet&& pack, const std::vector<cs::PublicKey>& receivers) {
     for (auto& receiver : receivers) {
         auto ptr = reinterpret_cast<const uint8_t*>(pack.data());
         host_.SendDirect(toNodeId(receiver), cs::Bytes(ptr, ptr + pack.size()));
-=======
-bool Transport::sendDirectToSock(Packet* pack, const EndpointData& ep_data) {
-    if (ep_data.ipSpecified) {
-        net_->sendPackDirect(*pack, net_->resolve(ep_data));
-    }
-    else {
-        const bool ipv6 = cs::ConfigHolder::instance().config()->useIPv6();
-        net_->sendPackDirect(*pack, ip::udp::endpoint(ipv6 ? ip::udp::v6() : ip::udp::v4(), ep_data.port));
-    }
-    return true;
-}
-
-void Transport::deliverDirect(const Packet* pack, const uint32_t size, ConnectionPtr conn) {
-    if (size >= Packet::MaxFragments) {
-        ++Transport::cntExtraLargeNotSent;
-        csinfo() << __func__ << ": packSize(" << Transport::cntExtraLargeNotSent << ") = " << size;
-    }
-
-    if (size > 1000) {
-        std::vector<Packet> _packets(size);
-        for (auto& p : _packets) p = *pack++;
-        std::thread thread([=, packets = std::move(_packets)]() mutable {
-            uint32_t allSize = size, toSend, j = 0;
-
-            while(allSize != 0) {
-                if (allSize > 100) {
-                    toSend = 100;
-                    allSize -= 100;
-                }
-                else {
-                    toSend = allSize;
-                    allSize = 0;
-                }
-
-                {
-                    for (uint32_t i = 0; i < toSend; i++) {
-                        neighbourhood_.registerDirect(&packets[j], conn);
-                        sendDirectToSock(&packets[j++], **conn);
-                    }
-                }
-
-                std::this_thread::yield();
-            }
-        });
-        thread.detach();
-    } else {
-        const auto packEnd = pack + size;
-        for (auto ptr = pack; ptr != packEnd; ++ptr) {
-            neighbourhood_.registerDirect(ptr, conn);
-            sendDirect(ptr, **conn);
-        }
->>>>>>> 68c207ab
     }
 }
 
@@ -246,118 +193,10 @@
                     processNodeMessage(sender, pack);
                 }
             }
-<<<<<<< HEAD
-=======
-            ++i;
-        }
-    }
-
-    if (result.first > 0) {
-
-        if (size >= Packet::MaxFragments) {
-            ++Transport::cntExtraLargeNotSent;
-            csinfo() << __func__ << ": packSize(" << Transport::cntExtraLargeNotSent << ") = " << size;
-        }
-
-        for (auto& conn : conns) {
-            const auto packEnd = pack + size;
-            for (auto ptr = pack; ptr != packEnd; ++ptr) {
-                csdebug() << "Transport: sending to " << (conn->specialOut ? conn->out : conn->in);
-                neighbourhood_.sendByConfidant(ptr, conn);
-            }
-        }
-
-    }
-
-    return result;
-}
-
-// Processing network packages
-
-void Transport::processNetworkTask(const TaskPtr<IPacMan>& task, RemoteNodePtr& sender) {
-    iPackStream_.init(task->pack.getMsgData(), task->pack.getMsgSize());
-
-    NetworkCommand cmd;
-    iPackStream_ >> cmd;
-
-    if (!iPackStream_.good()) {
-        return sender->addStrike();
-    }
-
-    if (cmd != NetworkCommand::Registration) {
-        if (sender->isBlackListed()) {
-            csdebug() << "Network command is ignored from blacklisted " << task->sender;
-            return;
-        }
-    }
-
-    bool result = true;
-    switch (cmd) {
-        case NetworkCommand::Registration:
-            result = gotRegistrationRequest(task, sender);
-            break;
-        case NetworkCommand::ConfirmationRequest:
-            break;
-        case NetworkCommand::ConfirmationResponse:
-            break;
-        case NetworkCommand::RegistrationConfirmed:
-            result = gotRegistrationConfirmation(task, sender);
-            break;
-        case NetworkCommand::RegistrationRefused:
-            result = gotRegistrationRefusal(task, sender);
-            break;
-        case NetworkCommand::Ping:
-            gotPing(task, sender);
-            break;
-        case NetworkCommand::SSRegistration:
-            gotSSRegistration(task, sender);
-            break;
-        case NetworkCommand::SSReRegistration:
-            gotSSReRegistration();
-            break;
-        case NetworkCommand::SSFirstRound:
-            gotSSDispatch(task);
-            break;
-        case NetworkCommand::SSRegistrationRefused:
-            gotSSRefusal(task);
-            break;
-        case NetworkCommand::SSPingWhiteNode:
-            gotSSPingWhiteNode(task, node_->getBlockChain().getLastSeq(), node_->getBlockChain().getLastHash());
-            break;
-        case NetworkCommand::Utility:  // managing info could be obtained  
-            return node_->getUtilityMessage(task->pack.getMsgData(), task->pack.getMsgSize());
-            break;
-        case NetworkCommand::SSLastBlock: {
-            long long timeSS{};
-            iPackStream_ >> timeSS;
-            node_->setDeltaTimeSS(timeSS);
-
-            gotSSLastBlock(task, node_->getBlockChain().getLastSeq(), node_->getBlockChain().getLastHash(),
-                node_->canBeTrusted(true /*crirical, all trusted required*/));
-            break;
-        }
-        case NetworkCommand::SSSpecificBlock: {
-            cs::RoundNumber round = 0;
-            iPackStream_ >> round;
-
-            long long timeSS{};
-            iPackStream_ >> timeSS;
-            node_->setDeltaTimeSS(timeSS);
-
-            if (node_->getBlockChain().getLastSeq() < round) {
-                gotSSLastBlock(task, node_->getBlockChain().getLastSeq(), node_->getBlockChain().getLastHash(), false);
-            }
-            else {
-                gotSSLastBlock(task, round, node_->getBlockChain().getHashBySequence(round),
-                    node_->canBeTrusted(true /*crirical, all trusted required*/));
-            }
-            break;
->>>>>>> 68c207ab
-        }
-    }
-}
-
-<<<<<<< HEAD
+        }
+    }
+}
+
 void Transport::checkNeighboursChange() {
     std::lock_guard<std::mutex> g(neighboursMux_);
     while (!neighboursToHandle_.empty()) {
@@ -367,156 +206,9 @@
         }
         else {
             node_->neighbourRemoved(neighbour.key, neighbour.lastSeq, neighbour.lastRound);
-=======
-// call need checked earlier in calling code
-void Transport::refillNeighbourhood() {
-    // TODO: check this algorithm when all list nodes are dead
-    const auto bootstrap = cs::ConfigHolder::instance().config()->getBootstrapType();
-    if (bootstrap == BootstrapType::IpList) {
-        for (auto& ep : cs::ConfigHolder::instance().config()->getIpList()) {
-            if (!neighbourhood_.canHaveNewConnection()) {
-                cswarning() << "Connections limit reached";
-                break;
-            }
-
-            cslog() << "Creating connection to " << ep.ip;
-            neighbourhood_.establishConnection(net_->resolve(ep));
-        }
-    }
-    else if (bootstrap == BootstrapType::SignalServer) {
-        // both connect to SS and get new neighbours candidates
-        ssEp_ = net_->resolve(cs::ConfigHolder::instance().config()->getSignalServerEndpoint());
-        cslog() << "Connecting to start node on " << ssEp_;
-        {
-            cs::Lock lock(oLock_);
-            formSSConnectPack(myPublicKey_, node_->getBlockChain().uuid());
-            ssStatus_ = SSBootstrapStatus::Requested;
-            net_->sendDirect(*(oPackStream_.getPackets()), ssEp_);
-        }
-    }
-}
-
-bool Transport::parseSSSignal(const TaskPtr<IPacMan>& task) {
-    iPackStream_.init(task->pack.getMsgData(), task->pack.getMsgSize());
-    iPackStream_.safeSkip<uint8_t>(1);
-    iPackStream_.safeSkip<cscrypto::PublicKey>(1);
-
-    cs::RoundNumber rNum = 0;
-    iPackStream_ >> rNum;
-
-    // mark start of node data
-    auto trStart = iPackStream_.getCurrentPtr();
-
-    uint8_t numConf;
-    iPackStream_ >> numConf;
-
-    if (!iPackStream_.good()) {
-        return false;
-    }
-
-    // skip node data
-    iPackStream_.safeSkip<cs::PublicKey>(numConf + 1);
-
-    // mark finish of node data
-    auto trFinish = iPackStream_.getCurrentPtr();
-
-    uint8_t numCirc;
-    iPackStream_ >> numCirc;
-
-    if (!iPackStream_.good()) {
-        return false;
-    }
-
-    uint32_t count = neighbourhood_.size();
-
-    if (cs::ConfigHolder::instance().config()->getBootstrapType() == BootstrapType::SignalServer) {
-        for (uint8_t i = 0; i < numCirc; ++i) {
-            EndpointData ep;
-            ep.ipSpecified = true;
-            cs::PublicKey key;
-
-            iPackStream_ >> ep.ip >> ep.port >> key;
-
-            if (!iPackStream_.good()) {
-                return false;
-            }
-
-            ++count;
-
-            if (key != cs::ConfigHolder::instance().config()->getMyPublicKey()) {
-                if (count <= cs::ConfigHolder::instance().config()->getMaxNeighbours()) {
-                    neighbourhood_.establishConnection(net_->resolve(ep));
-                }
-                storeAddress(key, ep);
-            }
-
-            if (!neighbourhood_.canHaveNewConnection()) {
-                break;
-            }
->>>>>>> 68c207ab
         }
         neighboursToHandle_.pop_front();
     }
-<<<<<<< HEAD
-=======
-
-    // let node to handle its data
-    node_->getRoundTableSS(trStart, cs::numeric_cast<size_t>(trFinish - trStart), rNum);
-
-    ssStatus_ = SSBootstrapStatus::Complete;
-    return true;
-}
-
-constexpr const uint32_t StrippedDataSize = sizeof(cs::RoundNumber) + sizeof(MsgTypes);
-void Transport::processNodeMessage(const Message& msg) {
-    auto type = msg.getFirstPack().getType();
-    auto rNum = msg.getFirstPack().getRoundNum();
-
-    switch (node_->chooseMessageAction(rNum, type, msg.getFirstPack().getSender())) {
-        case Node::MessageActions::Process:
-            return dispatchNodeMessage(type, rNum, msg.getFirstPack(), msg.getFullData() + StrippedDataSize, msg.getFullSize() - StrippedDataSize);
-        case Node::MessageActions::Postpone:
-            return postponePacket(rNum, type, msg.extractData());
-        case Node::MessageActions::Drop:
-            return;
-    }
-}
-
-constexpr cs::RoundNumber getRoundTimeout(const MsgTypes type) {
-    switch (type) {
-        case MsgTypes::FirstSmartStage:
-        case MsgTypes::SecondSmartStage:
-        case MsgTypes::ThirdSmartStage:
-        case MsgTypes::RejectedContracts:
-            return 100;
-        case MsgTypes::TransactionPacket:
-        case MsgTypes::TransactionsPacketRequest:
-        case MsgTypes::TransactionsPacketReply:
-            return cs::Conveyer::MetaCapacity;
-        default:
-            return 5;
-    }
-}
-
-bool Transport::shouldSendPacket(const Packet& pack) {
-    if (pack.isNetwork()) {
-        return false;
-    }
-
-    const cs::RoundNumber currentRound = cs::Conveyer::instance().currentRoundNumber();
-
-    if (!pack.isFragmented()) {
-        return (pack.getRoundNum() + getRoundTimeout(pack.getType())) >= currentRound;
-    }
-
-    auto& rn = fragOnRound_.tryStore(pack.getHeaderHash());
-
-    if (pack.getFragmentId() == 0) {
-        rn = pack.getRoundNum() + getRoundTimeout(pack.getType());
-    }
-
-    return !rn || rn >= currentRound;
->>>>>>> 68c207ab
 }
 
 void Transport::processNodeMessage(const cs::PublicKey& sender, const Packet& pack) {
@@ -547,16 +239,10 @@
             return node_->getBlockReply(data, size);
         case MsgTypes::BigBang:  // any round (in theory) may be set
             return node_->getBigBang(data, size, rNum);
-        case MsgTypes::Utility:  // managing info could be obtained  
+        case MsgTypes::Utility:
             return node_->getUtilityMessage(data, size);
         case MsgTypes::RoundTableRequest:  // old-round node may ask for round info
-<<<<<<< HEAD
             return node_->getRoundTableRequest(data, size, rNum, sender);
-=======
-            return node_->getRoundTableRequest(data, size, rNum, firstPack.getSender());
-        case MsgTypes::RoundPackRequest:
-            return node_->getRoundPackRequest(data, size, rNum, firstPack.getSender());
->>>>>>> 68c207ab
         case MsgTypes::NodeStopRequest:
             return node_->getNodeStopRequest(rNum, data, size);
         case MsgTypes::RoundTable:
@@ -616,13 +302,9 @@
         case MsgTypes::RejectedContracts:
             return node_->getSmartReject(data, size, rNum, sender);
         case MsgTypes::RoundTableReply:
-<<<<<<< HEAD
             return node_->getRoundTableReply(data, size, sender);
         case MsgTypes::RoundPackRequest:
             return node_->getRoundPackRequest(data, size, rNum, sender);
-=======
-            return node_->getRoundTableReply(data, size, firstPack.getSender());
->>>>>>> 68c207ab
         case MsgTypes::EmptyRoundPack:
             return node_->getEmptyRoundPack(data, size, rNum, sender);
         case MsgTypes::StateRequest:
@@ -630,13 +312,9 @@
         case MsgTypes::StateReply:
             return node_->getStateReply(data, size, rNum, sender);
         case MsgTypes::BlockAlarm:
-<<<<<<< HEAD
             return node_->getBlockAlarm(data, size, rNum, sender);
-=======
-            return node_->getBlockAlarm(data, size, rNum, firstPack.getSender());
         case MsgTypes::EventReport:
-            return node_->getEventReport(data, size, rNum, firstPack.getSender());
->>>>>>> 68c207ab
+            return node_->getEventReport(data, size, rNum, sender);
         default:
             cserror() << "TRANSPORT> Unknown message type " << Packet::messageTypeToString(type) << " pack round " << rNum;
             break;
@@ -653,501 +331,7 @@
         dispatchNodeMessage(p.sender, p.pack.getType(), rNum, p.pack.getMsgData(), p.pack.getMsgSize());
     }
 
-<<<<<<< HEAD
     postponed_ = decltype(postponed_)(postponed_.upper_bound(rNum), postponed_.end());
-=======
-uint32_t Transport::getNeighboursCount() {
-    return neighbourhood_.size();
-}
-
-uint32_t Transport::getNeighboursCountWithoutSS() {
-    return neighbourhood_.getNeighboursCountWithoutSS();
-}
-
-uint32_t Transport::getMaxNeighbours() const {
-    return cs::ConfigHolder::instance().config()->getMaxNeighbours();
-}
-
-ConnectionPtr Transport::getConnectionByKey(const cs::PublicKey& pk) {
-    return neighbourhood_.getNeighbourByKey(pk);
-}
-
-ConnectionPtr Transport::getConnectionByNumber(const std::size_t number) {
-    return neighbourhood_.getNeighbour(number);
-}
-
-cs::Sequence Transport::getConnectionLastSequence(const std::size_t number) {
-    ConnectionPtr ptr = getConnectionByNumber(number);
-
-    if (ptr && !ptr->isSignal) {
-        return ptr->lastSeq;
-    }
-
-    return cs::Sequence{};
-}
-
-Neighbour Transport::getNeigbour(const cs::PublicKey& key) {
-    auto connection = neighbourhood_.getNeighbourByKey(key);
-
-    if (!connection.isNull()) {
-        return Neighbour { connection, connection->node };
-    }
-
-    return Neighbour{};
-}
-
-bool Transport::markNeighbourAsBlackListed(const cs::PublicKey& key) {
-    auto neighbour = getNeigbour(key);
-
-    if (neighbour.isValid()) {
-        neighbour.remoteNode->setBlackListed(true);
-
-        // do not have bussiness with remote node
-        neighbourhood_.dropConnection(neighbour.connection->id);
-
-        {
-            cs::Lock lock(remoteMutex_);
-            remoteBlackList_.emplace(key, neighbour.connection->getOut());
-        }
-    }
-
-    return neighbour.isValid();
-}
-
-bool Transport::unmarkNeighbourAsBlackListed(const cs::PublicKey& key) {
-    ip::udp::endpoint point;
-
-    {
-        cs::Lock lock(remoteMutex_);
-        auto iter = remoteBlackList_.find(key);
-
-        if (iter == remoteBlackList_.end()) {
-            return false;
-        }
-
-        point = iter->second;
-    }
-
-    auto remoteSender = getPackSenderEntry(point);
-
-    if (!remoteSender) {
-        return false;
-    }
-
-    remoteSender->setBlackListed(false);
-
-    {
-        cs::Lock lock(remoteMutex_);
-        remoteBlackList_.erase(key);
-    }
-
-    return !remoteSender->isBlackListed();
-}
-
-bool Transport::isBlackListed(const cs::PublicKey& key) const {
-    cs::Lock lock(remoteMutex_);
-    return remoteBlackList_.find(key) != remoteBlackList_.end();
-}
-
-size_t Transport::blackListSize() const {
-    cs::Lock lock(remoteMutex_);
-    return remoteBlackList_.size();
-}
-
-cs::PublicKeys Transport::blackList() const {
-    cs::Lock lock(remoteMutex_);
-
-    cs::PublicKeys keys;
-    keys.reserve(remoteBlackList_.size());
-
-    std::for_each(std::begin(remoteBlackList_), std::end(remoteBlackList_), [&](const auto& element) {
-        keys.push_back(element.first);
-    });
-
-    return keys;
-}
-
-bool Transport::isShouldUpdateNeighbours() const {
-    return neighbourhood_.getNeighboursCountWithoutSS() < cs::ConfigHolder::instance().config()->getMinNeighbours();
-}
-
-bool Transport::requireStartNode() {
-    return (cs::ConfigHolder::instance().config()->getBootstrapType() == BootstrapType::SignalServer ||
-            cs::ConfigHolder::instance().config()->getNodeType() == NodeType::Router);
-}
-
-bool Transport::isShouldPending(Connection* connection) const {
-    return connection->isSignal ||
-           (cs::ConfigHolder::instance().config()->getMinCompatibleVersion() <= connection->version) || (connection->version == 0);
-}
-
-ConnectionPtr Transport::getRandomNeighbour() {
-    return neighbourhood_.getRandomNeighbour();
-}
-
-void Transport::forEachNeighbour(std::function<void(ConnectionPtr)> func) {
-    neighbourhood_.forEachNeighbour(std::move(func));
-}
-
-void Transport::forEachNeighbourWithoudSS(std::function<void(ConnectionPtr)> func) {
-    neighbourhood_.forEachNeighbourWithoutSS(std::move(func));
-}
-
-const Connections Transport::getNeighbours() const {
-    return neighbourhood_.getNeigbours();
-}
-
-const Connections Transport::getNeighboursWithoutSS() const {
-    return neighbourhood_.getNeighboursWithoutSS();
-}
-
-bool Transport::isPingDone() {
-    return neighbourhood_.isPingDone();
-}
-
-void Transport::addMyOut(const uint8_t initFlagValue) {
-    uint8_t regFlag = 0;
-    if (!cs::ConfigHolder::instance().config()->isSymmetric()) {
-        if (cs::ConfigHolder::instance().config()->getAddressEndpoint().ipSpecified) {
-            regFlag |= RegFlags::RedirectIP;
-            if (cs::ConfigHolder::instance().config()->getAddressEndpoint().ip.is_v6()) {
-                regFlag |= RegFlags::UsingIPv6;
-            }
-        }
-
-        regFlag |= RegFlags::RedirectPort;
-    }
-    else if (cs::ConfigHolder::instance().config()->hasTwoSockets()) {
-        regFlag |= RegFlags::RedirectPort;
-    }
-
-    uint8_t* flagChar = oPackStream_.getCurrentPtr();
-
-    if (!cs::ConfigHolder::instance().config()->isSymmetric()) {
-        if (cs::ConfigHolder::instance().config()->getAddressEndpoint().ipSpecified) {
-            oPackStream_ << cs::ConfigHolder::instance().config()->getAddressEndpoint().ip;
-        }
-        else {
-            uint8_t c = 0_b;
-            oPackStream_ << c;
-        }
-
-        oPackStream_ << cs::ConfigHolder::instance().config()->getAddressEndpoint().port;
-    }
-    else if (cs::ConfigHolder::instance().config()->hasTwoSockets()) {
-        oPackStream_ << 0_b << cs::ConfigHolder::instance().config()->getInputEndpoint().port;
-    }
-    else {
-        oPackStream_ << 0_b;
-    }
-
-    *flagChar |= initFlagValue | regFlag;
-}
-
-void Transport::formRegPack(uint64_t** regPackConnId, const cs::PublicKey& pk, uint64_t uuid) {
-    oPackStream_.init(BaseFlags::NetworkMsg);
-    oPackStream_ << NetworkCommand::Registration << NODE_VERSION << uuid;
-
-    addMyOut();
-    *regPackConnId = reinterpret_cast<uint64_t*>(oPackStream_.getCurrentPtr());
-
-    oPackStream_ << static_cast<ConnectionId>(0) << pk;
-}
-
-void Transport::formSSConnectPack(const cs::PublicKey& pk, uint64_t uuid) {
-    oPackStream_.init(BaseFlags::NetworkMsg);
-    oPackStream_ << NetworkCommand::SSRegistration
-#ifdef _WIN32
-        << Platform::Windows
-#elif __APPLE__
-        << Platform::MacOS
-#else
-        << Platform::Linux
-#endif
-        << NODE_VERSION << uuid;
-
-    uint8_t flag = (cs::ConfigHolder::instance().config()->getNodeType() == NodeType::Router) ? 8 : 0;
-    addMyOut(flag);
-
-    oPackStream_ << pk;
-}
-
-/* Sending network tasks */
-void Transport::sendRegistrationRequest(Connection& conn) {
-    RemoteNodePtr ptr = getPackSenderEntry(conn.getOut());
-
-    if (ptr->isBlackListed()) {
-        return;
-    }
-
-    cslog() << "Sending registration request to " << (conn.specialOut ? conn.out : conn.in);
-
-    cs::Lock lock(oLock_);
-    Packet req(netPacksAllocator_.allocateNext(cs::numeric_cast<uint32_t>(regPack_.size())));
-    *regPackConnId_ = conn.id;
-    std::memcpy(req.data(), regPack_.data(), regPack_.size());
-
-    ++(conn.attempts);
-    sendDirect(&req, conn);
-}
-
-void Transport::sendRegistrationConfirmation(const Connection& conn, const Connection::Id requestedId) {
-    cslog() << "Confirming registration with " << conn.getOut();
-
-    cs::Lock lock(oLock_);
-    oPackStream_.init(BaseFlags::NetworkMsg);
-    oPackStream_ << NetworkCommand::RegistrationConfirmed << requestedId << conn.id << myPublicKey_;
-
-    sendDirect(oPackStream_.getPackets(), conn);
-    oPackStream_.clear();
-}
-
-void Transport::sendRegistrationRefusal(const Connection& conn, const RegistrationRefuseReasons reason) {
-    cslog() << "Refusing registration with " << conn.in << " reason: " << parseRefusalReason(reason);
-
-    cs::Lock lock(oLock_);
-    oPackStream_.init(BaseFlags::NetworkMsg);
-    oPackStream_ << NetworkCommand::RegistrationRefused << conn.id << reason;
-
-    sendDirect(oPackStream_.getPackets(), conn);
-    oPackStream_.clear();
-}
-
-// Requests processing
-bool Transport::gotRegistrationRequest(const TaskPtr<IPacMan>& task, RemoteNodePtr& sender) {
-    cslog() << "Got registration request from " << task->sender;
-
-    NodeVersion version;
-    uint64_t remoteUuid = 0;
-    iPackStream_ >> version >> remoteUuid;
-
-    if (!iPackStream_.good()) {
-        return false;
-    }
-
-    Connection conn;
-    conn.connected = false;
-    conn.in = task->sender;
-    conn.version = version;
-
-    auto& flags = iPackStream_.peek<uint8_t>();
-
-    if (flags & RegFlags::RedirectIP) {
-        boost::asio::ip::address addr;
-        iPackStream_ >> addr;
-
-        conn.out.address(addr);
-        conn.specialOut = true;
-    }
-    else {
-        conn.specialOut = false;
-        iPackStream_.skip<uint8_t>();
-    }
-
-    if (flags & RegFlags::RedirectPort) {
-        Port port = Port();
-        iPackStream_ >> port;
-
-        if (!conn.specialOut) {
-            conn.specialOut = true;
-            conn.out.address(task->sender.address());
-        }
-        conn.out.port(port);
-    }
-    else if (conn.specialOut) {
-        conn.out.port(task->sender.port());
-    }
-
-    if (version < cs::ConfigHolder::instance().config()->getMinCompatibleVersion()) {
-        sendRegistrationRefusal(conn, RegistrationRefuseReasons::BadClientVersion);
-        return true;
-    }
-
-    RemoteNodePtr ptr = getPackSenderEntry(conn.getOut());
-    uint64_t uuid = node_->getBlockChain().uuid();
-
-    if (uuid != 0 && remoteUuid != 0 && uuid != remoteUuid) {
-       sendRegistrationRefusal(conn, RegistrationRefuseReasons::IncompatibleBlockchain);
-       ptr->setBlackListed(true);
-       return true;
-    }
-    else {
-       ptr->setBlackListed(false);
-    }
-
-    iPackStream_ >> conn.id;
-    iPackStream_ >> conn.key;
-
-    if (!iPackStream_.good() || !iPackStream_.end()) {
-        return false;
-    }
-
-    neighbourhood_.gotRegistration(std::move(conn), sender);
-    return true;
-}
-
-bool Transport::gotRegistrationConfirmation(const TaskPtr<IPacMan>& task, RemoteNodePtr& sender) {
-    cslog() << "Got registration confirmation from " << task->sender;
-
-    ConnectionId myCId;
-    ConnectionId realCId;
-    cs::PublicKey key;
-    iPackStream_ >> myCId >> realCId >> key;
-
-    if (!iPackStream_.good()) {
-        return false;
-    }
-
-    neighbourhood_.gotConfirmation(myCId, realCId, task->sender, key, sender);
-    return true;
-}
-
-bool Transport::gotRegistrationRefusal(const TaskPtr<IPacMan>& task, RemoteNodePtr&) {
-    cslog() << "Got registration refusal from " << task->sender;
-
-    RegistrationRefuseReasons reason;
-    Connection::Id id;
-    iPackStream_ >> id >> reason;
-
-    if (!iPackStream_.good() || !iPackStream_.end()) {
-        return false;
-    }
-
-    std::string reasonInfo = parseRefusalReason(reason);
-    cslog() << "Registration to " << task->sender << " refused: " << reasonInfo;
-
-    switch (reason) {
-    case RegistrationRefuseReasons::BadClientVersion:
-    case RegistrationRefuseReasons::BlackListed:
-        neighbourhood_.dropConnection(id);
-        break;
-
-    default:
-        neighbourhood_.gotRefusal(id);
-        break;
-    }
-
-    return true;
-}
-
-bool Transport::gotSSRegistration(const TaskPtr<IPacMan>& task, RemoteNodePtr& rNode) {
-    if (!(ssStatus_ == SSBootstrapStatus::Requested || ssStatus_ == SSBootstrapStatus::RegisteredWait)) {
-        cswarning() << "Unexpected start node response " << static_cast<int>(ssStatus_) << " instead of Requested";
-        return false;
-    }
-    
-    cslog() << "Connection to the start node has been established";
-    neighbourhood_.addSignalServer(task->sender, ssEp_, rNode);
-
-    constexpr int MinRegistrationSize = 1 + cscrypto::kPublicKeySize;
-    size_t msgSize = task->pack.getMsgSize();
-
-    if (msgSize > MinRegistrationSize) {
-        if (!parseSSSignal(task)) {
-            cswarning() << "Bad start node response";
-            return false;
-        }
-    }
-    else {
-        ssStatus_ = SSBootstrapStatus::RegisteredWait; // waiting for dispatch
-    }
-
-    return true;
-}
-
-bool Transport::gotSSReRegistration() {
-    cswarning() << "ReRegistration on start node";
-
-    {
-        cs::Lock lock(oLock_);
-        formSSConnectPack(myPublicKey_, node_->getBlockChain().uuid());
-        net_->sendDirect(*(oPackStream_.getPackets()), ssEp_);
-    }
-
-    return true;
-}
-
-bool Transport::gotSSDispatch(const TaskPtr<IPacMan>& task) {
-    if (ssStatus_ != SSBootstrapStatus::RegisteredWait) {
-        cswarning() << "Unexpected start node response " << static_cast<int>(ssStatus_) << " instead of RegisteredWait";
-        return false;
-    }
-
-    if (!parseSSSignal(task)) {
-        cswarning() << "Bad start node response";
-        return false;
-    }
-
-    return true;
-}
-
-bool Transport::gotSSRefusal(const TaskPtr<IPacMan>&) {
-    uint16_t expectedVersion;
-    RegistrationRefuseReasons reason;
-    iPackStream_ >> expectedVersion >> reason;
-
-    if (!iPackStream_.good() || !iPackStream_.end()) {
-        return false;
-    }
-
-    cserror() << "The Starter node has refused the registration";
-    switch (reason) {
-    case RegistrationRefuseReasons::BadClientVersion:
-        cserror() << "Your client version << " << NODE_VERSION << " is obsolete. The allowed version is " << expectedVersion << ". Please upgrade your node application";
-        break;
-    case RegistrationRefuseReasons::IncompatibleBlockchain:
-        cserror() << "Your blockchain version is incompatible. You only may join the network with empty blockchain";
-        break;
-    default:
-        cserror() << "The reason code is " << static_cast<int>(reason);
-        break;
-    }
-
-    return true;
-}
-
-bool Transport::gotSSPingWhiteNode(const TaskPtr<IPacMan>& task, const cs::Sequence lastBlock, const csdb::PoolHash& lastHash) {
-	// MUST NOT call nh_ under oLock_!!!
-    const auto nh_size = neighbourhood_.size();
-
-    cs::Lock lock(oLock_);
-    oPackStream_.init(task->pack);
-    oPackStream_ << nh_size;
-
-    cs::Hash lastHash_;
-    const auto hashBinary = lastHash.to_binary();
-    std::copy(hashBinary.begin(), hashBinary.end(), lastHash_.begin());
-    
-    oPackStream_ << lastBlock << lastHash_;
-
-
-    Connection conn;
-    conn.in = task->sender;
-    conn.specialOut = false;
-    
-    sendDirect(oPackStream_.getPackets(), conn);
-    return true;
-}
-
-bool Transport::gotSSLastBlock(const TaskPtr<IPacMan>& task, cs::Sequence lastBlock, const csdb::PoolHash& lastHash, bool canBeTrusted) {
-#if !defined(MONITOR_NODE) && !defined(WEB_WALLET_NODE)
-    csdebug() << "TRANSPORT> Got SS Last Block: " << lastBlock;
-    csunused(task);
-
-    Connection conn;
-    conn.in = net_->resolve(cs::ConfigHolder::instance().config()->getSignalServerEndpoint());
-    conn.specialOut = false;
-
-    cs::Lock lock(oLock_);
-    oPackStream_.init(BaseFlags::NetworkMsg);
-    oPackStream_ << NetworkCommand::SSLastBlock <<  NODE_VERSION;
-
-    cs::Hash lastHash_;
-    const auto hashBinary = lastHash.to_binary();
-    std::copy(hashBinary.begin(), hashBinary.end(), lastHash_.begin());
-
-    oPackStream_ << lastBlock << canBeTrusted << myPublicKey_ << lastHash_;
->>>>>>> 68c207ab
 
     csdebug() << "TRANSPORT> POSTPHONED finished, round " << rNum;
 }
