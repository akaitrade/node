/* Send blaming letters to @yrtimd */
#include <csnode/conveyer.hpp>
#include <csnode/packstream.hpp>

#include <lib/system/allocators.hpp>
#include <lib/system/utils.hpp>

#include <thread>

#include "network.hpp"
#include "transport.hpp"

// Signal transport to stop and stop Node
static void stopNode() noexcept(false) {
    Node::requestStop();
    // Transport::stop();
}

// Called periodically to poll the signal flag.
void pollSignalFlag() {
    if (gSignalStatus == 1) {
        gSignalStatus = 0;
        try {
            stopNode();
        }
        catch (...) {
            cserror() << "Poll signal error!";
            std::raise(SIGABRT);
        }
    }
}

// Extern function dfined in main.cpp to poll and handle signal status.
extern void pollSignalFlag();

enum RegFlags : uint8_t {
    UsingIPv6 = 1,
    RedirectIP = 1 << 1,
    RedirectPort = 1 << 2
};

enum Platform : uint8_t {
    Linux,
    MacOS,
    Windows
};

namespace {
// Packets formation

void addMyOut(const Config& config, cs::OPackStream& stream, const uint8_t initFlagValue = 0) {
    uint8_t regFlag = 0;
    if (!config.isSymmetric()) {
        if (config.getAddressEndpoint().ipSpecified) {
            regFlag |= RegFlags::RedirectIP;
            if (config.getAddressEndpoint().ip.is_v6()) {
                regFlag |= RegFlags::UsingIPv6;
            }
        }

        regFlag |= RegFlags::RedirectPort;
    }
    else if (config.hasTwoSockets()) {
        regFlag |= RegFlags::RedirectPort;
    }

    uint8_t* flagChar = stream.getCurrentPtr();

    if (!config.isSymmetric()) {
        if (config.getAddressEndpoint().ipSpecified) {
            stream << config.getAddressEndpoint().ip;
        }
        else {
            uint8_t c = 0_b;
            stream << c;
        }

        stream << config.getAddressEndpoint().port;
    }
    else if (config.hasTwoSockets()) {
        stream << 0_b << config.getInputEndpoint().port;
    }
    else {
        stream << 0_b;
    }

    *flagChar |= initFlagValue | regFlag;
}

void formRegPack(const Config& config, cs::OPackStream& stream, uint64_t** regPackConnId, const cs::PublicKey& pk, uint64_t uuid) {
    stream.init(BaseFlags::NetworkMsg);
    stream << NetworkCommand::Registration << NODE_VERSION << uuid;

    addMyOut(config, stream);
    *regPackConnId = reinterpret_cast<uint64_t*>(stream.getCurrentPtr());

    stream << static_cast<ConnectionId>(0) << pk;
}

void formSSConnectPack(const Config& config, cs::OPackStream& stream, const cs::PublicKey& pk, uint64_t uuid) {
    stream.init(BaseFlags::NetworkMsg);
    stream << NetworkCommand::SSRegistration
#ifdef _WIN32
        << Platform::Windows
#elif __APPLE__
        << Platform::MacOS
#else
        << Platform::Linux
#endif
        << NODE_VERSION << uuid;

    uint8_t flag = (config.getNodeType() == NodeType::Router) ? 8 : 0;
    addMyOut(config, stream, flag);

    stream << pk;
}
}  // namespace

Transport::~Transport() {
    delete net_;
}

void Transport::run() {
    net_->sendInit();
    acceptRegistrations_ = config_.getNodeType() == NodeType::Router;

    {
        cs::Lock lock(oLock_);
        oPackStream_.init(BaseFlags::NetworkMsg);
        formRegPack(config_, oPackStream_, &regPackConnId_, myPublicKey_, node_->getBlockChain().uuid());
        regPack_ = *(oPackStream_.getPackets());
        oPackStream_.clear();
    }

    refillNeighbourhood();

    // Okay, now let's get to business
    uint32_t ctr = 0;
    cswarning() << "+++++++>>> Transport Run Task Start <<<+++++++++++++++";

    // Check if thread is requested to stop ?
    while (Transport::gSignalStatus == 0) {
        ++ctr;

        bool askMissing = false;
        bool resendPacks = ctr % 11 == 0;
        bool sendPing = ctr % 19 == 0;
        bool refreshLimits = ctr % 23 == 0;
        bool checkPending = ctr % 101 == 0;
        bool checkSilent = ctr % 151 == 0;

        if (askMissing) {
            askForMissingPackages();
        }

        if (checkPending) {
            nh_.checkPending(config_.getMaxNeighbours());
        }

        if (checkSilent) {
            nh_.checkSilent();
            nh_.checkNeighbours();
        }

        if (resendPacks) {
            nh_.resendPackets();
        }

        if (sendPing) {
            nh_.pingNeighbours();
        }

        if (refreshLimits) {
            nh_.refreshLimits();
        }

        pollSignalFlag();
        std::this_thread::sleep_for(std::chrono::milliseconds(50));
    }

    cswarning() << "[Transport::run STOPED!]";
}

const char* Transport::networkCommandToString(NetworkCommand command) {
    switch (command) {
    case NetworkCommand::Registration:
        return "Registration";
    case NetworkCommand::ConfirmationRequest:
        return "ConfirmationRequest";
    case NetworkCommand::ConfirmationResponse:
        return "ConfirmationResponse";
    case NetworkCommand::RegistrationConfirmed:
        return "RegistrationConfirmed";
    case NetworkCommand::RegistrationRefused:
        return "RegistrationRefused";
    case NetworkCommand::Ping:
        return "Ping";
    case NetworkCommand::PackInform:
        return "PackInform";
    case NetworkCommand::PackRequest:
        return "PackRequest";
    case NetworkCommand::PackRenounce:
        return "PackRenounce";
    case NetworkCommand::BlockSyncRequest:
        return "BlockSyncRequest";
    case NetworkCommand::SSRegistration:
        return "SSRegistration";
    case NetworkCommand::SSFirstRound:
        return "SSFirstRound";
    case NetworkCommand::SSRegistrationRefused:
        return "SSRegistrationRefused";
    case NetworkCommand::SSPingWhiteNode:
        return "SSPingWhiteNode";
    case NetworkCommand::SSLastBlock:
        return "SSLastBlock";
    case NetworkCommand::SSReRegistration:
        return "SSReRegistration";
    case NetworkCommand::SSSpecificBlock:
        return "SSSpecificBlock";
    default:
        return "Unknown";
    }
}

template <>
uint16_t getHashIndex(const ip::udp::endpoint& ep) {
    uint16_t result = ep.port();

    if (ep.protocol() == ip::udp::v4()) {
        uint32_t address = ep.address().to_v4().to_uint();
        uint16_t lowBits = static_cast<uint16_t>(address);
        uint16_t highBits = address >> (sizeof(uint16_t) * CHAR_BIT);
        result ^= lowBits ^ highBits;
    }
    else {
        auto bytes = ep.address().to_v6().to_bytes();
        auto ptr = reinterpret_cast<uint8_t*>(&result);
        auto bytesPtr = bytes.data();
        for (size_t i = 0; i < 8; ++i) {
            *ptr ^= *(bytesPtr++);
        }

        ++ptr;

        for (size_t i = 8; i < 16; ++i) {
            *ptr ^= *(bytesPtr++);
        }
    }

    return result;
}

RemoteNodePtr Transport::getPackSenderEntry(const ip::udp::endpoint& ep) {
    auto& rn = remoteNodesMap_.tryStore(ep);

    if (!rn) {  // Newcomer
        rn = remoteNodes_.emplace();
    }

    rn->packets.fetch_add(1, std::memory_order_relaxed);
    return rn;
}

bool Transport::sendDirect(const Packet* pack, const Connection& conn) {
    conn.lastBytesCount.fetch_add(static_cast<uint32_t>(pack->size()), std::memory_order_relaxed);
    net_->sendDirect(*pack, conn.getOut());
    return true;
}

bool Transport::sendDirectToSock(Packet* pack, const Connection& conn) {
    conn.lastBytesCount.fetch_add(static_cast<uint32_t>(pack->size()), std::memory_order_relaxed);
    net_->sendPackDirect(*pack, conn.getOut());
    return true;
}

void Transport::deliverDirect(const Packet* pack, const uint32_t size, ConnectionPtr conn) {
    if (size >= Packet::MaxFragments) {
        ++Transport::cntExtraLargeNotSent;
        csinfo() << __func__ << ": packSize(" << Transport::cntExtraLargeNotSent << ") = " << size;
    }

    if (size > 1000) {
        std::vector<Packet> _packets(size);
        for (auto& p : _packets) p = *pack++;
        std::thread thread([=, packets = std::move(_packets)]() mutable {
            uint32_t allSize = size, toSend, j = 0;
            while(allSize != 0) {
                if (allSize > 100) {
                    toSend = 100;
                    allSize -= 100;
                } else {
                    toSend = allSize;
                    allSize = 0;
                }
                {
                    for (uint32_t i = 0; i < toSend; i++) {
                        nh_.registerDirect(&packets[j], conn);
                        sendDirectToSock(&packets[j++], **conn);
                    }
                }
                std::this_thread::yield();
            };
        });
        thread.detach();
    } else {
        const auto packEnd = pack + size;
        for (auto ptr = pack; ptr != packEnd; ++ptr) {
            nh_.registerDirect(ptr, conn);
            sendDirect(ptr, **conn);
        }
    }
}

void Transport::deliverBroadcast(const Packet* pack, const uint32_t size) {
    if (size >= Packet::MaxFragments) {
        ++Transport::cntExtraLargeNotSent;
        csinfo() << __func__ << ": packSize(" << Transport::cntExtraLargeNotSent << ") = " << size;
    }

    if (size > 1000) {
        std::vector<Packet> _packets(size);
        for (auto& p : _packets) p = *pack++;
        std::thread thread([=, packets = std::move(_packets)]() {
            {
                auto lock = getNeighboursLock();
                sendLarge_.store(true, std::memory_order_relaxed);
                nh_.chooseNeighbours();
            }

            uint32_t allSize = size, toSend, j = 0;
            while(allSize != 0) {
                if (allSize > 100) {
                    toSend = 100;
                    allSize -= 100;
                } else {
                    toSend = allSize;
                    allSize = 0;
                }
                {
                    auto lock = getNeighboursLock();
                    for (uint32_t i = 0; i < toSend; i++) {
                        nh_.sendByNeighbours(&packets[j++], true);
                    }
                }
                std::this_thread::yield();
            };
            sendLarge_.store(false, std::memory_order_release);
        });
        thread.detach();
    } else {
        auto lock = getNeighboursLock();
        nh_.chooseNeighbours();

        const auto packEnd = pack + size;
        for (auto ptr = pack; ptr != packEnd; ++ptr) {
            sendBroadcast(ptr);
        }
    }
}

// Processing network packages

void Transport::processNetworkTask(const TaskPtr<IPacMan>& task, RemoteNodePtr& sender) {
    iPackStream_.init(task->pack.getMsgData(), task->pack.getMsgSize());

    NetworkCommand cmd;
    iPackStream_ >> cmd;

    if (!iPackStream_.good()) {
        return sender->addStrike();
    }

    if (cmd != NetworkCommand::Registration) {
        if (sender->isBlackListed()) {
            csdebug() << "Network command is ignored from blacklisted " << task->sender;
            return;
        }
    }

    bool result = true;
    switch (cmd) {
        case NetworkCommand::Registration:
            result = gotRegistrationRequest(task, sender);
            break;
        case NetworkCommand::ConfirmationRequest:
            break;
        case NetworkCommand::ConfirmationResponse:
            break;
        case NetworkCommand::RegistrationConfirmed:
            result = gotRegistrationConfirmation(task, sender);
            break;
        case NetworkCommand::RegistrationRefused:
            result = gotRegistrationRefusal(task, sender);
            break;
        case NetworkCommand::Ping:
            gotPing(task, sender);
            break;
        case NetworkCommand::SSRegistration:
            gotSSRegistration(task, sender);
            break;
        case NetworkCommand::SSReRegistration:
            gotSSReRegistration();
            break;
        case NetworkCommand::SSFirstRound:
            gotSSDispatch(task);
            break;
        case NetworkCommand::SSRegistrationRefused:
            gotSSRefusal(task);
            break;
        case NetworkCommand::SSPingWhiteNode:
            gotSSPingWhiteNode(task);
            break;
        case NetworkCommand::SSLastBlock:
            gotSSLastBlock(task, node_->getBlockChain().getLastSeq(), node_->getBlockChain().getLastHash(),
                node_->canBeTrusted(true /*crirical, all trusted required*/));
            break;
        case NetworkCommand::SSSpecificBlock: {
            cs::RoundNumber round = 0;
            iPackStream_ >> round;

            if (node_->getBlockChain().getLastSeq() < round) {
                gotSSLastBlock(task, node_->getBlockChain().getLastSeq(), node_->getBlockChain().getLastHash(), false);
            }
            else {
                gotSSLastBlock(task, round, node_->getBlockChain().getHashBySequence(round),
                    node_->canBeTrusted(true /*crirical, all trusted required*/));
            }
            break;
        }
        case NetworkCommand::SSNewFriends:
            gotSSNewFriends();
            break;
        case NetworkCommand::SSUpdateServer:
            gotSSUpdateServer();
            break;
        case NetworkCommand::PackInform:
            gotPackInform(task, sender);
            break;
        case NetworkCommand::PackRenounce:
            // gotPackRenounce(task, sender);
            break;
        case NetworkCommand::PackRequest:
            // gotPackRequest(task, sender);
            break;
        default:
            result = false;
            cswarning() << "Unexpected network command";
    }

    if (!result) {
        sender->addStrike();
    }
}

void Transport::refillNeighbourhood() {
    // TODO: check this algorithm when all list nodes are dead
    if (config_.getBootstrapType() == BootstrapType::IpList) {
        for (auto& ep : config_.getIpList()) {
            if (!nh_.canHaveNewConnection()) {
                cswarning() << "Connections limit reached";
                break;
            }

            cslog() << "Creating connection to " << ep.ip;
            nh_.establishConnection(net_->resolve(ep));
        }
    }

    if (config_.getBootstrapType() == BootstrapType::SignalServer || config_.getNodeType() == NodeType::Router) {
        // Connect to SS logic
        ssEp_ = net_->resolve(config_.getSignalServerEndpoint());
        cslog() << "Connecting to Signal Server on " << ssEp_;

        {
            cs::Lock lock(oLock_);
            formSSConnectPack(config_, oPackStream_, myPublicKey_, node_->getBlockChain().uuid());
            ssStatus_ = SSBootstrapStatus::Requested;
            net_->sendDirect(*(oPackStream_.getPackets()), ssEp_);
        }
    }
}

bool Transport::parseSSSignal(const TaskPtr<IPacMan>& task) {
    iPackStream_.init(task->pack.getMsgData(), task->pack.getMsgSize());
    iPackStream_.safeSkip<uint8_t>(1);
    iPackStream_.safeSkip<cscrypto::PublicKey>(1);

    cs::RoundNumber rNum = 0;
    iPackStream_ >> rNum;

    auto trStart = iPackStream_.getCurrentPtr();

    uint8_t numConf;
    iPackStream_ >> numConf;

    if (!iPackStream_.good()) {
        return false;
    }

    iPackStream_.safeSkip<cs::PublicKey>(numConf + 1);

    auto trFinish = iPackStream_.getCurrentPtr();
    node_->getRoundTableSS(trStart, cs::numeric_cast<size_t>(trFinish - trStart), rNum);

    uint8_t numCirc;
    iPackStream_ >> numCirc;

    if (!iPackStream_.good()) {
        return false;
    }

    uint32_t ctr = nh_.size();

    if (config_.getBootstrapType() == BootstrapType::SignalServer) {
        for (uint8_t i = 0; i < numCirc; ++i) {
            EndpointData ep;
            ep.ipSpecified = true;
            cs::PublicKey key;

            iPackStream_ >> ep.ip >> ep.port >> key;

            if (!iPackStream_.good()) {
                return false;
            }

            ++ctr;

            if (!std::equal(key.cbegin(), key.cend(), config_.getMyPublicKey().cbegin())) {
                if (ctr <= config_.getMaxNeighbours()) {
                    nh_.establishConnection(net_->resolve(ep));
                }
            }

            if (!nh_.canHaveNewConnection()) {
                break;
            }
        }
    }

    ssStatus_ = SSBootstrapStatus::Complete;
    return true;
}

constexpr const uint32_t StrippedDataSize = sizeof(cs::RoundNumber) + sizeof(MsgTypes);
void Transport::processNodeMessage(const Message& msg) {
    auto type = msg.getFirstPack().getType();
    auto rNum = msg.getFirstPack().getRoundNum();

    switch (node_->chooseMessageAction(rNum, type, msg.getFirstPack().getSender())) {
        case Node::MessageActions::Process:
            return dispatchNodeMessage(type, rNum, msg.getFirstPack(), msg.getFullData() + StrippedDataSize, msg.getFullSize() - StrippedDataSize);
        case Node::MessageActions::Postpone:
            return postponePacket(rNum, type, msg.extractData());
        case Node::MessageActions::Drop:
            return;
    }
}

constexpr cs::RoundNumber getRoundTimeout(const MsgTypes type) {
    switch (type) {
        case MsgTypes::FirstSmartStage:
        case MsgTypes::SecondSmartStage:
        case MsgTypes::ThirdSmartStage:
        case MsgTypes::RejectedContracts:
            return 100;
        case MsgTypes::TransactionPacket:
        case MsgTypes::TransactionsPacketRequest:
        case MsgTypes::TransactionsPacketReply:
            return cs::Conveyer::MetaCapacity;
        default:
            return 5;
    }
}

bool Transport::shouldSendPacket(const Packet& pack) {
    if (pack.isNetwork()) {
        return false;
    }

    const cs::RoundNumber currentRound = cs::Conveyer::instance().currentRoundNumber();

    if (!pack.isFragmented()) {
        return (pack.getRoundNum() + getRoundTimeout(pack.getType())) >= currentRound;
    }

    auto& rn = fragOnRound_.tryStore(pack.getHeaderHash());

    if (pack.getFragmentId() == 0) {
        rn = pack.getRoundNum() + getRoundTimeout(pack.getType());
    }

    return !rn || rn >= currentRound;
}

void Transport::processNodeMessage(const Packet& pack) {
    auto type = pack.getType();
    auto rNum = pack.getRoundNum();

    switch (node_->chooseMessageAction(rNum, type, pack.getSender())) {
        case Node::MessageActions::Process:
            return dispatchNodeMessage(type, rNum, pack, pack.getMsgData() + StrippedDataSize, pack.getMsgSize() - StrippedDataSize);
        case Node::MessageActions::Postpone:
            return postponePacket(rNum, type, pack);
        case Node::MessageActions::Drop:
            return;
    }
}

inline void Transport::postponePacket(const cs::RoundNumber rNum, const MsgTypes type, const Packet& pack) {
    (*postponed_)->emplace(rNum, type, pack);
}

void Transport::processPostponed(const cs::RoundNumber rNum) {
    auto& ppBuf = *postponed_[1];
    for (auto& pp : **postponed_) {
        if (pp.round > rNum) {
            ppBuf.emplace(std::move(pp));
        }
        else if (pp.round == rNum) {
            dispatchNodeMessage(pp.type, pp.round, pp.pack, pp.pack.getMsgData() + StrippedDataSize, pp.pack.getMsgSize() - StrippedDataSize);
        }
    }

    (*postponed_)->clear();

    postponed_[1] = *postponed_;
    postponed_[0] = &ppBuf;

    csdebug() << "TRANSPORT> POSTPHONED finished, round " << rNum;
}

void Transport::dispatchNodeMessage(const MsgTypes type, const cs::RoundNumber rNum, const Packet& firstPack, const uint8_t* data, size_t size) {
    if (size == 0) {
        cserror() << "Bad packet size, why is it zero?";
        return;
    }

    // cut my packs
    if (firstPack.getSender() == node_->getNodeIdKey()) {
        csdebug() << "TRANSPORT> Ignore own packs";
        return;
    }

    // never cut packets
    switch (type) {
        case MsgTypes::BlockRequest:
            return node_->getBlockRequest(data, size, firstPack.getSender());
        case MsgTypes::RequestedBlock:
            return node_->getBlockReply(data, size);
        case MsgTypes::BigBang:  // any round (in theory) may be set
            return node_->getBigBang(data, size, rNum);
        case MsgTypes::RoundTableRequest:  // old-round node may ask for round info
            return node_->getRoundTableRequest(data, size, rNum, firstPack.getSender());
        case MsgTypes::NodeStopRequest:
            return node_->getNodeStopRequest(rNum, data, size);
        case MsgTypes::RoundTable:
            return node_->getRoundTable(data, size, rNum, firstPack.getSender());
        case MsgTypes::RoundTableSS:
            return node_->getRoundTableSS(data, size, rNum);
        default:
            break;
    }

    // cut slow packs
    if ((rNum + getRoundTimeout(type)) < cs::Conveyer::instance().currentRoundNumber()) {
        csdebug() << "TRANSPORT> Ignore old packs, round " << rNum << ", type " << Packet::messageTypeToString(type) << ", fragments " << firstPack.getFragmentsNum();
        return;
    }

    if (type == MsgTypes::ThirdSmartStage) {
        csdebug() << "+++++++++++++++++++  ThirdSmartStage arrived +++++++++++++++++++++";
    }

    // packets which transport may cut
    switch (type) {
        case MsgTypes::BlockHash:
            return node_->getHash(data, size, rNum, firstPack.getSender());
        case MsgTypes::HashReply:
            return node_->getHashReply(data, size, rNum, firstPack.getSender());
        case MsgTypes::TransactionPacket:
            return node_->getTransactionsPacket(data, size);
        case MsgTypes::TransactionsPacketRequest:
            return node_->getPacketHashesRequest(data, size, rNum, firstPack.getSender());
        case MsgTypes::TransactionsPacketReply:
            return node_->getPacketHashesReply(data, size, rNum, firstPack.getSender());
        case MsgTypes::FirstStage:
            return node_->getStageOne(data, size, firstPack.getSender());
        case MsgTypes::SecondStage:
            return node_->getStageTwo(data, size, firstPack.getSender());
        case MsgTypes::FirstStageRequest:
            return node_->getStageRequest(type, data, size, firstPack.getSender());
        case MsgTypes::SecondStageRequest:
            return node_->getStageRequest(type, data, size, firstPack.getSender());
        case MsgTypes::ThirdStageRequest:
            return node_->getStageRequest(type, data, size, firstPack.getSender());
        case MsgTypes::ThirdStage:
            return node_->getStageThree(data, size);
        case MsgTypes::FirstSmartStage:
            return node_->getSmartStageOne(data, size, rNum, firstPack.getSender());
        case MsgTypes::SecondSmartStage:
            return node_->getSmartStageTwo(data, size, rNum, firstPack.getSender());
        case MsgTypes::ThirdSmartStage:
            return node_->getSmartStageThree(data, size, rNum, firstPack.getSender());
        case MsgTypes::SmartFirstStageRequest:
            return node_->getSmartStageRequest(type, data, size, firstPack.getSender());
        case MsgTypes::SmartSecondStageRequest:
            return node_->getSmartStageRequest(type, data, size, firstPack.getSender());
        case MsgTypes::SmartThirdStageRequest:
            return node_->getSmartStageRequest(type, data, size, firstPack.getSender());
        case MsgTypes::RejectedContracts:
            return node_->getSmartReject(data, size, rNum, firstPack.getSender());
        case MsgTypes::RoundTableReply:
            return node_->getRoundTableReply(data, size, firstPack.getSender());
        case MsgTypes::RoundPackRequest:
            return node_->getRoundPackRequest(data, size, rNum, firstPack.getSender());
        case MsgTypes::EmptyRoundPack:
            return node_->getEmptyRoundPack(data, size, rNum, firstPack.getSender());
        case MsgTypes::StateRequest:
            return node_->getStateRequest(data, size, rNum, firstPack.getSender());
        case MsgTypes::StateReply:
            return node_->getStateReply(data, size, rNum, firstPack.getSender());
        default:
            cserror() << "TRANSPORT> Unknown message type " << Packet::messageTypeToString(type) << " pack round " << rNum;
            break;
    }
}

void Transport::registerTask(Packet* pack, const uint32_t packNum, const bool incrementWhenResend) {
    auto end = pack + packNum;

    for (auto ptr = pack; ptr != end; ++ptr) {
        cs::Lock lock(sendPacksFlag_);
        PackSendTask pst;
        pst.pack = *ptr;
        pst.incrementId = incrementWhenResend;
        sendPacks_.emplace(pst);
    }
}

uint32_t Transport::getNeighboursCount() {
    return nh_.size();
}

uint32_t Transport::getNeighboursCountWithoutSS() {
    return nh_.getNeighboursCountWithoutSS();
}

uint32_t Transport::getMaxNeighbours() const {
    return config_.getMaxNeighbours();
}

ConnectionPtr Transport::getSyncRequestee(const cs::Sequence seq, bool& alreadyRequested) {
    return nh_.getNextSyncRequestee(seq, alreadyRequested);
}

ConnectionPtr Transport::getConnectionByKey(const cs::PublicKey& pk) {
    return nh_.getNeighbourByKey(pk);
}

ConnectionPtr Transport::getConnectionByNumber(const std::size_t number) {
    return nh_.getNeighbour(number);
}

ConnectionPtr Transport::getRandomNeighbour() {
    csdebug() << "Transport> Get random neighbour for Sync";
    return nh_.getRandomSyncNeighbour();
}

std::unique_lock< std::mutex > Transport::getNeighboursLock() const {
    return nh_.getNeighboursLock();
}

void Transport::forEachNeighbour(std::function<void(ConnectionPtr)> func) {
    nh_.forEachNeighbour(std::move(func));
}

void Transport::forEachNeighbourWithoudSS(std::function<void(ConnectionPtr)> func) {
    nh_.forEachNeighbourWithoutSS(std::move(func));
}

bool Transport::forRandomNeighbour(std::function<void(ConnectionPtr)> func) {
    return nh_.forRandomNeighbour(std::move(func));
}

const Connections Transport::getNeighbours() const {
    return nh_.getNeigbours();
}

const Connections Transport::getNeighboursWithoutSS() const {
    return nh_.getNeighboursWithoutSS();
}

void Transport::syncReplied(const cs::Sequence seq) {
    return nh_.releaseSyncRequestee(seq);
}

bool Transport::isPingDone() {
    return nh_.isPingDone();
}

void Transport::resetNeighbours() {
    csdebug() << "Transport> Reset neighbours";
    return nh_.resetSyncNeighbours();
}

void Transport::onConfigChanged(const Config& updated, const Config& previous) {
    if (updated.getSignalServerEndpoint() == previous.getSignalServerEndpoint()) {
        return;
    }

    cs::Lock lock(oLock_);
    config_ = updated;
}

/* Sending network tasks */
void Transport::sendRegistrationRequest(Connection& conn) {
    RemoteNodePtr ptr = getPackSenderEntry(conn.getOut());

    if (ptr->isBlackListed()) {
        return;
    }

    cslog() << "Sending registration request to " << (conn.specialOut ? conn.out : conn.in);

    cs::Lock lock(oLock_);
    Packet req(netPacksAllocator_.allocateNext(cs::numeric_cast<uint32_t>(regPack_.size())));
    *regPackConnId_ = conn.id;
    memcpy(req.data(), regPack_.data(), regPack_.size());

    ++(conn.attempts);
    sendDirect(&req, conn);
}

void Transport::sendRegistrationConfirmation(const Connection& conn, const Connection::Id requestedId) {
    cslog() << "Confirming registration with " << conn.getOut();

    cs::Lock lock(oLock_);
    oPackStream_.init(BaseFlags::NetworkMsg);
    oPackStream_ << NetworkCommand::RegistrationConfirmed << requestedId << conn.id << myPublicKey_;

    sendDirect(oPackStream_.getPackets(), conn);
    oPackStream_.clear();
}

void Transport::sendRegistrationRefusal(const Connection& conn, const RegistrationRefuseReasons reason) {
    cslog() << "Refusing registration with " << conn.in;

    cs::Lock lock(oLock_);
    oPackStream_.init(BaseFlags::NetworkMsg);
    oPackStream_ << NetworkCommand::RegistrationRefused << conn.id << reason;

    sendDirect(oPackStream_.getPackets(), conn);
    oPackStream_.clear();
}

// Requests processing
bool Transport::gotRegistrationRequest(const TaskPtr<IPacMan>& task, RemoteNodePtr& sender) {
    cslog() << "Got registration request from " << task->sender;

    NodeVersion vers;
    uint64_t remote_uuid = 0;
    iPackStream_ >> vers >> remote_uuid;

    if (!iPackStream_.good()) {
        return false;
    }

    Connection conn;
    conn.in = task->sender;
    auto& flags = iPackStream_.peek<uint8_t>();

    if (flags & RegFlags::RedirectIP) {
        boost::asio::ip::address addr;
        iPackStream_ >> addr;

        conn.out.address(addr);
        conn.specialOut = true;
    }
    else {
        conn.specialOut = false;
        iPackStream_.skip<uint8_t>();
    }

    if (flags & RegFlags::RedirectPort) {
        Port port = Port();
        iPackStream_ >> port;

        if (!conn.specialOut) {
            conn.specialOut = true;
            conn.out.address(task->sender.address());
        }
        conn.out.port(port);
    }
    else if (conn.specialOut) {
        conn.out.port(task->sender.port());
    }

    if (vers < NODE_VERSION) {
        sendRegistrationRefusal(conn, RegistrationRefuseReasons::BadClientVersion);
        return true;
    }

    RemoteNodePtr ptr = getPackSenderEntry(conn.getOut());
    uint64_t local_uuid = node_->getBlockChain().uuid();
    if (local_uuid != 0 && remote_uuid != 0 && local_uuid != remote_uuid) {
       sendRegistrationRefusal(conn, RegistrationRefuseReasons::IncompatibleBlockchain);
       ptr->setBlackListed(true);
       return true;
    }
    else {
       ptr->setBlackListed(false);
    }

    iPackStream_ >> conn.id;
    iPackStream_ >> conn.key;

    if (!iPackStream_.good() || !iPackStream_.end()) {
        return false;
    }

    nh_.gotRegistration(std::move(conn), sender);
    return true;
}

bool Transport::gotRegistrationConfirmation(const TaskPtr<IPacMan>& task, RemoteNodePtr& sender) {
    cslog() << "Got registration confirmation from " << task->sender;

    ConnectionId myCId;
    ConnectionId realCId;
    cs::PublicKey key;
    iPackStream_ >> myCId >> realCId >> key;

    if (!iPackStream_.good()) {
        return false;
    }

    nh_.gotConfirmation(myCId, realCId, task->sender, key, sender);
    return true;
}

bool Transport::gotRegistrationRefusal(const TaskPtr<IPacMan>& task, RemoteNodePtr&) {
    cslog() << "Got registration refusal from " << task->sender;

    RegistrationRefuseReasons reason;
    Connection::Id id;
    iPackStream_ >> id >> reason;

    if (!iPackStream_.good() || !iPackStream_.end()) {
        return false;
    }

    nh_.gotRefusal(id);

    std::string reason_info;
    switch (reason) {
    case RegistrationRefuseReasons::BadClientVersion:
        reason_info = "incompatible node version";
        break;
    case RegistrationRefuseReasons::IncompatibleBlockchain:
        reason_info = "incompatible blockchain version";
        break;
    case RegistrationRefuseReasons::LimitReached:
        reason_info = "maximum connections limit on remote node is reached";
        break;
    default:
        {
            std::ostringstream os;
            os << "reason code " << static_cast<int>(reason);
            reason_info = os.str();
        }
        break;
    }
    cslog() << "Registration to " << task->sender << " refused: " << reason_info;

    return true;
}

bool Transport::gotSSRegistration(const TaskPtr<IPacMan>& task, RemoteNodePtr& rNode) {
    if (!(ssStatus_ == SSBootstrapStatus::Requested || ssStatus_ == SSBootstrapStatus::RegisteredWait)) {
        cswarning() << "Unexpected Signal Server response " << static_cast<int>(ssStatus_) << " instead of Requested";
        return false;
    }
    
    cslog() << "Connection to the Signal Server has been established";
    nh_.addSignalServer(task->sender, ssEp_, rNode);

    constexpr int MinRegistrationSize = 1 + cscrypto::kPublicKeySize;
    size_t msg_size = task->pack.getMsgSize();

    if (msg_size > MinRegistrationSize) {
        if (!parseSSSignal(task)) {
            cswarning() << "Bad Signal Server response";
            return false;
        }
    }
<<<<<<< HEAD
    else {
        ssStatus_ = SSBootstrapStatus::RegisteredWait; // waiting for dispatch
    }

    return true;
=======

    return false;
>>>>>>> ca21225a
}

bool Transport::gotSSReRegistration() {
    cswarning() << "ReRegistration on Signal Server";

    {
        cs::Lock lock(oLock_);
        formSSConnectPack(config_, oPackStream_, myPublicKey_, node_->getBlockChain().uuid());
        net_->sendDirect(*(oPackStream_.getPackets()), ssEp_);
    }

    return true;
}

bool Transport::gotSSDispatch(const TaskPtr<IPacMan>& task) {
    if (ssStatus_ != SSBootstrapStatus::RegisteredWait) {
        cswarning() << "Unexpected Signal Server response " << static_cast<int>(ssStatus_) << " instead of RegisteredWait";
        return false;
    }

    if (!parseSSSignal(task)) {
        cswarning() << "Bad Signal Server response";
        return false;
    }

    return true;
}

bool Transport::gotSSRefusal(const TaskPtr<IPacMan>&) {
    uint16_t expectedVersion;
    RegistrationRefuseReasons reason;
    iPackStream_ >> expectedVersion >> reason;

    if (!iPackStream_.good() || !iPackStream_.end()) {
        return false;
    }

    cserror() << "The Starter node has refused the registration";
    switch (reason) {
    case RegistrationRefuseReasons::BadClientVersion:
        cserror() << "Your client version << " << NODE_VERSION << " is obsolete. The allowed version is " << expectedVersion << ". Please upgrade your node application";
        break;
    case RegistrationRefuseReasons::IncompatibleBlockchain:
        cserror() << "Your blockchain version is incompatible. You only may join the network with empty blockchain";
        break;
    default:
        cserror() << "The reason code is " << static_cast<int>(reason);
        break;
    }

    return true;
}

bool Transport::gotSSPingWhiteNode(const TaskPtr<IPacMan>& task) {
    Connection conn;
    conn.in = task->sender;
    conn.specialOut = false;
    sendDirect(&task->pack, conn);
    return true;
}

bool Transport::gotSSLastBlock(const TaskPtr<IPacMan>& task, cs::Sequence lastBlock, const csdb::PoolHash& lastHash, bool canBeTrusted) {
#if !defined(MONITOR_NODE) && !defined(WEB_WALLET_NODE)
    csdebug() << "TRANSPORT> Got SS Last Block: " << lastBlock;
    csunused(task);

    Connection conn;
    conn.in = net_->resolve(config_.getSignalServerEndpoint());
    conn.specialOut = false;

    cs::Lock lock(oLock_);
    oPackStream_.init(BaseFlags::NetworkMsg);
    oPackStream_ << NetworkCommand::SSLastBlock << NODE_VERSION;

    cs::Hash lastHash_;
    const auto hashBinary = lastHash.to_binary();
    std::copy(hashBinary.begin(), hashBinary.end(), lastHash_.begin());

    oPackStream_ << lastBlock << canBeTrusted << myPublicKey_ << lastHash_;

    sendDirect(oPackStream_.getPackets(), conn);
#else
    csunused(task);
    csunused(lastBlock);
    csunused(lastHash);
    csunused(canBeTrusted);
#endif
    return true;
}

<<<<<<< HEAD
bool Transport::gotSSNewFriends()
=======
bool Transport::gotSSNewFriends(const TaskPtr<IPacMan>& /*task*/)
>>>>>>> ca21225a
{
    cslog() << "Get new friends from SignalServer";
    if (ssStatus_ != SSBootstrapStatus::Complete)
    {
        cs::Lock lock(oLock_);
        formSSConnectPack(config_, oPackStream_, myPublicKey_, node_->getBlockChain().uuid());
        net_->sendDirect(*(oPackStream_.getPackets()), ssEp_);
        cslog() << "Sending registration request to Signal Server because ssStatus = " + std::to_string(static_cast<int>(ssStatus_));
    }

    cs::Signature sign;
    iPackStream_ >> sign;
    
    if (!node_->gotSSMessageVerify(sign, iPackStream_.getCurrentPtr(), iPackStream_.remainsBytes()))
    {
        cswarning() << "New Friends message is incorrect: signature isn't valid";
        return false;
    }

    uint32_t ctr = nh_.size();
    uint8_t numCirc{ 0 };
    iPackStream_ >> numCirc;

    for (uint8_t i = 0; i < numCirc; ++i) {
        EndpointData ep;
        ep.ipSpecified = true;
        cs::PublicKey key;

        iPackStream_ >> ep.ip >> ep.port >> key;

        if (!iPackStream_.good()) {
            return false;
        }

        ++ctr;

        if (!std::equal(key.cbegin(), key.cend(), config_.getMyPublicKey().cbegin())) {
            if (ctr <= config_.getMaxNeighbours()) {
                nh_.establishConnection(net_->resolve(ep));
            }
        }

        if (!nh_.canHaveNewConnection()) {
            break;
        }
    }

    cslog() << "Save new friends nodes";
    return true;

}

<<<<<<< HEAD
bool Transport::gotSSUpdateServer()
=======
bool Transport::gotSSUpdateServer(const TaskPtr<IPacMan>& /*task*/, RemoteNodePtr& /*rNode*/)
>>>>>>> ca21225a
{
    cslog() << "Get new friends from SignalServer";

    cs::Signature sign;
    iPackStream_ >> sign;

    if (!node_->gotSSMessageVerify(sign, iPackStream_.getCurrentPtr(), iPackStream_.remainsBytes()))
    {
        cswarning() << "Update Server message is incorrect: signature isn't valid";
        return false;
    }

    cs::RoundNumber round;
    iPackStream_ >> round;

    if (const auto currentRound = cs::Conveyer::instance().currentRoundNumber(); !(currentRound <= round + DELTA_ROUNDS_VERIFY_NEW_SERVER))
    {
        cswarning() << "Server update failed rounds verification. Receive round = " << round << " node round = " << currentRound;
        return false;
    }
    
    EndpointData ep;
    iPackStream_ >> ep.ip >> ep.port;
    
    if (!nh_.updateSignalServer(net_->resolve(ep)))
    {
        cswarning() << "Don't update signal server. Error updating neighbours_";
        return false;
    }
    
    // update config.ini
    if (!Config::replaceBlock("signal_server", "ip = " + ep.ip.to_string(), "port = " + std::to_string(ep.port)))
    {
        cswarning() << "Don't update signal server. Error updating config";
        return false;
    }

    // update config variable
    node_->updateConfigFromFile();
    
    ssEp_ = net_->resolve(ep);

    cslog() << "Registration on new Signal Server";
    {
        cs::Lock lock(oLock_);
        formSSConnectPack(config_, oPackStream_, myPublicKey_, node_->getBlockChain().uuid());
        net_->sendDirect(*(oPackStream_.getPackets()), ssEp_);
    }

    return true;
}

void Transport::gotPacket(const Packet& pack, RemoteNodePtr& sender) {
    if (!pack.isFragmented()) {
        return;
    }

    nh_.neighbourSentPacket(sender, pack.getHeaderHash());
}

void Transport::redirectPacket(const Packet& pack, RemoteNodePtr& sender, bool resend) {
    sendPackInform(pack, sender);

    if (!resend) {
        return;
    }

    if (pack.isNeighbors()) {
        return;  // Do not redirect packs
    }

    {
        if (!sendLarge_.load(std::memory_order_acquire)) {
            auto lock = getNeighboursLock();
            nh_.chooseNeighbours();
        }

        auto lock = getNeighboursLock();
        nh_.neighbourHasPacket(sender, pack.getHash(), false);
        sendBroadcast(&pack);
    }
}

void Transport::sendPackInform(const Packet& pack, RemoteNodePtr& sender) {
    ConnectionPtr conn = nh_.getConnection(sender);
    if (!conn) {
        return;
    }
    sendPackInform(pack, **conn);
}

void Transport::sendPackInform(const Packet& pack, const Connection& addr) {
    cs::Lock lock(oLock_);
    oPackStream_.init(BaseFlags::NetworkMsg);
    oPackStream_ << NetworkCommand::PackInform << static_cast<cs::Byte>(pack.isNeighbors()) << pack.getHash();
    sendDirect(oPackStream_.getPackets(), addr);
    oPackStream_.clear();
}

bool Transport::gotPackInform(const TaskPtr<IPacMan>&, RemoteNodePtr& sender) {
    uint8_t isDirect = 0;
    cs::Hash hHash;
    iPackStream_ >> isDirect >> hHash;

    if (!iPackStream_.good() || !iPackStream_.end()) {
        return false;
    }

    auto lock = getNeighboursLock();
    nh_.neighbourHasPacket(sender, hHash, isDirect);
    return true;
}

void Transport::sendPackRenounce(const cs::Hash& hash, const Connection& addr) {
    cs::Lock lock(oLock_);
    oPackStream_.init(BaseFlags::NetworkMsg);

    oPackStream_ << NetworkCommand::PackRenounce << hash;

    sendDirect(oPackStream_.getPackets(), addr);
    oPackStream_.clear();
}

bool Transport::gotPackRenounce(const TaskPtr<IPacMan>&, RemoteNodePtr& sender) {
    cs::Hash hHash;

    iPackStream_ >> hHash;

    if (!iPackStream_.good() || !iPackStream_.end()) {
        return false;
    }

    nh_.neighbourSentRenounce(sender, hHash);

    return true;
}

void Transport::askForMissingPackages() {
    typename decltype(uncollected_)::const_iterator ptr;
    MessagePtr msg;
    size_t i = 0;

    // magic numbers??
    const uint64_t maxMask = 1ull << 63;

    cs::Lock lock(uLock_);
    ptr = uncollected_.begin();

    while (true) {
        if (i >= uncollected_.size()) {
            break;
        }

        msg = *ptr;
        ++ptr;
        ++i;

        {
            cs::Lock messageLock(msg->pLock_);

            uint16_t start = 0;
            uint64_t mask = 0;
            uint64_t req = 0;
            uint16_t end = msg->packets_.size();

            for (uint16_t j = 0; j < end; j++) {
                if (!msg->packets_[j]) {
                    if (!mask) {
                        mask = 1;
                        start = j;
                    }
                    req |= mask;
                }

                if (mask == maxMask) {
                    requestMissing(msg->headerHash_, start, req);

                    if (j > msg->maxFragment_ && j >= 128) {
                        break;
                    }

                    mask = 0;
                }
                else {
                    mask <<= 1;
                }
            }

            if (mask) {
                requestMissing(msg->headerHash_, start, req);
            }
        }
    }
}

void Transport::requestMissing(const cs::Hash& hash, const uint16_t start, const uint64_t req) {
    Packet p;

    {
        cs::Lock lock(oLock_);
        oPackStream_.init(BaseFlags::NetworkMsg);
        oPackStream_ << NetworkCommand::PackRequest << hash << start << req;
        p = *(oPackStream_.getPackets());
        oPackStream_.clear();
    }

    ConnectionPtr requestee = nh_.getNextRequestee(hash);

    if (requestee) {
        sendDirect(&p, **requestee);
    }
}

void Transport::registerMessage(MessagePtr msg) {
    cs::Lock lock(uLock_);
    auto& ptr = uncollected_.emplace(msg);
    //DEBUG:
    Message& message = *ptr.get();
}

bool Transport::gotPackRequest(const TaskPtr<IPacMan>&, RemoteNodePtr& sender) {
    ConnectionPtr conn = nh_.getConnection(sender);
    if (!conn) {
        return false;
    }

    auto ep = conn->specialOut ? conn->out : conn->in;

    cs::Hash hHash;
    uint16_t start = 0u;
    uint64_t req = 0u;

    iPackStream_ >> hHash >> start >> req;

    if (!iPackStream_.good() || !iPackStream_.end()) {
        return false;
    }

    uint32_t reqd = 0, snt = 0;
    uint64_t mask = 1;

    while (mask) {
        if (mask & req) {
            ++reqd;
            if (net_->resendFragment(hHash, start, ep)) {
                ++snt;
            }
        }

        ++start;
        mask <<= 1;
    }

    return true;
}

// Turn on testing blockchain ID in PING packets to prevent nodes from confuse alien ones
#define PING_WITH_BCHID

void Transport::sendPingPack(const Connection& conn) {
    cs::Sequence seq = node_->getBlockChain().getLastSeq();
    cs::Lock lock(oLock_);
    oPackStream_.init(BaseFlags::NetworkMsg);
    oPackStream_ << NetworkCommand::Ping << conn.id << seq << myPublicKey_;

#if defined(PING_WITH_BCHID)
        oPackStream_ << node_->getBlockChain().uuid();
#endif

    sendDirect(oPackStream_.getPackets(), conn);
    oPackStream_.clear();
}

bool Transport::gotPing(const TaskPtr<IPacMan>& task, RemoteNodePtr& sender) {
    Connection::Id id = 0u;
    cs::Sequence lastSeq = 0u;

    cs::PublicKey pk;
    iPackStream_ >> id >> lastSeq >> pk;

#if defined(PING_WITH_BCHID)
    uint64_t remoteUuid = 0;
    iPackStream_ >> remoteUuid;

    auto uuid = node_->getBlockChain().uuid();

    if (uuid != 0 && remoteUuid != 0) {
        if (uuid != remoteUuid) {
            return false;   // remote is incompatible
        }
    }
#endif

    if (!iPackStream_.good() || !iPackStream_.end()) {
        return false;
    }


    if (lastSeq > maxBlock_) {
        maxBlock_ = lastSeq;
        maxBlockCount_ = 1;
    }

    if (nh_.validateConnectionId(sender, id, task->sender, pk, lastSeq)) {
        emit pingReceived(lastSeq, pk);
    }

    return true;
}<|MERGE_RESOLUTION|>--- conflicted
+++ resolved
@@ -993,16 +993,11 @@
             return false;
         }
     }
-<<<<<<< HEAD
     else {
         ssStatus_ = SSBootstrapStatus::RegisteredWait; // waiting for dispatch
     }
 
     return true;
-=======
-
-    return false;
->>>>>>> ca21225a
 }
 
 bool Transport::gotSSReRegistration() {
@@ -1093,11 +1088,7 @@
     return true;
 }
 
-<<<<<<< HEAD
 bool Transport::gotSSNewFriends()
-=======
-bool Transport::gotSSNewFriends(const TaskPtr<IPacMan>& /*task*/)
->>>>>>> ca21225a
 {
     cslog() << "Get new friends from SignalServer";
     if (ssStatus_ != SSBootstrapStatus::Complete)
@@ -1150,11 +1141,7 @@
 
 }
 
-<<<<<<< HEAD
 bool Transport::gotSSUpdateServer()
-=======
-bool Transport::gotSSUpdateServer(const TaskPtr<IPacMan>& /*task*/, RemoteNodePtr& /*rNode*/)
->>>>>>> ca21225a
 {
     cslog() << "Get new friends from SignalServer";
 
