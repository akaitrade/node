/* Send blaming letters to @yrtimd */
#include "transport.hpp"
#include "network.hpp"

#include <csnode/node.hpp>
#include <csnode/conveyer.hpp>
#include <csnode/packstream.hpp>

#include <lib/system/allocators.hpp>
#include <lib/system/utils.hpp>

#include <thread>

// Signal transport to stop and stop Node
static void stopNode() noexcept(false) {
    Node::requestStop();
    // Transport::stop();
}

// Called periodically to poll the signal flag.
void pollSignalFlag() {
    if (gSignalStatus == 1) {
        gSignalStatus = 0;
        try {
            stopNode();
        }
        catch (...) {
            cserror() << "Poll signal error!";
            std::raise(SIGABRT);
        }
    }
}

// Extern function dfined in main.cpp to poll and handle signal status.
extern void pollSignalFlag();

enum RegFlags : uint8_t {
    UsingIPv6 = 1,
    RedirectIP = 1 << 1,
    RedirectPort = 1 << 2
};

enum Platform : uint8_t {
    Linux,
    MacOS,
    Windows
};

static std::string parseRefusalReason(RegistrationRefuseReasons reason) {
    std::string reasonInfo;

    switch (reason) {
    case RegistrationRefuseReasons::BadClientVersion:
        reasonInfo = "incompatible node version";
        break;
    case RegistrationRefuseReasons::IncompatibleBlockchain:
        reasonInfo = "incompatible blockchain version";
        break;
    case RegistrationRefuseReasons::LimitReached:
        reasonInfo = "maximum connections limit on remote node is reached";
        break;
    default:
        {
            std::ostringstream os;
            os << "reason code " << static_cast<int>(reason);
            reasonInfo = os.str();
        }
        break;
    }

    return reasonInfo;
}

Transport::Transport(const Config& config, Node* node)
: config_(config)
, sendPacksFlag_()
, remoteNodes_(maxRemoteNodes_ + 1)
, myPublicKey_(node->getNodeIdKey())
, oLock_()
, oPackStream_(&netPacksAllocator_, node->getNodeIdKey())
, uLock_()
, net_(new Network(config, this))
, node_(node)
, nh_(this) {
    good_ = net_->isGood();
}

Transport::~Transport() {
    delete net_;
}

void Transport::run() {
    net_->sendInit();
    acceptRegistrations_ = config_->getNodeType() == NodeType::Router;

    {
        cs::Lock lock(oLock_);
        oPackStream_.init(BaseFlags::NetworkMsg);
        formRegPack(&regPackConnId_, myPublicKey_, node_->getBlockChain().uuid());
        regPack_ = *(oPackStream_.getPackets());
        oPackStream_.clear();
    }

    refillNeighbourhood();

    // Okay, now let's get to business
    uint32_t ctr = 0;
    cswarning() << "+++++++>>> Transport Run Task Start <<<+++++++++++++++";

    // Check if thread is requested to stop ?
    while (Transport::gSignalStatus == 0) {
        ++ctr;

        bool askMissing = false;
        bool resendPacks = ctr % 11 == 0;
        bool sendPing = ctr % 19 == 0;
        bool refreshLimits = ctr % 23 == 0;
        bool checkPending = ctr % 101 == 0;
        bool checkSilent = ctr % 151 == 0;

        if (askMissing) {
            askForMissingPackages();
        }

        if (checkPending) {
            nh_.checkPending(config_->getMaxNeighbours());
        }

        if (checkSilent) {
            nh_.checkSilent();
            nh_.checkNeighbours();
        }

        if (resendPacks) {
            nh_.resendPackets();
        }

        if (sendPing) {
            nh_.pingNeighbours();
        }

        if (refreshLimits) {
            nh_.refreshLimits();
        }

        pollSignalFlag();
        emit mainThreadIterated();

        std::this_thread::sleep_for(std::chrono::milliseconds(50));
    }

    cswarning() << "[Transport::run STOPED!]";
}

const char* Transport::networkCommandToString(NetworkCommand command) {
    switch (command) {
    case NetworkCommand::Registration:
        return "Registration";
    case NetworkCommand::ConfirmationRequest:
        return "ConfirmationRequest";
    case NetworkCommand::ConfirmationResponse:
        return "ConfirmationResponse";
    case NetworkCommand::RegistrationConfirmed:
        return "RegistrationConfirmed";
    case NetworkCommand::RegistrationRefused:
        return "RegistrationRefused";
    case NetworkCommand::Ping:
        return "Ping";
    case NetworkCommand::PackInform:
        return "PackInform";
    case NetworkCommand::PackRequest:
        return "PackRequest";
    case NetworkCommand::PackRenounce:
        return "PackRenounce";
    case NetworkCommand::BlockSyncRequest:
        return "BlockSyncRequest";
    case NetworkCommand::SSRegistration:
        return "SSRegistration";
    case NetworkCommand::SSFirstRound:
        return "SSFirstRound";
    case NetworkCommand::SSRegistrationRefused:
        return "SSRegistrationRefused";
    case NetworkCommand::SSPingWhiteNode:
        return "SSPingWhiteNode";
    case NetworkCommand::SSLastBlock:
        return "SSLastBlock";
    case NetworkCommand::SSReRegistration:
        return "SSReRegistration";
    case NetworkCommand::SSSpecificBlock:
        return "SSSpecificBlock";
    default:
        return "Unknown";
    }
}

template <>
uint16_t getHashIndex(const ip::udp::endpoint& ep) {
    uint16_t result = ep.port();

    if (ep.protocol() == ip::udp::v4()) {
        uint32_t address = ep.address().to_v4().to_uint();
        uint16_t lowBits = static_cast<uint16_t>(address);
        uint16_t highBits = address >> (sizeof(uint16_t) * CHAR_BIT);
        result ^= lowBits ^ highBits;
    }
    else {
        auto bytes = ep.address().to_v6().to_bytes();
        auto ptr = reinterpret_cast<uint8_t*>(&result);
        auto bytesPtr = bytes.data();
        for (size_t i = 0; i < 8; ++i) {
            *ptr ^= *(bytesPtr++);
        }

        ++ptr;

        for (size_t i = 8; i < 16; ++i) {
            *ptr ^= *(bytesPtr++);
        }
    }

    return result;
}

RemoteNodePtr Transport::getPackSenderEntry(const ip::udp::endpoint& ep) {
    auto& rn = remoteNodesMap_.tryStore(ep);

    if (!rn) {  // Newcomer
        rn = remoteNodes_.emplace();
    }

    rn->packets.fetch_add(1, std::memory_order_relaxed);
    return rn;
}

bool Transport::sendDirect(const Packet* pack, const Connection& conn) {
    conn.lastBytesCount.fetch_add(static_cast<uint32_t>(pack->size()), std::memory_order_relaxed);
    net_->sendDirect(*pack, conn.getOut());
    return true;
}

bool Transport::sendDirectToSock(Packet* pack, const Connection& conn) {
    conn.lastBytesCount.fetch_add(static_cast<uint32_t>(pack->size()), std::memory_order_relaxed);
    net_->sendPackDirect(*pack, conn.getOut());
    return true;
}

void Transport::deliverDirect(const Packet* pack, const uint32_t size, ConnectionPtr conn) {
    if (size >= Packet::MaxFragments) {
        ++Transport::cntExtraLargeNotSent;
        csinfo() << __func__ << ": packSize(" << Transport::cntExtraLargeNotSent << ") = " << size;
    }

    if (size > 1000) {
        std::vector<Packet> _packets(size);
        for (auto& p : _packets) p = *pack++;
        std::thread thread([=, packets = std::move(_packets)]() mutable {
            uint32_t allSize = size, toSend, j = 0;

            while(allSize != 0) {
                if (allSize > 100) {
                    toSend = 100;
                    allSize -= 100;
                }
                else {
                    toSend = allSize;
                    allSize = 0;
                }

                {
                    for (uint32_t i = 0; i < toSend; i++) {
                        nh_.registerDirect(&packets[j], conn);
                        sendDirectToSock(&packets[j++], **conn);
                    }
                }

                std::this_thread::yield();
            }
        });
        thread.detach();
    } else {
        const auto packEnd = pack + size;
        for (auto ptr = pack; ptr != packEnd; ++ptr) {
            nh_.registerDirect(ptr, conn);
            sendDirect(ptr, **conn);
        }
    }
}

void Transport::deliverBroadcast(const Packet* pack, const uint32_t size) {
    if (size >= Packet::MaxFragments) {
        ++Transport::cntExtraLargeNotSent;
        csinfo() << __func__ << ": packSize(" << Transport::cntExtraLargeNotSent << ") = " << size;
    }

    if (size > 1000) {
        std::vector<Packet> _packets(size);
        for (auto& p : _packets) p = *pack++;
        std::thread thread([=, packets = std::move(_packets)]() {
            {
                auto lock = getNeighboursLock();
                sendLarge_.store(true, std::memory_order_relaxed);
                nh_.chooseNeighbours();
            }

            uint32_t allSize = size, toSend, j = 0;

            while(allSize != 0) {
                if (allSize > 100) {
                    toSend = 100;
                    allSize -= 100;
                }
                else {
                    toSend = allSize;
                    allSize = 0;
                }

                {
                    auto lock = getNeighboursLock();
                    for (uint32_t i = 0; i < toSend; i++) {
                        nh_.sendByNeighbours(&packets[j++], true);
                    }
                }

                std::this_thread::yield();
            }

            sendLarge_.store(false, std::memory_order_release);
        });
        thread.detach();
    }
    else {
        auto lock = getNeighboursLock();
        nh_.chooseNeighbours();

        const auto packEnd = pack + size;
        for (auto ptr = pack; ptr != packEnd; ++ptr) {
            sendBroadcast(ptr);
        }
    }
}

bool Transport::checkConfidants(const std::vector<cs::PublicKey>& list, int except) {
    cs::Lock lock(aLock_);

    auto end = addresses_.end();
    int i = 0;
    for (const auto& pkey: list) {
        if (i++ == except) continue;
        if (addresses_.find(pkey) == end) return false;
    }
    return true;
}

void Transport::deliverConfidants(const Packet* pack, const uint32_t size, const std::vector<cs::PublicKey>& list, int except) {
    std::vector<ConnectionPtr> conns;
    conns.reserve(list.size());
    bool finded = true;
    int i = 0;
    {
        cs::Lock lock(aLock_);
        for (const auto& pkey: list) {
            if (i++ == except) continue;
            auto res = addresses_.find(pkey);
            if (res == addresses_.end()) {
                finded = false;
                break;
            }
            conns.emplace_back(nh_.addConfidant(net_->resolve(res->second)));
        }
    }

    if (!finded) {
        deliverBroadcast(pack, size);
        return;
    }

    if (size >= Packet::MaxFragments) {
        ++Transport::cntExtraLargeNotSent;
        csinfo() << __func__ << ": packSize(" << Transport::cntExtraLargeNotSent << ") = " << size;
    }

    for (auto& conn: conns) {
        const auto packEnd = pack + size;
        for (auto ptr = pack; ptr != packEnd; ++ptr) {
            csdebug() << "Transport: sending to " << (conn->specialOut ? conn->out : conn->in);
            nh_.sendByConfidant(ptr, conn);
        }
    }
}

// Processing network packages

void Transport::processNetworkTask(const TaskPtr<IPacMan>& task, RemoteNodePtr& sender) {
    iPackStream_.init(task->pack.getMsgData(), task->pack.getMsgSize());

    NetworkCommand cmd;
    iPackStream_ >> cmd;

    if (!iPackStream_.good()) {
        return sender->addStrike();
    }

    if (cmd != NetworkCommand::Registration) {
        if (sender->isBlackListed()) {
            csdebug() << "Network command is ignored from blacklisted " << task->sender;
            return;
        }
    }

    bool result = true;
    switch (cmd) {
        case NetworkCommand::Registration:
            result = gotRegistrationRequest(task, sender);
            break;
        case NetworkCommand::ConfirmationRequest:
            break;
        case NetworkCommand::ConfirmationResponse:
            break;
        case NetworkCommand::RegistrationConfirmed:
            result = gotRegistrationConfirmation(task, sender);
            break;
        case NetworkCommand::RegistrationRefused:
            result = gotRegistrationRefusal(task, sender);
            break;
        case NetworkCommand::Ping:
            gotPing(task, sender);
            break;
        case NetworkCommand::SSRegistration:
            gotSSRegistration(task, sender);
            break;
        case NetworkCommand::SSReRegistration:
            gotSSReRegistration();
            break;
        case NetworkCommand::SSFirstRound:
            gotSSDispatch(task);
            break;
        case NetworkCommand::SSRegistrationRefused:
            gotSSRefusal(task);
            break;
        case NetworkCommand::SSPingWhiteNode:
            gotSSPingWhiteNode(task);
            break;
        case NetworkCommand::SSLastBlock: {
            long long timeSS{};
            iPackStream_ >> timeSS;
            node_->setDeltaTimeSS(timeSS);

            gotSSLastBlock(task, node_->getBlockChain().getLastSeq(), node_->getBlockChain().getLastHash(),
                node_->canBeTrusted(true /*crirical, all trusted required*/));
            break;
        }
        case NetworkCommand::SSSpecificBlock: {
            cs::RoundNumber round = 0;
            iPackStream_ >> round;

            long long timeSS{};
            iPackStream_ >> timeSS;
            node_->setDeltaTimeSS(timeSS);

            if (node_->getBlockChain().getLastSeq() < round) {
                gotSSLastBlock(task, node_->getBlockChain().getLastSeq(), node_->getBlockChain().getLastHash(), false);
            }
            else {
                gotSSLastBlock(task, round, node_->getBlockChain().getHashBySequence(round),
                    node_->canBeTrusted(true /*crirical, all trusted required*/));
            }
            break;
        }
        case NetworkCommand::SSNewFriends:
            gotSSNewFriends();
            break;
        case NetworkCommand::SSUpdateServer:
            gotSSUpdateServer();
            break;
        case NetworkCommand::PackInform:
            gotPackInform(task, sender);
            break;
        case NetworkCommand::PackRenounce:
            // gotPackRenounce(task, sender);
            break;
        case NetworkCommand::PackRequest:
            // gotPackRequest(task, sender);
            break;
        case NetworkCommand::IntroduceConsensusReply:
            gotSSIntroduceConsensusReply();
            break;
        default:
            result = false;
            cswarning() << "Unexpected network command";
    }

    if (!result) {
        sender->addStrike();
    }
}

void Transport::refillNeighbourhood() {
    // TODO: check this algorithm when all list nodes are dead
    if (config_->getBootstrapType() == BootstrapType::IpList) {
        for (auto& ep : config_->getIpList()) {
            if (!nh_.canHaveNewConnection()) {
                cswarning() << "Connections limit reached";
                break;
            }

            cslog() << "Creating connection to " << ep.ip;
            nh_.establishConnection(net_->resolve(ep));
        }
    }

    if (requireStartNode()) {
        // Connect to SS logic
        ssEp_ = net_->resolve(config_->getSignalServerEndpoint());
        cslog() << "Connecting to start node on " << ssEp_;

        {
            cs::Lock lock(oLock_);
            formSSConnectPack(myPublicKey_, node_->getBlockChain().uuid());
            ssStatus_ = SSBootstrapStatus::Requested;
            net_->sendDirect(*(oPackStream_.getPackets()), ssEp_);
        }
    }
}

bool Transport::parseSSSignal(const TaskPtr<IPacMan>& task) {
    iPackStream_.init(task->pack.getMsgData(), task->pack.getMsgSize());
    iPackStream_.safeSkip<uint8_t>(1);
    iPackStream_.safeSkip<cscrypto::PublicKey>(1);

    cs::RoundNumber rNum = 0;
    iPackStream_ >> rNum;

    auto trStart = iPackStream_.getCurrentPtr();

    uint8_t numConf;
    iPackStream_ >> numConf;

    if (!iPackStream_.good()) {
        return false;
    }

    iPackStream_.safeSkip<cs::PublicKey>(numConf + 1);

    auto trFinish = iPackStream_.getCurrentPtr();
    node_->getRoundTableSS(trStart, cs::numeric_cast<size_t>(trFinish - trStart), rNum);

    uint8_t numCirc;
    iPackStream_ >> numCirc;

    if (!iPackStream_.good()) {
        return false;
    }

    uint32_t count = nh_.size();

    if (config_->getBootstrapType() == BootstrapType::SignalServer) {
        for (uint8_t i = 0; i < numCirc; ++i) {
            EndpointData ep;
            ep.ipSpecified = true;
            cs::PublicKey key;

            iPackStream_ >> ep.ip >> ep.port >> key;

            if (!iPackStream_.good()) {
                return false;
            }

            ++count;

            if (key != config_->getMyPublicKey()) {
                if (count <= config_->getMaxNeighbours()) {
                    nh_.establishConnection(net_->resolve(ep));
                }
            }

            if (!nh_.canHaveNewConnection()) {
                break;
            }
        }
    }

    ssStatus_ = SSBootstrapStatus::Complete;
    return true;
}

constexpr const uint32_t StrippedDataSize = sizeof(cs::RoundNumber) + sizeof(MsgTypes);
void Transport::processNodeMessage(const Message& msg) {
    auto type = msg.getFirstPack().getType();
    auto rNum = msg.getFirstPack().getRoundNum();

    switch (node_->chooseMessageAction(rNum, type, msg.getFirstPack().getSender())) {
        case Node::MessageActions::Process:
            return dispatchNodeMessage(type, rNum, msg.getFirstPack(), msg.getFullData() + StrippedDataSize, msg.getFullSize() - StrippedDataSize);
        case Node::MessageActions::Postpone:
            return postponePacket(rNum, type, msg.extractData());
        case Node::MessageActions::Drop:
            return;
    }
}

constexpr cs::RoundNumber getRoundTimeout(const MsgTypes type) {
    switch (type) {
        case MsgTypes::FirstSmartStage:
        case MsgTypes::SecondSmartStage:
        case MsgTypes::ThirdSmartStage:
        case MsgTypes::RejectedContracts:
            return 100;
        case MsgTypes::TransactionPacket:
        case MsgTypes::TransactionsPacketRequest:
        case MsgTypes::TransactionsPacketReply:
            return cs::Conveyer::MetaCapacity;
        default:
            return 5;
    }
}

bool Transport::shouldSendPacket(const Packet& pack) {
    if (pack.isNetwork()) {
        return false;
    }

    const cs::RoundNumber currentRound = cs::Conveyer::instance().currentRoundNumber();

    if (!pack.isFragmented()) {
        return (pack.getRoundNum() + getRoundTimeout(pack.getType())) >= currentRound;
    }

    auto& rn = fragOnRound_.tryStore(pack.getHeaderHash());

    if (pack.getFragmentId() == 0) {
        rn = pack.getRoundNum() + getRoundTimeout(pack.getType());
    }

    return !rn || rn >= currentRound;
}

void Transport::processNodeMessage(const Packet& pack) {
    auto type = pack.getType();
    auto rNum = pack.getRoundNum();

    switch (node_->chooseMessageAction(rNum, type, pack.getSender())) {
        case Node::MessageActions::Process:
            return dispatchNodeMessage(type, rNum, pack, pack.getMsgData() + StrippedDataSize, pack.getMsgSize() - StrippedDataSize);
        case Node::MessageActions::Postpone:
            return postponePacket(rNum, type, pack);
        case Node::MessageActions::Drop:
            return;
    }
}

inline void Transport::postponePacket(const cs::RoundNumber rNum, const MsgTypes type, const Packet& pack) {
    (*postponed_)->emplace(rNum, type, pack);
}

void Transport::processPostponed(const cs::RoundNumber rNum) {
    auto& ppBuf = *postponed_[1];
    for (auto& pp : **postponed_) {
        if (pp.round > rNum) {
            ppBuf.emplace(std::move(pp));
        }
        else if (pp.round == rNum) {
            dispatchNodeMessage(pp.type, pp.round, pp.pack, pp.pack.getMsgData() + StrippedDataSize, pp.pack.getMsgSize() - StrippedDataSize);
        }
    }

    (*postponed_)->clear();

    postponed_[1] = *postponed_;
    postponed_[0] = &ppBuf;

    csdebug() << "TRANSPORT> POSTPHONED finished, round " << rNum;
}

void Transport::dispatchNodeMessage(const MsgTypes type, const cs::RoundNumber rNum, const Packet& firstPack, const uint8_t* data, size_t size) {
    if (size == 0) {
        cserror() << "Bad packet size, why is it zero?";
        return;
    }

    // cut my packs
    if (firstPack.getSender() == node_->getNodeIdKey()) {
        csdebug() << "TRANSPORT> Ignore own packs";
        return;
    }

    // never cut packets
    switch (type) {
        case MsgTypes::BlockRequest:
            return node_->getBlockRequest(data, size, firstPack.getSender());
        case MsgTypes::RequestedBlock:
            return node_->getBlockReply(data, size);
        case MsgTypes::BigBang:  // any round (in theory) may be set
            return node_->getBigBang(data, size, rNum);
        case MsgTypes::RoundTableRequest:  // old-round node may ask for round info
            return node_->getRoundTableRequest(data, size, rNum, firstPack.getSender());
        case MsgTypes::NodeStopRequest:
            return node_->getNodeStopRequest(rNum, data, size);
        case MsgTypes::RoundTable:
            return node_->getRoundTable(data, size, rNum, firstPack.getSender());
        case MsgTypes::RoundTableSS:
            return node_->getRoundTableSS(data, size, rNum);
        default:
            break;
    }

    // cut slow packs
    if ((rNum + getRoundTimeout(type)) < cs::Conveyer::instance().currentRoundNumber()) {
        csdebug() << "TRANSPORT> Ignore old packs, round " << rNum << ", type " << Packet::messageTypeToString(type) << ", fragments " << firstPack.getFragmentsNum();
        return;
    }

    if (type == MsgTypes::ThirdSmartStage) {
        csdebug() << "+++++++++++++++++++  ThirdSmartStage arrived +++++++++++++++++++++";
    }

    // packets which transport may cut
    switch (type) {
        case MsgTypes::BlockHash:
            return node_->getHash(data, size, rNum, firstPack.getSender());
        case MsgTypes::HashReply:
            return node_->getHashReply(data, size, rNum, firstPack.getSender());
        case MsgTypes::TransactionPacket:
            return node_->getTransactionsPacket(data, size);
        case MsgTypes::TransactionsPacketRequest:
            return node_->getPacketHashesRequest(data, size, rNum, firstPack.getSender());
        case MsgTypes::TransactionsPacketReply:
            return node_->getPacketHashesReply(data, size, rNum, firstPack.getSender());
        case MsgTypes::FirstStage:
            return node_->getStageOne(data, size, firstPack.getSender());
        case MsgTypes::SecondStage:
            return node_->getStageTwo(data, size, firstPack.getSender());
        case MsgTypes::FirstStageRequest:
            return node_->getStageRequest(type, data, size, firstPack.getSender());
        case MsgTypes::SecondStageRequest:
            return node_->getStageRequest(type, data, size, firstPack.getSender());
        case MsgTypes::ThirdStageRequest:
            return node_->getStageRequest(type, data, size, firstPack.getSender());
        case MsgTypes::ThirdStage:
            return node_->getStageThree(data, size);
        case MsgTypes::FirstSmartStage:
            return node_->getSmartStageOne(data, size, rNum, firstPack.getSender());
        case MsgTypes::SecondSmartStage:
            return node_->getSmartStageTwo(data, size, rNum, firstPack.getSender());
        case MsgTypes::ThirdSmartStage:
            return node_->getSmartStageThree(data, size, rNum, firstPack.getSender());
        case MsgTypes::SmartFirstStageRequest:
            return node_->getSmartStageRequest(type, data, size, firstPack.getSender());
        case MsgTypes::SmartSecondStageRequest:
            return node_->getSmartStageRequest(type, data, size, firstPack.getSender());
        case MsgTypes::SmartThirdStageRequest:
            return node_->getSmartStageRequest(type, data, size, firstPack.getSender());
        case MsgTypes::RejectedContracts:
            return node_->getSmartReject(data, size, rNum, firstPack.getSender());
        case MsgTypes::RoundTableReply:
            return node_->getRoundTableReply(data, size, firstPack.getSender());
        case MsgTypes::RoundPackRequest:
            return node_->getRoundPackRequest(data, size, rNum, firstPack.getSender());
        case MsgTypes::EmptyRoundPack:
            return node_->getEmptyRoundPack(data, size, rNum, firstPack.getSender());
        case MsgTypes::StateRequest:
            return node_->getStateRequest(data, size, rNum, firstPack.getSender());
        case MsgTypes::StateReply:
            return node_->getStateReply(data, size, rNum, firstPack.getSender());
        default:
            cserror() << "TRANSPORT> Unknown message type " << Packet::messageTypeToString(type) << " pack round " << rNum;
            break;
    }
}

void Transport::registerTask(Packet* pack, const uint32_t packNum, const bool incrementWhenResend) {
    auto end = pack + packNum;

    for (auto ptr = pack; ptr != end; ++ptr) {
        cs::Lock lock(sendPacksFlag_);
        PackSendTask pst;
        pst.pack = *ptr;
        pst.incrementId = incrementWhenResend;
        sendPacks_.emplace(pst);
    }
}

uint32_t Transport::getNeighboursCount() {
    return nh_.size();
}

uint32_t Transport::getNeighboursCountWithoutSS() {
    return nh_.getNeighboursCountWithoutSS();
}

uint32_t Transport::getMaxNeighbours() const {
    return config_->getMaxNeighbours();
}

ConnectionPtr Transport::getConnectionByKey(const cs::PublicKey& pk) {
    return nh_.getNeighbourByKey(pk);
}

ConnectionPtr Transport::getConnectionByNumber(const std::size_t number) {
    return nh_.getNeighbour(number);
}

cs::Sequence Transport::getConnectionLastSequence(const std::size_t number) {
    ConnectionPtr ptr = getConnectionByNumber(number);
    if (ptr && !ptr->isSignal) {
        return ptr->lastSeq;
    }
    return cs::Sequence{};
}

bool Transport::isShouldUpdateNeighbours() const {
    return nh_.getNeighboursCountWithoutSS() < config_->getMinNeighbours();
}

<<<<<<< HEAD
bool Transport::isShouldPending(Connection* connection) const {
    return connection->isSignal || (config_->getMinCompatibleVersion() <= connection->version) || (connection->version == 0);
=======
bool Transport::requireStartNode() const {
    return (config_->getBootstrapType() == BootstrapType::SignalServer || config_->getNodeType() == NodeType::Router);
>>>>>>> 6082076f
}

ConnectionPtr Transport::getRandomNeighbour() {
    return nh_.getRandomNeighbour();
}

void Transport::forEachNeighbour(std::function<void(ConnectionPtr)> func) {
    nh_.forEachNeighbour(std::move(func));
}

void Transport::forEachNeighbourWithoudSS(std::function<void(ConnectionPtr)> func) {
    nh_.forEachNeighbourWithoutSS(std::move(func));
}

const Connections Transport::getNeighbours() const {
    return nh_.getNeigbours();
}

const Connections Transport::getNeighboursWithoutSS() const {
    return nh_.getNeighboursWithoutSS();
}

bool Transport::isPingDone() {
    return nh_.isPingDone();
}

void Transport::onConfigChanged(const Config& updated) {
    config_.exchange(updated);
}

void Transport::addMyOut(const uint8_t initFlagValue) {
    uint8_t regFlag = 0;
    if (!config_->isSymmetric()) {
        if (config_->getAddressEndpoint().ipSpecified) {
            regFlag |= RegFlags::RedirectIP;
            if (config_->getAddressEndpoint().ip.is_v6()) {
                regFlag |= RegFlags::UsingIPv6;
            }
        }

        regFlag |= RegFlags::RedirectPort;
    }
    else if (config_->hasTwoSockets()) {
        regFlag |= RegFlags::RedirectPort;
    }

    uint8_t* flagChar = oPackStream_.getCurrentPtr();

    if (!config_->isSymmetric()) {
        if (config_->getAddressEndpoint().ipSpecified) {
            oPackStream_ << config_->getAddressEndpoint().ip;
        }
        else {
            uint8_t c = 0_b;
            oPackStream_ << c;
        }

        oPackStream_ << config_->getAddressEndpoint().port;
    }
    else if (config_->hasTwoSockets()) {
        oPackStream_ << 0_b << config_->getInputEndpoint().port;
    }
    else {
        oPackStream_ << 0_b;
    }

    *flagChar |= initFlagValue | regFlag;
}

void Transport::formRegPack(uint64_t** regPackConnId, const cs::PublicKey& pk, uint64_t uuid) {
    oPackStream_.init(BaseFlags::NetworkMsg);
    oPackStream_ << NetworkCommand::Registration << NODE_VERSION << uuid;

    addMyOut();
    *regPackConnId = reinterpret_cast<uint64_t*>(oPackStream_.getCurrentPtr());

    oPackStream_ << static_cast<ConnectionId>(0) << pk;
}

void Transport::formSSConnectPack(const cs::PublicKey& pk, uint64_t uuid) {
    oPackStream_.init(BaseFlags::NetworkMsg);
    oPackStream_ << NetworkCommand::SSRegistration
#ifdef _WIN32
        << Platform::Windows
#elif __APPLE__
        << Platform::MacOS
#else
        << Platform::Linux
#endif
        << NODE_VERSION << uuid;

    uint8_t flag = (config_->getNodeType() == NodeType::Router) ? 8 : 0;
    addMyOut(flag);

    oPackStream_ << pk;
}

/* Sending network tasks */
void Transport::sendRegistrationRequest(Connection& conn) {
    RemoteNodePtr ptr = getPackSenderEntry(conn.getOut());

    if (ptr->isBlackListed()) {
        return;
    }

    cslog() << "Sending registration request to " << (conn.specialOut ? conn.out : conn.in);

    cs::Lock lock(oLock_);
    Packet req(netPacksAllocator_.allocateNext(cs::numeric_cast<uint32_t>(regPack_.size())));
    *regPackConnId_ = conn.id;
    std::memcpy(req.data(), regPack_.data(), regPack_.size());

    ++(conn.attempts);
    sendDirect(&req, conn);
}

void Transport::sendRegistrationConfirmation(const Connection& conn, const Connection::Id requestedId) {
    cslog() << "Confirming registration with " << conn.getOut();

    cs::Lock lock(oLock_);
    oPackStream_.init(BaseFlags::NetworkMsg);
    oPackStream_ << NetworkCommand::RegistrationConfirmed << requestedId << conn.id << myPublicKey_;

    sendDirect(oPackStream_.getPackets(), conn);
    oPackStream_.clear();
}

void Transport::sendRegistrationRefusal(const Connection& conn, const RegistrationRefuseReasons reason) {
    cslog() << "Refusing registration with " << conn.in << " reason: " << parseRefusalReason(reason);

    cs::Lock lock(oLock_);
    oPackStream_.init(BaseFlags::NetworkMsg);
    oPackStream_ << NetworkCommand::RegistrationRefused << conn.id << reason;

    sendDirect(oPackStream_.getPackets(), conn);
    oPackStream_.clear();
}

// Requests processing
bool Transport::gotRegistrationRequest(const TaskPtr<IPacMan>& task, RemoteNodePtr& sender) {
    cslog() << "Got registration request from " << task->sender;

    NodeVersion version;
    uint64_t remoteUuid = 0;
    iPackStream_ >> version >> remoteUuid;

    if (!iPackStream_.good()) {
        return false;
    }

    Connection conn;
    conn.in = task->sender;
    conn.version = version;

    auto& flags = iPackStream_.peek<uint8_t>();

    if (flags & RegFlags::RedirectIP) {
        boost::asio::ip::address addr;
        iPackStream_ >> addr;

        conn.out.address(addr);
        conn.specialOut = true;
    }
    else {
        conn.specialOut = false;
        iPackStream_.skip<uint8_t>();
    }

    if (flags & RegFlags::RedirectPort) {
        Port port = Port();
        iPackStream_ >> port;

        if (!conn.specialOut) {
            conn.specialOut = true;
            conn.out.address(task->sender.address());
        }
        conn.out.port(port);
    }
    else if (conn.specialOut) {
        conn.out.port(task->sender.port());
    }

    if (version < config_->getMinCompatibleVersion()) {
        sendRegistrationRefusal(conn, RegistrationRefuseReasons::BadClientVersion);
        return true;
    }

    RemoteNodePtr ptr = getPackSenderEntry(conn.getOut());
    uint64_t uuid = node_->getBlockChain().uuid();

    if (uuid != 0 && remoteUuid != 0 && uuid != remoteUuid) {
       sendRegistrationRefusal(conn, RegistrationRefuseReasons::IncompatibleBlockchain);
       ptr->setBlackListed(true);
       return true;
    }
    else {
       ptr->setBlackListed(false);
    }

    iPackStream_ >> conn.id;
    iPackStream_ >> conn.key;

    if (!iPackStream_.good() || !iPackStream_.end()) {
        return false;
    }

    nh_.gotRegistration(std::move(conn), sender);
    return true;
}

bool Transport::gotRegistrationConfirmation(const TaskPtr<IPacMan>& task, RemoteNodePtr& sender) {
    cslog() << "Got registration confirmation from " << task->sender;

    ConnectionId myCId;
    ConnectionId realCId;
    cs::PublicKey key;
    iPackStream_ >> myCId >> realCId >> key;

    if (!iPackStream_.good()) {
        return false;
    }

    nh_.gotConfirmation(myCId, realCId, task->sender, key, sender);
    return true;
}

bool Transport::gotRegistrationRefusal(const TaskPtr<IPacMan>& task, RemoteNodePtr&) {
    cslog() << "Got registration refusal from " << task->sender;

    RegistrationRefuseReasons reason;
    Connection::Id id;
    iPackStream_ >> id >> reason;

    if (!iPackStream_.good() || !iPackStream_.end()) {
        return false;
    }

    std::string reasonInfo = parseRefusalReason(reason);
    cslog() << "Registration to " << task->sender << " refused: " << reasonInfo;

    switch (reason) {
    case RegistrationRefuseReasons::BadClientVersion:
        nh_.dropConnection(id);
        break;

    default:
        nh_.gotRefusal(id);
        break;
    }

    return true;
}

bool Transport::gotSSRegistration(const TaskPtr<IPacMan>& task, RemoteNodePtr& rNode) {
    if (!(ssStatus_ == SSBootstrapStatus::Requested || ssStatus_ == SSBootstrapStatus::RegisteredWait)) {
        cswarning() << "Unexpected start node response " << static_cast<int>(ssStatus_) << " instead of Requested";
        return false;
    }
    
    cslog() << "Connection to the start node has been established";
    nh_.addSignalServer(task->sender, ssEp_, rNode);

    constexpr int MinRegistrationSize = 1 + cscrypto::kPublicKeySize;
    size_t msgSize = task->pack.getMsgSize();

    if (msgSize > MinRegistrationSize) {
        if (!parseSSSignal(task)) {
            cswarning() << "Bad start node response";
            return false;
        }
    }
    else {
        ssStatus_ = SSBootstrapStatus::RegisteredWait; // waiting for dispatch
    }

    return true;
}

bool Transport::gotSSReRegistration() {
    cswarning() << "ReRegistration on start node";

    {
        cs::Lock lock(oLock_);
        formSSConnectPack(myPublicKey_, node_->getBlockChain().uuid());
        net_->sendDirect(*(oPackStream_.getPackets()), ssEp_);
    }

    return true;
}

bool Transport::gotSSDispatch(const TaskPtr<IPacMan>& task) {
    if (ssStatus_ != SSBootstrapStatus::RegisteredWait) {
        cswarning() << "Unexpected start node response " << static_cast<int>(ssStatus_) << " instead of RegisteredWait";
        return false;
    }

    if (!parseSSSignal(task)) {
        cswarning() << "Bad start node response";
        return false;
    }

    return true;
}

bool Transport::gotSSRefusal(const TaskPtr<IPacMan>&) {
    uint16_t expectedVersion;
    RegistrationRefuseReasons reason;
    iPackStream_ >> expectedVersion >> reason;

    if (!iPackStream_.good() || !iPackStream_.end()) {
        return false;
    }

    cserror() << "The Starter node has refused the registration";
    switch (reason) {
    case RegistrationRefuseReasons::BadClientVersion:
        cserror() << "Your client version << " << NODE_VERSION << " is obsolete. The allowed version is " << expectedVersion << ". Please upgrade your node application";
        break;
    case RegistrationRefuseReasons::IncompatibleBlockchain:
        cserror() << "Your blockchain version is incompatible. You only may join the network with empty blockchain";
        break;
    default:
        cserror() << "The reason code is " << static_cast<int>(reason);
        break;
    }

    return true;
}

bool Transport::gotSSPingWhiteNode(const TaskPtr<IPacMan>& task) {
	// MUST NOT call nh_ under oLock_!!!
	const auto nh_size = nh_.size();

    cs::Lock lock(oLock_);
    oPackStream_.init(task->pack);
    oPackStream_ << nh_size;

    Connection conn;
    conn.in = task->sender;
    conn.specialOut = false;
    
    sendDirect(oPackStream_.getPackets(), conn);
    return true;
}

bool Transport::gotSSLastBlock(const TaskPtr<IPacMan>& task, cs::Sequence lastBlock, const csdb::PoolHash& lastHash, bool canBeTrusted) {
#if !defined(MONITOR_NODE) && !defined(WEB_WALLET_NODE)
    csdebug() << "TRANSPORT> Got SS Last Block: " << lastBlock;
    csunused(task);

    Connection conn;
    conn.in = net_->resolve(config_->getSignalServerEndpoint());
    conn.specialOut = false;

    cs::Lock lock(oLock_);
    oPackStream_.init(BaseFlags::NetworkMsg);
    oPackStream_ << NetworkCommand::SSLastBlock <<  NODE_VERSION;

    cs::Hash lastHash_;
    const auto hashBinary = lastHash.to_binary();
    std::copy(hashBinary.begin(), hashBinary.end(), lastHash_.begin());

    oPackStream_ << lastBlock << canBeTrusted << myPublicKey_ << lastHash_;

    sendDirect(oPackStream_.getPackets(), conn);
#else
    csunused(task);
    csunused(lastBlock);
    csunused(lastHash);
    csunused(canBeTrusted);
#endif
    return true;
}

bool Transport::gotSSNewFriends()
{
    cslog() << "Get new friends from start node";
    if (ssStatus_ != SSBootstrapStatus::Complete)
    {
        cs::Lock lock(oLock_);
        formSSConnectPack(myPublicKey_, node_->getBlockChain().uuid());
        net_->sendDirect(*(oPackStream_.getPackets()), ssEp_);
        cslog() << "Sending registration request to start node because ssStatus = " + std::to_string(static_cast<int>(ssStatus_));
    }

    cs::Signature sign;
    iPackStream_ >> sign;
    
    if (!node_->gotSSMessageVerify(sign, iPackStream_.getCurrentPtr(), iPackStream_.remainsBytes()))
    {
        cswarning() << "New Friends message is incorrect: signature isn't valid";
        return false;
    }

    uint32_t ctr = nh_.size();
    uint8_t numCirc{ 0 };
    iPackStream_ >> numCirc;

    for (uint8_t i = 0; i < numCirc; ++i) {
        EndpointData ep;
        ep.ipSpecified = true;
        cs::PublicKey key;

        iPackStream_ >> ep.ip >> ep.port >> key;

        if (!iPackStream_.good()) {
            return false;
        }

        ++ctr;

        if (key != config_->getMyPublicKey()) {
            if (ctr <= config_->getMaxNeighbours()) {
                nh_.establishConnection(net_->resolve(ep));
            }
        }

        if (!nh_.canHaveNewConnection()) {
            break;
        }
    }

    cslog() << "Save new friends nodes";
    return true;

}

bool Transport::gotSSUpdateServer()
{
    cslog() << "Get new friends from start node";

    cs::Signature sign;
    iPackStream_ >> sign;

    if (!node_->gotSSMessageVerify(sign, iPackStream_.getCurrentPtr(), iPackStream_.remainsBytes()))
    {
        cswarning() << "Update Server message is incorrect: signature isn't valid";
        return false;
    }

    cs::RoundNumber round = 0;
    iPackStream_ >> round;

    if (const auto currentRound = cs::Conveyer::instance().currentRoundNumber(); !(currentRound <= round + DELTA_ROUNDS_VERIFY_NEW_SERVER))
    {
        cswarning() << "Server update failed rounds verification. Receive round = " << round << " node round = " << currentRound;
        return false;
    }
    
    EndpointData ep;
    iPackStream_ >> ep.ip >> ep.port;
    
    if (!nh_.updateSignalServer(net_->resolve(ep)))
    {
        cswarning() << "Don't update start node. Error updating neighbours_";
        return false;
    }
    
    // update config.ini
    if (!Config::replaceBlock("start_node", "ip = " + ep.ip.to_string(), "port = " + std::to_string(ep.port)))
    {
        cswarning() << "Don't update start node Error updating config";
        return false;
    }

    // update config variable
    node_->updateConfigFromFile();
    
    ssEp_ = net_->resolve(ep);

    cslog() << "Registration on new start node";
    {
        cs::Lock lock(oLock_);
        formSSConnectPack(myPublicKey_, node_->getBlockChain().uuid());
        net_->sendDirect(*(oPackStream_.getPackets()), ssEp_);
    }

    return true;
}

void Transport::gotPacket(const Packet& pack, RemoteNodePtr& sender) {
    if (!pack.isFragmented()) {
        return;
    }

    nh_.neighbourSentPacket(sender, pack.getHeaderHash());
}


void Transport::redirectPacket(const Packet& pack, RemoteNodePtr& sender, bool resend) {
    sendPackInform(pack, sender);

    if (!resend) {
        return;
    }

    if (pack.isDirect()) {
        return;  // Do not redirect packs
    }

    {
        if (!sendLarge_.load(std::memory_order_acquire)) {
            auto lock = getNeighboursLock();
            nh_.chooseNeighbours();
        }

        auto lock = getNeighboursLock();
        nh_.neighbourHasPacket(sender, pack.getHash(), false);
        sendBroadcast(&pack);
    }
}

void Transport::sendPackInform(const Packet& pack, RemoteNodePtr& sender) {
    ConnectionPtr conn = nh_.getConnection(sender);
    if (!conn) {
        return;
    }
    sendPackInform(pack, **conn);
}

void Transport::sendPackInform(const Packet& pack, const Connection& addr) {
    cs::Lock lock(oLock_);
    oPackStream_.init(BaseFlags::NetworkMsg);
    oPackStream_ << NetworkCommand::PackInform << static_cast<cs::Byte>(pack.isDirect()) << pack.getHash();
    sendDirect(oPackStream_.getPackets(), addr);
    oPackStream_.clear();
}

bool Transport::gotPackInform(const TaskPtr<IPacMan>&, RemoteNodePtr& sender) {
    uint8_t isDirect = 0;
    cs::Hash hHash;
    iPackStream_ >> isDirect >> hHash;

    if (!iPackStream_.good() || !iPackStream_.end()) {
        return false;
    }

    auto lock = getNeighboursLock();
    nh_.neighbourHasPacket(sender, hHash, isDirect);
    return true;
}

void Transport::sendPackRenounce(const cs::Hash& hash, const Connection& addr) {
    cs::Lock lock(oLock_);
    oPackStream_.init(BaseFlags::NetworkMsg);

    oPackStream_ << NetworkCommand::PackRenounce << hash;

    sendDirect(oPackStream_.getPackets(), addr);
    oPackStream_.clear();
}

bool Transport::gotPackRenounce(const TaskPtr<IPacMan>&, RemoteNodePtr& sender) {
    cs::Hash hHash;

    iPackStream_ >> hHash;

    if (!iPackStream_.good() || !iPackStream_.end()) {
        return false;
    }

    nh_.neighbourSentRenounce(sender, hHash);

    return true;
}

void Transport::askForMissingPackages() {
    typename decltype(uncollected_)::const_iterator ptr;
    MessagePtr msg;
    size_t i = 0;

    // magic numbers??
    const uint64_t maxMask = 1ull << 63;

    cs::Lock lock(uLock_);
    ptr = uncollected_.begin();

    while (true) {
        if (i >= uncollected_.size()) {
            break;
        }

        msg = *ptr;
        ++ptr;
        ++i;

        {
            cs::Lock messageLock(msg->pLock_);

            uint16_t start = 0;
            uint64_t mask = 0;
            uint64_t req = 0;
            uint16_t end = static_cast<uint16_t>(msg->packets_.size());

            for (uint16_t j = 0; j < end; j++) {
                if (!msg->packets_[j]) {
                    if (!mask) {
                        mask = 1;
                        start = j;
                    }
                    req |= mask;
                }

                if (mask == maxMask) {
                    requestMissing(msg->headerHash_, start, req);

                    if (j > msg->maxFragment_ && j >= 128) {
                        break;
                    }

                    mask = 0;
                }
                else {
                    mask <<= 1;
                }
            }

            if (mask) {
                requestMissing(msg->headerHash_, start, req);
            }
        }
    }
}

void Transport::requestMissing(const cs::Hash& hash, const uint16_t start, const uint64_t req) {
    Packet p;

    {
        cs::Lock lock(oLock_);
        oPackStream_.init(BaseFlags::NetworkMsg);
        oPackStream_ << NetworkCommand::PackRequest << hash << start << req;
        p = *(oPackStream_.getPackets());
        oPackStream_.clear();
    }

    ConnectionPtr requestee = nh_.getNextRequestee(hash);

    if (requestee) {
        sendDirect(&p, **requestee);
    }
}

void Transport::registerMessage(MessagePtr msg) {
    cs::Lock lock(uLock_);
    auto& ptr = uncollected_.emplace(msg);
    //DEBUG:
    [[maybe_unused]] Message& message = *ptr.get();
}

bool Transport::gotPackRequest(const TaskPtr<IPacMan>&, RemoteNodePtr& sender) {
    ConnectionPtr conn = nh_.getConnection(sender);
    if (!conn) {
        return false;
    }

    auto ep = conn->specialOut ? conn->out : conn->in;

    cs::Hash hHash;
    uint16_t start = 0u;
    uint64_t req = 0u;

    iPackStream_ >> hHash >> start >> req;

    if (!iPackStream_.good() || !iPackStream_.end()) {
        return false;
    }

    uint32_t reqd = 0, snt = 0;
    uint64_t mask = 1;

    while (mask) {
        if (mask & req) {
            ++reqd;
            if (net_->resendFragment(hHash, start, ep)) {
                ++snt;
            }
        }

        ++start;
        mask <<= 1;
    }

    return true;
}

// Turn on testing blockchain ID in PING packets to prevent nodes from confuse alien ones
#define PING_WITH_BCHID

void Transport::sendPingPack(const Connection& conn) {
    cs::Sequence seq = node_->getBlockChain().getLastSeq();
    cs::Lock lock(oLock_);
    oPackStream_.init(BaseFlags::NetworkMsg);
    oPackStream_ << NetworkCommand::Ping << conn.id << seq << myPublicKey_;

#if defined(PING_WITH_BCHID)
    oPackStream_ << node_->getBlockChain().uuid();
#endif

    if (!config_->isCompatibleVersion()) {
        oPackStream_ << NODE_VERSION;
    }

    sendDirect(oPackStream_.getPackets(), conn);
    oPackStream_.clear();
}

bool Transport::gotPing(const TaskPtr<IPacMan>& task, RemoteNodePtr& sender) {
    Connection::Id id = 0u;
    cs::Sequence lastSeq = 0u;

    cs::PublicKey publicKey;
    iPackStream_ >> id >> lastSeq >> publicKey;

#if defined(PING_WITH_BCHID)
    uint64_t remoteUuid = 0;
    iPackStream_ >> remoteUuid;

    auto uuid = node_->getBlockChain().uuid();

    if (uuid != 0 && remoteUuid != 0) {
        if (uuid != remoteUuid) {
            return false;   // remote is incompatible
        }
    }
#endif
    if (!config_->isCompatibleVersion() && iPackStream_.end()) {
        nh_.gotBadPing(id);
        return false;
    }

    uint16_t nodeVersion = 0;

    if (!iPackStream_.end()) {
        iPackStream_ >> nodeVersion;
    }

    if (!iPackStream_.good() || !iPackStream_.end()) {
        return false;
    }

    if (lastSeq > maxBlock_) {
        maxBlock_ = lastSeq;
        maxBlockCount_ = 1;
    }

    if (nh_.validateConnectionId(sender, id, task->sender, publicKey, lastSeq)) {
        emit pingReceived(lastSeq, publicKey);
    }

    return true;
}

bool Transport::isOwnNodeTrusted() const {
    return (node_->getNodeLevel() != Node::Level::Normal);
}

bool Transport::gotSSIntroduceConsensusReply()
{
    csdebug() << "Get confidants from start node";
    if (ssStatus_ != SSBootstrapStatus::Complete) {
        return false;
    }

    uint8_t numCirc{ 0 };
    iPackStream_ >> numCirc;

    for (uint8_t i = 0; i < numCirc; ++i) {
        EndpointData ep;
        ep.ipSpecified = true;
        cs::PublicKey key;

        iPackStream_ >> key >> ep.ip >> ep.port;

        if (!iPackStream_.good()) {
            return false;
        }

        if (!std::equal(key.cbegin(), key.cend(), config_->getMyPublicKey().cbegin())) {
            cs::Lock lock(aLock_);
            auto value = std::make_pair(key, ep);
            auto res = addresses_.insert(value);
            if (!res.second && res.first->second != ep) {
                auto hint = res.first;
                --hint;
                addresses_.erase(res.first);
                addresses_.insert(hint, value);
            }
        }
    }
/*
    cs::Signature sign;
    iPackStream_ >> sign;

    if (!node_->gotSSMessageVerify(sign, iPackStream_.getCurrentPtr(), iPackStream_.remainsBytes()))
    {
        cswarning() << "New Friends message is incorrect: signature isn't valid";
        return false;
    }
*/
    return true;
}

void Transport::sendSSIntroduceConsensus(const std::vector<cs::PublicKey>& keys) {
    if (keys.size() == 0) return;
    ssEp_ = net_->resolve(config_->getSignalServerEndpoint());
    cslog() << "Send IntroduceConsensus to start node on " << ssEp_;

    cs::Lock lock(oLock_);
    oPackStream_.init(BaseFlags::NetworkMsg);
    oPackStream_ << NetworkCommand::IntroduceConsensus << node_->getBlockChain().uuid();
    oPackStream_ << static_cast<uint8_t>(keys.size());
    std::for_each(keys.cbegin(), keys.cend(), [this](const cs::PublicKey& key) { oPackStream_ << key; });
    net_->sendDirect(*(oPackStream_.getPackets()), ssEp_);
}<|MERGE_RESOLUTION|>--- conflicted
+++ resolved
@@ -811,13 +811,12 @@
     return nh_.getNeighboursCountWithoutSS() < config_->getMinNeighbours();
 }
 
-<<<<<<< HEAD
+bool Transport::requireStartNode() const {
+    return (config_->getBootstrapType() == BootstrapType::SignalServer || config_->getNodeType() == NodeType::Router);
+}
+
 bool Transport::isShouldPending(Connection* connection) const {
     return connection->isSignal || (config_->getMinCompatibleVersion() <= connection->version) || (connection->version == 0);
-=======
-bool Transport::requireStartNode() const {
-    return (config_->getBootstrapType() == BootstrapType::SignalServer || config_->getNodeType() == NodeType::Router);
->>>>>>> 6082076f
 }
 
 ConnectionPtr Transport::getRandomNeighbour() {
