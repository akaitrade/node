--- conflicted
+++ resolved
@@ -445,11 +445,6 @@
     return false;
   }
 
-<<<<<<< HEAD
-=======
-  const auto rLim = std::max(cs::Conveyer::instance().currentRoundNumber(), static_cast<cs::RoundNumber>(1)) - 1;
-
->>>>>>> faf7d7b7
   if (!pack.isFragmented()) {
     return (pack.getRoundNum() + getRoundTimeout(pack.getType())) >= node_->getRoundNumber();
   }
@@ -508,17 +503,12 @@
     return;
   }
 
-<<<<<<< HEAD
-=======
   // cut my packs
   if (firstPack.getSender() == node_->getNodeIdKey()) {
     csdebug() << "TRANSPORT> Ignore myself packs";
     return;
   }
 
-  constexpr cs::RoundNumber roundDifferent = 5;
-
->>>>>>> faf7d7b7
   // never cut packets
   switch (type) {
     case MsgTypes::BlockRequest:
@@ -540,27 +530,13 @@
   }
 
   // cut slow packs
-<<<<<<< HEAD
-  if ((rNum + getRoundTimeout(type)) < node_->getRoundNumber()) {
-=======
-  if ((rNum + roundDifferent) < cs::Conveyer::instance().currentRoundNumber()) {
->>>>>>> faf7d7b7
+  if ((rNum + getRoundTimeout(type)) < cs::Conveyer::instance().currentRoundNumber()) {
     csdebug() << "TRANSPORT> Ignore old packs, round " << rNum << ", type " << getMsgTypesString(type) << ", fragments " << firstPack.getFragmentsNum();
     return;
   }
 
-<<<<<<< HEAD
-  // cut my packs
-  if (firstPack.getSender() == node_->getNodeIdKey()) {
-    csdebug() << "TRANSPORT> Ignore myself packs";
-    return;
-  }
-  if(type == MsgTypes::ThirdSmartStage) {
+  if (type == MsgTypes::ThirdSmartStage) {
     csdebug() << "+++++++++++++++++++  ThirdSmartStage arrived +++++++++++++++++++++";
-=======
-  if (type == MsgTypes::ThirdSmartStage) {
-    cslog() << "+++++++++++++++++++  ThirdSmartStage arrived +++++++++++++++++++++";
->>>>>>> faf7d7b7
   }
 
   // packets which transport may cut
