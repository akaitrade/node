#ifndef PACKET_HPP
#define PACKET_HPP

#include <boost/asio.hpp>

#include <cscrypto/cscrypto.hpp>
#include <lib/system/allocators.hpp>
#include <lib/system/common.hpp>
#include <lib/system/hash.hpp>
#include <lib/system/logger.hpp>
#include "lib/system/utils.hpp"

#include <lz4.h>

#include <iostream>
#include <memory>

/*
    Static min memory usage (see types below):

    1 fragment = 1'024 b
    1 message = 80 b * 4'096 fragments = 327'680 b
    1 collector = 2'048 messages * 327'680 b = 671'088'640 b
*/

namespace ip = boost::asio::ip;

enum BaseFlags : uint8_t {
    NetworkMsg = 1,
    Fragmented = 1 << 1,
    Broadcast = 1 << 2,  // send packet to Neighbours, Neighbours can resend it to others
    Compressed = 1 << 3,
    Encrypted = 1 << 4,
    Signed = 1 << 5,
    Neighbours = 1 << 6,  // send packet to Neighbours only, Neighbours _cant_ resend it
};

enum Offsets : uint32_t {
    FragmentId = 1,
    FragmentsNum = 3,
    IdWhenFragmented = 5,
    IdWhenSingle = 1,
    SenderWhenFragmented = 13,
    SenderWhenSingle = 9,
    AddresseeWhenFragmented = cscrypto::kPublicKeySize + SenderWhenFragmented,
    AddresseeWhenSingle = cscrypto::kPublicKeySize + SenderWhenSingle
};

enum MsgTypes : uint8_t {
    RoundTableSS,
    Transactions,
    FirstTransaction,
    NewBlock,
    BlockHash,
    BlockRequest,
    RequestedBlock,
    FirstStage,
    SecondStage,
    ThirdStage,
    FirstStageRequest,
    SecondStageRequest,
    ThirdStageRequest,
    RoundTableRequest,
    RoundTableReply,
    TransactionPacket,
    TransactionsPacketRequest,
    TransactionsPacketReply,
    NewCharacteristic,
    WriterNotification,
    FirstSmartStage,
    SecondSmartStage,
    RoundTable = 22,
    ThirdSmartStage,
    SmartFirstStageRequest,
    SmartSecondStageRequest,
    SmartThirdStageRequest,
    HashReply,
    RejectedContracts,
    RoundPackRequest,
    BigBang = 35,
    NodeStopRequest = 255
};

class Packet {
public:
    static const uint32_t MaxSize = 1024;
    static const uint32_t MaxFragments = 4096;

    static const uint32_t SmartRedirectTreshold = 10000;

    static const char* messageTypeToString(MsgTypes messageType);

    Packet() = default;
    explicit Packet(RegionPtr&& data)
    : data_(std::move(data)) {
    }

    bool isNetwork() const {
        return checkFlag(BaseFlags::NetworkMsg);
    }
    bool isFragmented() const {
        return checkFlag(BaseFlags::Fragmented);
    }
    bool isBroadcast() const {
        return checkFlag(BaseFlags::Broadcast);
    }

    bool isCompressed() const {
        return checkFlag(BaseFlags::Compressed);
    }
    bool isNeighbors() const {
        return checkFlag(BaseFlags::Neighbours);
    }

    const cs::Hash& getHash() const {
        if (!hashed_) {
            hash_ = generateHash(data_->get(), data_->size());
            hashed_ = true;
        }
        return hash_;
    }

    bool addressedToMe(const cs::PublicKey& myKey) const {
        return isNetwork() || isNeighbors() || (isBroadcast() && !(getSender() == myKey)) || getAddressee() == myKey;
    }

    const cs::PublicKey& getSender() const {
        return getWithOffset<cs::PublicKey>(isFragmented() ? Offsets::SenderWhenFragmented : Offsets::SenderWhenSingle);
    }
    const cs::PublicKey& getAddressee() const {
        return getWithOffset<cs::PublicKey>(isFragmented() ? Offsets::AddresseeWhenFragmented : Offsets::AddresseeWhenSingle);
    }

    const uint64_t& getId() const {
        return getWithOffset<uint64_t>(isFragmented() ? Offsets::IdWhenFragmented : Offsets::IdWhenSingle);
    }

    const cs::Hash& getHeaderHash() const;
    bool isHeaderValid() const;

    const uint16_t& getFragmentId() const {
        return getWithOffset<uint16_t>(Offsets::FragmentId);
    }
    const uint16_t& getFragmentsNum() const {
        return getWithOffset<uint16_t>(Offsets::FragmentsNum);
    }

    MsgTypes getType() const {
        return getWithOffset<MsgTypes>(getHeadersLength());
    }
    cs::RoundNumber getRoundNum() const {
        return getWithOffset<cs::RoundNumber>(getHeadersLength() + 1);
    }

    void* data() {
        return data_->get();
    }
    const void* data() const {
        return data_->get();
    }

    size_t size() const {
        return data_->size();
    }

    void setSize(uint32_t size) {
        data_->setSize(size);
    }

    const uint8_t* getMsgData() const {
        return static_cast<const uint8_t*>(data_->get()) + getHeadersLength();
    }
    size_t getMsgSize() const {
        return size() - getHeadersLength();
    }

    uint32_t getHeadersLength() const;
    void recalculateHeadersLength();

    explicit operator bool() {
        return data_.get();
    }

    boost::asio::mutable_buffer encode(boost::asio::mutable_buffer tempBuffer) {
        if (data_->size() == 0) {
            cswarning() << "Encoding empty packet";
            return boost::asio::buffer(tempBuffer.data(), 0);
        }

        if (isCompressed()) {
            static_assert(sizeof(BaseFlags) == sizeof(char), "BaseFlags should be char sized");
            const size_t headerSize = getHeadersLength();

            // Packet::MaxSize is a part of implementation magic(
            assert(tempBuffer.size() == Packet::MaxSize);

            char* source = static_cast<char*>(data_->get());
            char* dest = static_cast<char*>(tempBuffer.data());

            // copy header
            std::copy(source, source + headerSize, dest);

            int sourceSize = static_cast<int>(data_->size() - headerSize);
            int destSize = static_cast<int>(tempBuffer.size() - headerSize);

            int compressedSize = LZ4_compress_default(source + headerSize, dest + headerSize, sourceSize, destSize);

            if ((compressedSize > 0) && (compressedSize < sourceSize)) {
                return boost::asio::buffer(dest, static_cast<size_t>(compressedSize) + headerSize);
            }
            else {
                csdebug() << "Skipping packet compression, rawSize = " << sourceSize << ", compressedSize = " << compressedSize;
                *source &= ~BaseFlags::Compressed;
            }
        }
        char* source = static_cast<char*>(data_->get());
        char* dest = static_cast<char*>(tempBuffer.data());

<<<<<<< HEAD
        // copy header
        std::copy(source, source + data_->size(), dest);
        return boost::asio::buffer(dest, data_->size());
=======
        char* source = static_cast<char*>(data_.get());
        char* dest = static_cast<char*>(tempBuffer.data());
        std::copy(source, source + data_.size(), dest);
        return boost::asio::buffer(dest, data_.size());
>>>>>>> f80b589b
    }

    size_t decode(size_t packetSize = 0) {
        if (packetSize == 0) {
            return 0;
        }

        if (isCompressed()) {
            static_assert(sizeof(BaseFlags) == sizeof(char), "BaseFlags should be char sized");
            const size_t headerSize = getHeadersLength();

            assert(headerSize <= packetSize);
            if (headerSize > packetSize) {
                cserror() << "Malformed compressed packet detected";
                return 0;
            }
            if (headerSize == packetSize) {
                cserror() << "Data is empty in compressed packet";
                return 0;
            }

            // It's a part of implementation magic(
            // eg. <IPackMan> allocates Packet::MaxSize packet implicitly
            assert(data_->size() == Packet::MaxSize);

            char* source = static_cast<char*>(data_->get());
            char dest[Packet::MaxSize];

            int sourceSize = static_cast<int>(packetSize - headerSize);
            int destSize = static_cast<int>(sizeof(dest) - headerSize);

            auto uncompressedSize = LZ4_decompress_safe(source + headerSize, dest, sourceSize, destSize);

            if ((uncompressedSize > 0) && (uncompressedSize <= destSize)) {
                std::copy(dest, dest + uncompressedSize, source + headerSize);
                *source &= ~BaseFlags::Compressed;
                packetSize = static_cast<size_t>(uncompressedSize) + headerSize;
            }
            else {
                cserror() << "Decoding malformed packet content";
                return 0;
            }
        }

        return packetSize;
    }

    // returns true if is not fragmented or has valid fragmebtation data
    bool hasValidFragmentation() const {
        if (isFragmented()) {
            const auto fragment = getFragmentId();
            const auto count = getFragmentsNum();
            if (count == 0 || fragment >= MaxFragments || count >= MaxFragments || fragment >= count) {
                return false;
            }
        }
        return true;
    }

private:
    bool checkFlag(const BaseFlags flag) const {
        return (*static_cast<const uint8_t*>(data_->get()) & flag) != 0;
    }

    uint32_t calculateHeadersLength() const;

    template <typename T>
    const T& getWithOffset(const uint32_t offset) const {
        return *(reinterpret_cast<const T*>(static_cast<const uint8_t*>(data_->get()) + offset));
    }

private:
    RegionPtr data_;
    friend class Network;

    mutable bool hashed_ = false;
    mutable cs::Hash hash_;

    mutable bool headerHashed_ = false;
    mutable cs::Hash headerHash_;

    mutable uint32_t headersLength_ = 0;

    friend class IPacMan;
    friend class Message;
};

using PacketPtr = Packet*;

class Message {
public:
    Message() = default;

    Message(Message&&) = default;
    Message& operator=(Message&&) = default;

    Message(const Message&) = delete;
    Message& operator=(const Message&) = delete;

    ~Message();

    bool isComplete() const {
        return packetsLeft_ == 0;
    }

    const Packet& getFirstPack() const {
        return *packets_;
    }

    const uint8_t* getFullData() const {
        if (!fullData_) {
            composeFullData();
        }
        return static_cast<const uint8_t*>(fullData_->get()) + packets_->getHeadersLength();
    }

    size_t getFullSize() const {
        if (!fullData_) {
            composeFullData();
        }
        return fullData_->size() - packets_->getHeadersLength();
    }

    Packet extractData() const {
        if (!fullData_)
            composeFullData();
        Packet result(std::move(fullData_));
        result.headersLength_ = packets_->getHeadersLength();
        return result;
    }

    // scans array of future fragments and clears all dirty elements, scans only the first maxFragment elements
    // return cleared elements count
    size_t clearFragments() {
        return clearBuffer(0, maxFragment_);
    }

    // scans array of future fragments and clears all dirty elements, scans only unused behind the maxFragment elements
    // return cleared elements count
    size_t clearUnused() {
        return clearBuffer(maxFragment_, Packet::MaxFragments);
    }

private:
    size_t clearBuffer(size_t from, size_t to);

    static RegionAllocator allocator_;

    void composeFullData() const;

    cs::SpinLock pLock_{ATOMIC_FLAG_INIT};

    uint32_t packetsLeft_;
    uint32_t packetsTotal_ = 0;

    uint16_t maxFragment_ = 0;
    Packet packets_[Packet::MaxFragments];

    cs::Hash headerHash_;

    mutable RegionPtr fullData_;

    friend class PacketCollector;
    friend class Transport;
    friend class Network;
};

using MessagePtr = MemPtr<TypedSlot<Message>>;

class PacketCollector {
public:
    static const uint32_t MaxParallelCollections = 1024;

    PacketCollector()
    : msgAllocator_(MaxParallelCollections + 1) {
    }

    MessagePtr getMessage(const Packet&, bool&);

private:
    TypedAllocator<Message> msgAllocator_;

    cs::SpinLock mLock_{ATOMIC_FLAG_INIT};
    FixedHashMap<cs::Hash, MessagePtr, uint16_t, MaxParallelCollections> map_;

    Message lastMessage_;
    friend class Network;
};

std::ostream& operator<<(std::ostream& os, const Packet& packet);

#endif  // PACKET_HPP<|MERGE_RESOLUTION|>--- conflicted
+++ resolved
@@ -216,16 +216,8 @@
         char* source = static_cast<char*>(data_->get());
         char* dest = static_cast<char*>(tempBuffer.data());
 
-<<<<<<< HEAD
-        // copy header
         std::copy(source, source + data_->size(), dest);
         return boost::asio::buffer(dest, data_->size());
-=======
-        char* source = static_cast<char*>(data_.get());
-        char* dest = static_cast<char*>(tempBuffer.data());
-        std::copy(source, source + data_.size(), dest);
-        return boost::asio::buffer(dest, data_.size());
->>>>>>> f80b589b
     }
 
     size_t decode(size_t packetSize = 0) {
