/* Send blaming letters to @yrtimd */
#ifndef TRANSPORT_HPP
#define TRANSPORT_HPP

#include <boost/asio.hpp>
#include <csignal>
#include <atomic>

#include <csnode/packstream.hpp>

#include <lib/system/allocators.hpp>
#include <lib/system/cache.hpp>
#include <lib/system/common.hpp>
#include <lib/system/logger.hpp>
#include <lib/system/signals.hpp>

#include <net/network.hpp>

#include "neighbourhood.hpp"
#include "packet.hpp"
#include "pacmans.hpp"

inline volatile std::sig_atomic_t gSignalStatus = 0;

using ConnectionId = uint64_t;
using Tick = uint64_t;

using PingSignal = cs::Signal<void(cs::Sequence, const cs::PublicKey&)>;

enum class NetworkCommand : uint8_t {
    Registration = 2,
    ConfirmationRequest,
    ConfirmationResponse,
    RegistrationConfirmed,
    RegistrationRefused,
    Ping,
    PackInform,
    PackRequest,
    PackRenounce,
    BlockSyncRequest,
    SSRegistration = 1,
    SSFirstRound = 31,
    SSRegistrationRefused = 25,
    SSPingWhiteNode = 32,
    SSLastBlock = 34,
    SSReRegistration = 36,
    SSSpecificBlock = 37,
    SSNewFriends = 38,
    SSUpdateServer = 39,
    IntroduceConsensus = 40,
    IntroduceConsensusReply = 41,
    Utility = 42
};

enum class RegistrationRefuseReasons : uint8_t {
    Unspecified,
    LimitReached,
    BadId,
    BadClientVersion,
    Timeout,
    BadResponse,
    IncompatibleBlockchain,
    BlackListed
};

enum class SSBootstrapStatus : uint8_t {
    Empty,
    Requested,
    RegisteredWait,
    Complete,
    Denied
};

template <>
uint16_t getHashIndex(const ip::udp::endpoint&);

class Node;

class Transport {
public:
    explicit Transport(Node* node);
    ~Transport();

    void run();

    inline static volatile std::sig_atomic_t gSignalStatus = 0;

    static void stop() {
        Transport::gSignalStatus = 1;
    }

    static const char* networkCommandToString(NetworkCommand command);

    RemoteNodePtr getPackSenderEntry(const ip::udp::endpoint&);

    void processNetworkTask(const TaskPtr<IPacMan>&, RemoteNodePtr&);
    void processNodeMessage(const Message&);
    void processNodeMessage(const Packet&);

    const cs::PublicKey& getMyPublicKey() const {
        return myPublicKey_;
    }

    bool isGood() const {
        return good_;
    }

    bool isOwnNodeTrusted() const;

    void sendBroadcast(const Packet* pack) {
        neighbourhood_.sendByNeighbours(pack);
    }

    bool sendDirect(const Packet*, const Connection&);
    bool sendDirectToSock(Packet*, const Connection&);
    bool sendDirectToSock(Packet*, const EndpointData&);
    void deliverDirect(const Packet*, const uint32_t, ConnectionPtr);
    void deliverBroadcast(const Packet*, const uint32_t);
    // returns pair of (sent count, list of unable-to-send items)
    std::pair< uint32_t, std::list<int> > deliverConfidants(const Packet* pack, const uint32_t size, const std::vector<cs::PublicKey>&, int except = -1);
    bool checkConfidant(const cs::PublicKey& key);

    void gotPacket(const Packet&, RemoteNodePtr&);
    void redirectPacket(const Packet&, RemoteNodePtr&);
    bool shouldSendPacket(const Packet&);

    // call need checked earlier in calling code
    void refillNeighbourhood();

    void processPostponed(const cs::RoundNumber);

    void sendRegistrationRequest(Connection&);
    void sendRegistrationConfirmation(const Connection&, const Connection::Id);
    void sendRegistrationRefusal(const Connection&, const RegistrationRefuseReasons);
    void sendPackRenounce(const cs::Hash&, const Connection&);
    void sendPackInform(const Packet&, const Connection&);
    void sendPackInform(const Packet& pack, RemoteNodePtr&);
    void sendSSIntroduceConsensus(const std::vector<cs::PublicKey>& keys);

    void sendPingPack(const Connection&);

    void registerMessage(MessagePtr);

    // neighbours interface
    uint32_t getNeighboursCount();
    uint32_t getNeighboursCountWithoutSS();
    uint32_t getMaxNeighbours() const;
    ConnectionPtr getConnectionByKey(const cs::PublicKey& pk);
    ConnectionPtr getConnectionByNumber(const std::size_t number);
    ConnectionPtr getRandomNeighbour();
    cs::Sequence getConnectionLastSequence(const std::size_t number);

    Neighbour getNeigbour(const cs::PublicKey& key);
<<<<<<< HEAD

=======
>>>>>>> 3a9dd761
    // high level blacklisted API
    bool markNeighbourAsBlackListed(const cs::PublicKey& key);
    bool unmarkNeighbourAsBlackListed(const cs::PublicKey& key);
    bool isBlackListed(const cs::PublicKey& key) const;
    size_t blackListSize() const;
    cs::PublicKeys blackList() const;

    auto getNeighboursLock() const {
        return neighbourhood_.getNeighboursLock();
    }

    bool isShouldUpdateNeighbours() const;
    bool isShouldPending(Connection* connection) const;

    // thread safe negihbours methods
    void forEachNeighbour(std::function<void(ConnectionPtr)> func);
    void forEachNeighbourWithoudSS(std::function<void(ConnectionPtr)> func);

    // no thread safe
    const Connections getNeighbours() const;
    const Connections getNeighboursWithoutSS() const;

    bool isPingDone();

    bool requireStartNode();

public signals:
    PingSignal pingReceived;
    cs::Action mainThreadIterated;

private:
    void addMyOut(const uint8_t initFlagValue = 0);
    void formRegPack(uint64_t** regPackConnId, const cs::PublicKey& pk, uint64_t uuid);
    void formSSConnectPack(const cs::PublicKey& pk, uint64_t uuid);

    void registerTask(Packet* pack, const uint32_t packNum, const bool);
    void postponePacket(const cs::RoundNumber, const MsgTypes, const Packet&);

    // Dealing with network connections
    bool parseSSSignal(const TaskPtr<IPacMan>&);

    void dispatchNodeMessage(const MsgTypes, const cs::RoundNumber, const Packet&, const uint8_t* data, size_t);

    /* Network packages processing */
    bool gotRegistrationRequest(const TaskPtr<IPacMan>&, RemoteNodePtr&);

    bool gotRegistrationConfirmation(const TaskPtr<IPacMan>&, RemoteNodePtr&);

    bool gotRegistrationRefusal(const TaskPtr<IPacMan>&, RemoteNodePtr&);

    bool gotSSRegistration(const TaskPtr<IPacMan>&, RemoteNodePtr&);
    bool gotSSReRegistration();
    bool gotSSRefusal(const TaskPtr<IPacMan>&);
    bool gotSSDispatch(const TaskPtr<IPacMan>&);
    bool gotSSPingWhiteNode(const TaskPtr<IPacMan>&, const cs::Sequence, const csdb::PoolHash&);
    bool gotSSLastBlock(const TaskPtr<IPacMan>&, cs::Sequence, const csdb::PoolHash&, bool canBeTrusted);
    bool gotSSNewFriends();
    bool gotSSUpdateServer();

    bool gotPackInform(const TaskPtr<IPacMan>&, RemoteNodePtr&);
    bool gotPackRenounce(const TaskPtr<IPacMan>&, RemoteNodePtr&);
    bool gotPackRequest(const TaskPtr<IPacMan>&, RemoteNodePtr&);

    bool gotPing(const TaskPtr<IPacMan>&, RemoteNodePtr&);
    bool gotSSIntroduceConsensusReply();

    void storeAddress(const cs::PublicKey& key, const EndpointData& ep);

    void askForMissingPackages();
    void requestMissing(const cs::Hash&, const uint16_t, const uint64_t);

    /* Actions */
    bool good_;

    static const uint32_t maxPacksQueue_ = 2048;
    static const uint32_t maxRemoteNodes_ = 4096;

    cs::SpinLock sendPacksFlag_{ATOMIC_FLAG_INIT};

    struct PackSendTask {
        Packet pack;
        uint32_t resendTimes = 0;
        bool incrementId;
    };

    FixedCircularBuffer<PackSendTask, maxPacksQueue_> sendPacks_;

    mutable std::mutex remoteMutex_;
    std::unordered_map<cs::PublicKey, ip::udp::endpoint> remoteBlackList_;

    TypedAllocator<RemoteNode> remoteNodes_;

    FixedHashMap<ip::udp::endpoint, RemoteNodePtr, uint16_t, maxRemoteNodes_> remoteNodesMap_;

    mutable std::mutex remoteMutex_;
    std::unordered_map<cs::PublicKey, ip::udp::endpoint> remoteBlackList_;

    RegionAllocator netPacksAllocator_;
    cs::PublicKey myPublicKey_;

    cs::IPackStream iPackStream_;

    cs::SpinLock oLock_{ATOMIC_FLAG_INIT};
    cs::OPackStream oPackStream_;

    // SS Data
    SSBootstrapStatus ssStatus_ = SSBootstrapStatus::Empty;
    ip::udp::endpoint ssEp_;

    // Registration data
    Packet regPack_;
    uint64_t* regPackConnId_;
    bool acceptRegistrations_ = false;

    struct PostponedPacket {
        cs::RoundNumber round;
        MsgTypes type;
        Packet pack;

        PostponedPacket(const cs::RoundNumber r, const MsgTypes t, const Packet& p)
        : round(r)
        , type(t)
        , pack(p) {
        }
    };

    static constexpr uint32_t posponedBufferSize_ = 1024;
    using PPBuf = FixedCircularBuffer<PostponedPacket, posponedBufferSize_>;

    PPBuf postponedPacketsFirst_;
    PPBuf postponedPacketsSecond_;

    static constexpr uint32_t posponedPointerBufferSize_ = 2;
    PPBuf* postponed_[posponedPointerBufferSize_] = {&postponedPacketsFirst_, &postponedPacketsSecond_};

    cs::SpinLock uLock_{ATOMIC_FLAG_INIT};
    FixedCircularBuffer<MessagePtr, PacketCollector::MaxParallelCollections> uncollected_;

    cs::Sequence maxBlock_ = 0;
    cs::Sequence maxBlockCount_;

    Network* net_;
    Node* node_;

    Neighbourhood neighbourhood_;

    static constexpr uint32_t fragmentsFixedMapSize_ = 10000;
    FixedHashMap<cs::Hash, cs::RoundNumber, uint16_t, fragmentsFixedMapSize_> fragOnRound_;

    std::atomic_bool sendLarge_ = false;

    cs::SpinLock aLock_{ATOMIC_FLAG_INIT};
    std::map<cs::PublicKey, EndpointData> addresses_;

public:
    inline static size_t cntDirtyAllocs = 0;
    inline static size_t cntCorruptedFragments = 0;
    inline static size_t cntExtraLargeNotSent = 0;
};

#endif  // TRANSPORT_HPP<|MERGE_RESOLUTION|>--- conflicted
+++ resolved
@@ -151,10 +151,6 @@
     cs::Sequence getConnectionLastSequence(const std::size_t number);
 
     Neighbour getNeigbour(const cs::PublicKey& key);
-<<<<<<< HEAD
-
-=======
->>>>>>> 3a9dd761
     // high level blacklisted API
     bool markNeighbourAsBlackListed(const cs::PublicKey& key);
     bool unmarkNeighbourAsBlackListed(const cs::PublicKey& key);
