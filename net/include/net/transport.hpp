/* Send blaming letters to @yrtimd */
#ifndef __TRANSPORT_HPP__
#define __TRANSPORT_HPP__
#include <boost/asio.hpp>

#include <client/config.hpp>
#include <csnode/node.hpp>
#include <csnode/packstream.hpp>
#include <lib/system/allocators.hpp>
#include <lib/system/common.hpp>
#include <lib/system/logger.hpp>
#include <lib/system/cache.hpp>
#include <net/network.hpp>

#include "neighbourhood.hpp"
#include "packet.hpp"
#include "pacmans.hpp"

using ConnectionId = uint64_t;
using Tick = uint64_t;

enum class NetworkCommand : uint8_t {
  Registration = 2,
  ConfirmationRequest,
  ConfirmationResponse,
  RegistrationConfirmed,
  RegistrationRefused,
  Ping,
  PackInform,
  PackRequest,
  PackRenounce,
  BlockSyncRequest,
  SSRegistration        = 1,
  SSFirstRound          = 31,
  SSRegistrationRefused = 25,
  SSPingWhiteNode       = 32,
  SSLastBlock           = 34,
<<<<<<< HEAD
  SSReRegistration		  = 36
=======
  SSReRegistration      = 36,
  SSSpecificBlock       = 37,
>>>>>>> de258236
};

enum class RegistrationRefuseReasons : uint8_t {
  Unspecified,
  LimitReached,
  BadId,
  BadClientVersion,
  Timeout,
  BadResponse
};

enum class SSBootstrapStatus : uint8_t { Empty, Requested, RegisteredWait, Complete, Denied };

template <>
uint16_t getHashIndex(const ip::udp::endpoint&);

class Transport {
 public:
  Transport(const Config& config, Node* node)
  : config_(config)
  , remoteNodes_(MaxRemoteNodes + 1)
  , netPacksAllocator_(1 << 24, 1)
  , myPublicKey_(node->getMyPublicKey())
  , oPackStream_(&netPacksAllocator_, node->getMyPublicKey())
  , net_(new Network(config, this))
  , node_(node)
  , nh_(this) {
    good_ = net_->isGood();
  }

  ~Transport() {
    delete net_;
  }

  [[noreturn]] void run();

  RemoteNodePtr getPackSenderEntry(const ip::udp::endpoint&);

  void processNetworkTask(const TaskPtr<IPacMan>&, RemoteNodePtr&);
  void processNodeMessage(const Message&);
  void processNodeMessage(const Packet&);

  void addTask(Packet*, const uint32_t packNum, bool incrementWhenResend = false, bool sendToNeighbours = true);
  void clearTasks();

  const cs::PublicKey& getMyPublicKey() const {
    return myPublicKey_;
  }
  bool isGood() const {
    return good_;
  }

  void sendBroadcast(const Packet* pack) {
    nh_.sendByNeighbours(pack);
  }

  bool sendDirect(const Packet*, const Connection&);
  void deliverDirect(const Packet*, const uint32_t, ConnectionPtr);

  void gotPacket(const Packet&, RemoteNodePtr&);
  void redirectPacket(const Packet&, RemoteNodePtr&);
  bool shouldSendPacket(const Packet&);

  void refillNeighbourhood();
  void processPostponed(const RoundNum);

  void sendRegistrationRequest(Connection&);
  void sendRegistrationConfirmation(const Connection&, const Connection::Id);
  void sendRegistrationRefusal(const Connection&, const RegistrationRefuseReasons);
  void sendPackRenounce(const cs::Hash&, const Connection&);
  void sendPackInform(const Packet&, const Connection&);

  void sendPingPack(const Connection&);

  void registerMessage(MessagePtr);
  void registerTask(Packet* pack, const uint32_t packNum, const bool);

  ConnectionPtr getSyncRequestee(const uint32_t seq, bool& alreadyRequested) { return nh_.getNextSyncRequestee(seq, alreadyRequested); }
  ConnectionPtr getConnectionByKey(const cs::PublicKey& pk) { return nh_.getNeighbourByKey(pk); }
  void syncReplied(const uint32_t seq) { return nh_.releaseSyncRequestee(seq); }

 private:
  void postponePacket(const RoundNum, const MsgTypes, const Packet&);

  // Dealing with network connections
  bool parseSSSignal(const TaskPtr<IPacMan>&);

  void dispatchNodeMessage(const MsgTypes, const RoundNum, const Packet&, const uint8_t* data, size_t);

  /* Network packages processing */
  bool gotRegistrationRequest(const TaskPtr<IPacMan>&, RemoteNodePtr&);

  bool gotRegistrationConfirmation(const TaskPtr<IPacMan>&, RemoteNodePtr&);

  bool gotRegistrationRefusal(const TaskPtr<IPacMan>&, RemoteNodePtr&);

  bool gotSSRegistration(const TaskPtr<IPacMan>&, RemoteNodePtr&);
  bool gotSSReRegistration();
  bool gotSSRefusal(const TaskPtr<IPacMan>&);
  bool gotSSDispatch(const TaskPtr<IPacMan>&);
  bool gotSSPingWhiteNode(const TaskPtr<IPacMan>&);
  bool gotSSLastBlock(const TaskPtr<IPacMan>&, uint32_t, const csdb::PoolHash&);

  bool gotPackInform(const TaskPtr<IPacMan>&, RemoteNodePtr&);
  bool gotPackRenounce(const TaskPtr<IPacMan>&, RemoteNodePtr&);
  bool gotPackRequest(const TaskPtr<IPacMan>&, RemoteNodePtr&);

  bool gotPing(const TaskPtr<IPacMan>&, RemoteNodePtr&);

  void askForMissingPackages();
  void requestMissing(const cs::Hash&, const uint16_t, const uint64_t);

  /* Actions */
  bool   good_;
  Config config_;

  static const uint32_t MaxPacksQueue  = 2048;
  static const uint32_t MaxRemoteNodes = 4096;

  __cacheline_aligned std::atomic_flag sendPacksFlag_ = ATOMIC_FLAG_INIT;
  struct PackSendTask {
    Packet   pack;
    uint32_t resendTimes = 0;
    bool     incrementId;
  };
  FixedCircularBuffer<PackSendTask, MaxPacksQueue> sendPacks_;

  TypedAllocator<RemoteNode> remoteNodes_;

  FixedHashMap<ip::udp::endpoint, RemoteNodePtr, uint16_t, MaxRemoteNodes> remoteNodesMap_;

  RegionAllocator netPacksAllocator_;
  cs::PublicKey myPublicKey_;

  IPackStream iPackStream_;

  std::atomic_flag oLock_ = ATOMIC_FLAG_INIT;
  OPackStream      oPackStream_;

  // SS Data
  SSBootstrapStatus ssStatus_ = SSBootstrapStatus::Empty;
  ip::udp::endpoint ssEp_;

  // Registration data
  Packet    regPack_;
  uint64_t* regPackConnId_;
  bool      acceptRegistrations_ = false;

  struct PostponedPacket {
    RoundNum round;
    MsgTypes type;
    Packet   pack;

    PostponedPacket(const RoundNum r, const MsgTypes t, const Packet& p)
    : round(r)
    , type(t)
    , pack(p) {
    }
  };
  typedef FixedCircularBuffer<PostponedPacket, 1024> PPBuf;
  PPBuf                                              postponedPacketsFirst_;
  PPBuf                                              postponedPacketsSecond_;
  PPBuf* postponed_[2] = {&postponedPacketsFirst_, &postponedPacketsSecond_};

  std::atomic_flag                                                         uLock_ = ATOMIC_FLAG_INIT;
  FixedCircularBuffer<MessagePtr, PacketCollector::MaxParallelCollections> uncollected_;

  uint32_t maxBlock_ = 0;
  uint32_t maxBlockCount_;

  Network* net_;
  Node*    node_;

  Neighbourhood nh_;
  FixedHashMap<cs::Hash, RoundNum, uint16_t, 10000> fragOnRound_;
};

#endif  // __TRANSPORT_HPP__<|MERGE_RESOLUTION|>--- conflicted
+++ resolved
@@ -35,12 +35,8 @@
   SSRegistrationRefused = 25,
   SSPingWhiteNode       = 32,
   SSLastBlock           = 34,
-<<<<<<< HEAD
-  SSReRegistration		  = 36
-=======
   SSReRegistration      = 36,
   SSSpecificBlock       = 37,
->>>>>>> de258236
 };
 
 enum class RegistrationRefuseReasons : uint8_t {
