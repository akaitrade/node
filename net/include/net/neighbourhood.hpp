--- conflicted
+++ resolved
@@ -10,8 +10,6 @@
 
 #include "packet.hpp"
 
-#include "packet.hpp"
-
 using namespace boost::asio;
 
 class Network;
@@ -20,11 +18,8 @@
 class BlockChain;
 
 const uint32_t MaxMessagesToKeep = 32;
-<<<<<<< HEAD
 const uint32_t MaxResendTimes = 64;
 const uint32_t MaxSyncAttempts = 8;
-=======
->>>>>>> 28d86751
 
 struct Connection;
 struct RemoteNode {
@@ -50,10 +45,7 @@
   typedef uint64_t Id;
 
   Connection() = default;
-<<<<<<< HEAD
-=======
-
->>>>>>> 28d86751
+
   Connection(Connection&& rhs): id(rhs.id),
                                 lastBytesCount(rhs.lastBytesCount.load(std::memory_order_relaxed)),
                                 lastPacketsCount(rhs.lastPacketsCount),
@@ -72,14 +64,7 @@
 
   const ip::udp::endpoint& getOut() const { return specialOut ? out : in; }
 
-<<<<<<< HEAD
   Id id = 0;
-
-  static const uint32_t BytesLimit = 1 << 20;
-  mutable std::atomic<uint32_t> lastBytesCount = { 0 };
-=======
-  Id id;
->>>>>>> 28d86751
 
   static const uint32_t BytesLimit = 1 << 20;
   mutable std::atomic<uint32_t> lastBytesCount = { 0 };
@@ -102,14 +87,10 @@
     uint32_t acceptOrder = 0;
     bool needSend = true;
   };
-<<<<<<< HEAD
-  FixedHashMap<Hash, MsgRel, uint16_t, MaxMessagesToKeep> msgRels;
+  FixedHashMap<cs::Hash, MsgRel, uint16_t, MaxMessagesToKeep> msgRels;
 
   uint32_t syncSeq = 0;
   uint32_t syncSeqRetries = 0;
-=======
-  FixedHashMap<cs::Hash, MsgRel, uint16_t, MaxMessagesToKeep> msgRels;
->>>>>>> 28d86751
 
   bool operator!=(const Connection& rhs) const {
     return id != rhs.id || key != rhs.key || in != rhs.in || specialOut != rhs.specialOut || (specialOut && out != rhs.out);
@@ -144,26 +125,16 @@
   void gotRefusal(const Connection::Id&);
 
   void resendPackets();
-<<<<<<< HEAD
   void checkPending(const uint32_t maxNeighbours);
-=======
-  void checkPending();
->>>>>>> 28d86751
   void checkSilent();
 
   void refreshLimits();
 
   bool canHaveNewConnection();
 
-<<<<<<< HEAD
   void neighbourHasPacket(RemoteNodePtr, const Hash&, const bool isDirect);
   void neighbourSentPacket(RemoteNodePtr, const Hash&);
   void neighbourSentRenounce(RemoteNodePtr, const Hash&);
-=======
-  void neighbourHasPacket(RemoteNodePtr, const cs::Hash&);
-  void neighbourSentPacket(RemoteNodePtr, const cs::Hash&);
-  void neighbourSentRenounce(RemoteNodePtr, const cs::Hash&);
->>>>>>> 28d86751
 
   void redirectByNeighbours(const Packet*);
   void pourByNeighbours(const Packet*, const uint32_t packNum);
@@ -175,7 +146,6 @@
                             const Connection::Id,
                             const ip::udp::endpoint&);
 
-<<<<<<< HEAD
   ConnectionPtr getConnection(const RemoteNodePtr);
 
   ConnectionPtr getNextRequestee(const Hash&);
@@ -185,25 +155,18 @@
   void releaseSyncRequestee(const uint32_t seq);
 
   void registerDirect(const Packet*, ConnectionPtr);
-=======
-  ConnectionPtr getNextRequestee(const cs::Hash&);
->>>>>>> 28d86751
 
 private:
   struct BroadPackInfo {
     Packet pack;
-<<<<<<< HEAD
 
     uint32_t attempts = 0;
     bool sentLastTime = false;
 
-=======
->>>>>>> 28d86751
     Connection::Id receivers[MaxNeighbours];
     Connection::Id* recEnd = receivers;
   };
 
-<<<<<<< HEAD
   struct DirectPackInfo {
     Packet pack;
 
@@ -215,9 +178,6 @@
 
   bool dispatch(BroadPackInfo&, const bool force);
   bool dispatch(DirectPackInfo&);
-=======
-  bool dispatchBroadcast(BroadPackInfo&);
->>>>>>> 28d86751
 
   ConnectionPtr getConnection(const ip::udp::endpoint&);
 
@@ -228,17 +188,10 @@
 
   TypedAllocator<Connection> connectionsAllocator_;
 
-<<<<<<< HEAD
   __cacheline_aligned std::atomic_flag nLockFlag_ = ATOMIC_FLAG_INIT;
   FixedVector<ConnectionPtr, MaxNeighbours> neighbours_;
 
   __cacheline_aligned std::atomic_flag mLockFlag_ = ATOMIC_FLAG_INIT;
-=======
-  std::atomic_flag nLockFlag_ = ATOMIC_FLAG_INIT;
-  FixedVector<ConnectionPtr, MaxNeighbours> neighbours_;
-
-  std::atomic_flag mLockFlag_ = ATOMIC_FLAG_INIT;
->>>>>>> 28d86751
   FixedHashMap<ip::udp::endpoint,
                ConnectionPtr,
                uint16_t,
@@ -250,14 +203,9 @@
     ConnectionPtr prioritySender;
   };
 
-<<<<<<< HEAD
   FixedHashMap<Hash, SenderInfo, uint16_t, MaxMessagesToKeep> msgSenders_;
   FixedHashMap<Hash, BroadPackInfo, uint16_t, 10000> msgBroads_;
   FixedHashMap<Hash, DirectPackInfo, uint16_t, 10000> msgDirects_;
-=======
-  FixedHashMap<cs::Hash, SenderInfo, uint16_t, MaxMessagesToKeep> msgSenders_;
-  FixedHashMap<cs::Hash, BroadPackInfo, uint16_t, 10000> msgBroads_;
->>>>>>> 28d86751
 };
 
 #endif // __NEIGHBOURHOOD_HPP__