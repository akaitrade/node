--- conflicted
+++ resolved
@@ -11,9 +11,10 @@
 using io_context = boost::asio::io_context;
 
 class Transport;
+
 class Network {
 public:
-  Network(const Config&, Transport*);
+  explicit Network(const Config&, Transport*);
   ~Network();
 
   bool isGood() const {
@@ -23,12 +24,7 @@
   ip::udp::endpoint resolve(const EndpointData&);
 
   void sendInit();
-<<<<<<< HEAD
   void sendDirect(const Packet&, const ip::udp::endpoint&);
-=======
-
-  void sendDirect(const Packet, const ip::udp::endpoint&);
->>>>>>> ba9b3a2a
 
   bool resendFragment(const cs::Hash&, const uint16_t, const ip::udp::endpoint&);
   void registerMessage(Packet*, const uint32_t size);
@@ -38,8 +34,7 @@
   Network& operator=(const Network&) = delete;
   Network& operator=(Network&&) = delete;
 
-  enum ThreadStatus
-  {
+  enum ThreadStatus {
     NonInit,
     Failed,
     Success
@@ -66,15 +61,9 @@
   Transport* transport_;
 
   // Only needed in a one-socket configuration
-<<<<<<< HEAD
   __cacheline_aligned std::atomic<bool> singleSockOpened_ = {false};
   __cacheline_aligned std::atomic<ip::udp::socket*> singleSock_ = {nullptr};
-  std::atomic<bool> initFlag_ = {false};
-=======
-  std::atomic<bool> singleSockOpened_ = { false };
-  std::atomic<ip::udp::socket*> singleSock_ = { nullptr };
   std::atomic<bool> initFlag_ = { false };
->>>>>>> ba9b3a2a
 
   __cacheline_aligned std::atomic<ThreadStatus> readerStatus_ = {NonInit};
   __cacheline_aligned std::atomic<ThreadStatus> writerStatus_ = {NonInit};
