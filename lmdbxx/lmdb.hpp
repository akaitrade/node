--- conflicted
+++ resolved
@@ -363,11 +363,6 @@
         static_assert (std::is_integral_v<T> || std::is_floating_point_v<T>, "Allocate result supports only integral or floating-point types");
 
         try {
-<<<<<<< HEAD
-        if constexpr (std::is_integral_v<T>) {
-            if constexpr (std::is_signed_v<T>) {
-                return static_cast<T>(std::stoll(std::string(data, size)));
-=======
             if constexpr (std::is_integral_v<T>) {
                 if constexpr (std::is_signed_v<T>) {
                     return static_cast<T>(std::stoll(std::string(data, size)));
@@ -375,17 +370,11 @@
                 else {
                     return static_cast<T>(std::stoull(std::string(data, size)));
                 }
->>>>>>> 9b51a835
             }
             else {
                 return static_cast<T>(std::stod(std::string(data, size)));
             }
         }
-        catch (const std::exception& exception) {
-            cswarning() << "Lmdb can not allocate result value, " << exception.what() << ", default value returned";
-            return T{};
-        }
-    }
         catch (const std::exception& exception) {
             cswarning() << "Lmdb can not allocate result value, " << exception.what() << ", default value returned";
             return T{};
