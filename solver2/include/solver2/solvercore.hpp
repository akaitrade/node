#pragma once

#include "callsqueuescheduler.hpp"
#include "timeouttracking.hpp"
#include "consensus.hpp"
#include "inodestate.hpp"
#include "stage.hpp"

#include <csdb/pool.h>
#include <algorithm>
#include <array>
#include <chrono>
#include <csnode/transactionspacket.hpp>
#include <map>
#include <memory>
#include <optional>
#include <set>
#include <vector>

// forward declarations
class Node;

namespace cs {
class WalletsState;
}  // namespace cs

// TODO: discuss possibility to switch states after timeout expired, timeouts can be individual but controlled by
// SolverCore

namespace slv2 {

class SolverCore {
public:
  using Counter = size_t;

  SolverCore();
  explicit SolverCore(Node* pNode, csdb::Address GenesisAddress, csdb::Address StartAddress);

  ~SolverCore();

  void startDefault() {
    opt_debug_mode ? ExecuteStart(Event::SetNormal) : ExecuteStart(Event::Start);
  }

  void startAsMain() {
    ExecuteStart(Event::SetTrusted);
  }

  void finish();

  bool is_finished() const {
    return req_stop;
  }

  // Solver "public" interface,
  // below are the "required" methods to be implemented by Solver-compatibility issue:

  void setKeysPair(const cs::PublicKey& pub, const cs::PrivateKey& priv);
  void gotRound(cs::RoundNumber rNum);
  void gotHash(csdb::PoolHash&& hash, const cs::PublicKey& sender);

  const cs::PublicKey& getPublicKey() const {
    return public_key;
  }

  const cs::PrivateKey& getPrivateKey() const {
    return private_key;
  }

  // TODO: requires revision
  const cs::PublicKey& getWriterPublicKey() const;

  void gotBigBang();
  void gotTransaction(const csdb::Transaction& trans);
  // obsolete:
  void gotVector(const cs::HashVector&) {
  }
  // obsolete:
  void gotMatrix(cs::HashMatrix&&) {
  }
  void gotBlock(csdb::Pool&& p, const cs::PublicKey& sender);
  void gotBlockRequest(const csdb::PoolHash& p_hash);
  void gotBlockReply(csdb::Pool& p);
  // obsolete:
  void gotIncorrectBlock(csdb::Pool&&, const cs::PublicKey&) {
  }
  // obsolete:
  void gotFreeSyncroBlock(csdb::Pool&&) {
  }
  // obsolete:
  void rndStorageProcessing() {
  }
  // obsolete:
  void tmpStorageProcessing() {
  }
  void beforeNextRound();
  void nextRound();
  void gotRoundInfoRequest(const cs::PublicKey& requester, cs::RoundNumber requester_round);
  void gotRoundInfoReply(bool next_round_started, const cs::PublicKey& respondent);

  // Solver3 "public" extension
  void gotStageOne(const cs::StageOne& stage);
  void gotStageTwo(const cs::StageTwo& stage);
  void gotStageThree(const cs::StageThree& stage);

  void gotStageOneRequest(uint8_t requester, uint8_t required);
  void gotStageTwoRequest(uint8_t requester, uint8_t required);
  void gotStageThreeRequest(uint8_t requester, uint8_t required);

  /// <summary>   Adds a transaction passed to send pool </summary>
  ///
  /// <remarks>   Aae, 14.10.2018. </remarks>
  ///
  /// <param name="tr">   The transaction </param>

  void send_wallet_transaction(const csdb::Transaction& tr);

  // obsolete:
  csdb::Pool::sequence_t getNextMissingBlock(const uint32_t /*starting_after*/) const {
    return 0;
  }

  // empty in Solver
  void gotBadBlockHandler(const csdb::Pool& /*p*/, const cs::PublicKey& /*sender*/) const {
  }

private:
  // to use private data while serve for states as SolverCore context:
  friend class SolverContext;

  enum class Event {
    Start,
    BigBang,
    RoundTable,
    Transactions,
    Block,
    Hashes,
    Stage1Enough,
    Stage2Enough,
    Stage3Enough,
    SyncData,
    Expired,
    SetNormal,
    SetTrusted,
    SetWriter
  };

  using StatePtr = std::shared_ptr<INodeState>;
  using Transitions = std::map<Event, StatePtr>;

  // options

  /** @brief   True to enable, false to disable the option to track timeout of current state */
  bool opt_timeouts_enabled;

  /** @brief   True to enable, false to disable the option repeat the same state */
  bool opt_repeat_state_enabled;

  /** @brief   True if option is permanent node roles is on */
  bool opt_debug_mode;

  // inner data

  std::unique_ptr<SolverContext> pcontext;
  CallsQueueScheduler scheduler;
  CallsQueueScheduler::CallTag tag_state_expired;
  bool req_stop;
  std::map<StatePtr, Transitions> transitions;
  StatePtr pstate;
  size_t cnt_trusted_desired;
  // amount of transactions received (to verify or not or to ignore)
  size_t total_recv_trans;
  // amount of accepted transactions (stored in blockchain)
  size_t total_accepted_trans;
  // amount of deferred transactions (in deferred block)
  size_t cnt_deferred_trans;
  std::chrono::steady_clock::time_point t_start_ms;
  size_t total_duration_ms;

  // consensus data

  csdb::Address addr_genesis;
  csdb::Address addr_start;
  size_t cur_round;
  cs::PublicKey public_key;
  cs::PrivateKey private_key;
  // senders of hashes received this round
  std::vector<std::pair<csdb::PoolHash, cs::PublicKey>> recv_hash;
  // pool for storing individual transactions from wallets and candidates for transaction list,
  // good transactions storage, serve as source for new block
  csdb::Pool accepted_pool{};
  // to store outrunning blocks until the time to insert them comes

  // previous solver version instance

  Node* pnode;
  std::unique_ptr<cs::WalletsState> pws;

  void ExecuteStart(Event start_event);

  void InitTransitions();
  void InitDebugModeTransitions();
  void setState(const StatePtr& pState);

  void handleTransitions(Event evt);
  bool stateCompleted(Result result);

  void spawn_next_round(const std::vector<cs::PublicKey>& nodes);
  void store_received_block(csdb::Pool& p, bool defer_write);
  bool is_block_deferred() const;
  void flush_deferred_block();
  void drop_deferred_block();

  /**
   * @fn  cs::StageOne* SolverCore::find_stage1(uint8_t sender);
   *
   * @brief   Searches for the stage 1 of given sender
   *
   * @author  Alexander Avramenko
   * @date    07.11.2018
   *
   * @param   sender  The sender.
   *
   * @return  Null if it fails, else the found stage 1.
   */

  cs::StageOne* find_stage1(uint8_t sender) {
    return find_stage<>(stageOneStorage, sender);
  }

  /**
   * @fn  cs::StageTwo* SolverCore::find_stage2(uint8_t sender);
   *
   * @brief   Searches for the stage 2 of given sender
   *
   * @author  Alexander Avramenko
   * @date    07.11.2018
   *
   * @param   sender  The sender.
   *
   * @return  Null if it fails, else the found stage 2.
   */

  cs::StageTwo* find_stage2(uint8_t sender) {
    return find_stage<>(stageTwoStorage, sender);
  }

  /**
   * @fn  cs::StageThree* SolverCore::find_stage3(uint8_t sender);
   *
   * @brief   Searches for the stage 3 of given sender
   *
   * @author  Alexander Avramenko
   * @date    07.11.2018
   *
   * @param   sender  The sender.
   *
   * @return  Null if it fails, else the found stage 3.
   */

  cs::StageThree* find_stage3(uint8_t sender) {
    return find_stage<>(stageThreeStorage, sender);
  }

  const cs::StageThree* find_stage3(uint8_t sender) const {
    return find_stage<>(stageThreeStorage, sender);
  }

  template <typename StageT>
  StageT* find_stage(const std::vector<StageT>& vec, uint8_t sender) const {
    for (auto it = vec.begin(); it != vec.end(); ++it) {
      if (it->sender == sender) {
        return (StageT*)&(*it);
      }
    }
    return nullptr;
  }

  //// -= THIRD SOLVER CLASS DATA FIELDS =-
  std::array<uint8_t, Consensus::MaxTrustedNodes> markUntrusted;

  std::vector<cs::StageOne> stageOneStorage;
  std::vector<cs::StageTwo> stageTwoStorage;
  std::vector<cs::StageThree> stageThreeStorage;

<<<<<<< HEAD
    // stores candidates for next round
    std::vector<cs::PublicKey> trusted_candidates;

    // tracks round info missing ("last hope" tool)
    TimeoutTracking track_next_round;
  };
=======
  // stores candidates for next round
  std::vector<cs::PublicKey> trusted_candidates;
};
>>>>>>> 44344e5d

}  // namespace slv2<|MERGE_RESOLUTION|>--- conflicted
+++ resolved
@@ -283,17 +283,11 @@
   std::vector<cs::StageTwo> stageTwoStorage;
   std::vector<cs::StageThree> stageThreeStorage;
 
-<<<<<<< HEAD
-    // stores candidates for next round
-    std::vector<cs::PublicKey> trusted_candidates;
-
-    // tracks round info missing ("last hope" tool)
-    TimeoutTracking track_next_round;
-  };
-=======
   // stores candidates for next round
   std::vector<cs::PublicKey> trusted_candidates;
+
+  // tracks round info missing ("last hope" tool)
+  TimeoutTracking track_next_round;
 };
->>>>>>> 44344e5d
 
 }  // namespace slv2