/**
 * @file transaction_p.h
 * @author Evgeny V. Zalivochkin
 */

#pragma once
#ifndef _CREDITS_CSDB_TRANSACTION_PRIVATE_H_INCLUDED_
#define _CREDITS_CSDB_TRANSACTION_PRIVATE_H_INCLUDED_

#include <csdb/transaction.hpp>

#include <limits>
#include <map>

#include <csdb/address.hpp>
#include <csdb/amount.hpp>
#include <csdb/amount_commission.hpp>
#include <csdb/currency.hpp>
#include <csdb/pool.hpp>

namespace csdb {

class Transaction::priv : public ::csdb::internal::shared_data {
    inline priv()
    : read_only_(false)
    , innerID_(0)
    , amount_(0_c)
    , signature_() {
        signature_.fill(0);
    }

    inline priv(const priv& other)
    : ::csdb::internal::shared_data()
    , read_only_(other.read_only_)
    , id_(other.id_)
    , innerID_(other.innerID_)
    , source_(other.source_)
    , target_(other.target_)
    , currency_(other.currency_)
    , amount_(other.amount_)
    , max_fee_(other.max_fee_)
    , counted_fee_(other.counted_fee_)
    , signature_(other.signature_)
    , user_fields_(other.user_fields_)
    , time_(other.time_) {
    }

    inline priv(int64_t innerID, Address source, Address target, Currency currency, Amount amount, AmountCommission max_fee, AmountCommission counted_fee, cs::Signature signature)
    : read_only_(false)
    , innerID_(innerID)
    , source_(source)
    , target_(target)
    , currency_(currency)
    , amount_(amount)
    , max_fee_(max_fee)
    , counted_fee_(counted_fee)
    , signature_(signature) {
    }

<<<<<<< HEAD
    inline void _update_id(cs::Sequence pool_seq, cs::Sequence index, bool makeReadOnly = true) {
        id_.d->_update(pool_seq, index);
        read_only_ = makeReadOnly;
=======
    inline void _update_id(cs::Sequence pool_seq, cs::Sequence index) {
        id_._update(pool_seq, index);
        read_only_ = true;
>>>>>>> b5c16f72
    }

    priv clone() const {
        priv result;
        result.read_only_ = read_only_;
        result.id_ = id_;
        result.innerID_ = innerID_;

        result.source_ = source_.clone();
        result.target_ = target_.clone();
        result.currency_ = currency_.clone();
        result.amount_ = amount_;
        result.max_fee_ = max_fee_;
        result.counted_fee_ = counted_fee_;
        result.signature_ = signature_;

        for (auto& uf : user_fields_)
            result.user_fields_[uf.first] = uf.second.clone();

        result.time_ = time_;

        return result;
    }

    bool read_only_;
    TransactionID id_;
    int64_t innerID_;
    Address source_;
    Address target_;
    Currency currency_;
    Amount amount_;
    AmountCommission max_fee_;
    AmountCommission counted_fee_;
    cs::Signature signature_;
    ::std::map<::csdb::user_field_id_t, ::csdb::UserField> user_fields_;

    uint64_t time_{};  // optional, not set automatically

    friend class Transaction;
    friend class Pool;
    friend class ::csdb::internal::shared_data_ptr<priv>;
};

}  // namespace csdb

#endif  // _CREDITS_CSDB_TRANSACTION_PRIVATE_H_INCLUDED_<|MERGE_RESOLUTION|>--- conflicted
+++ resolved
@@ -57,15 +57,9 @@
     , signature_(signature) {
     }
 
-<<<<<<< HEAD
     inline void _update_id(cs::Sequence pool_seq, cs::Sequence index, bool makeReadOnly = true) {
-        id_.d->_update(pool_seq, index);
+        id_._update(pool_seq, index);
         read_only_ = makeReadOnly;
-=======
-    inline void _update_id(cs::Sequence pool_seq, cs::Sequence index) {
-        id_._update(pool_seq, index);
-        read_only_ = true;
->>>>>>> b5c16f72
     }
 
     priv clone() const {
