--- conflicted
+++ resolved
@@ -247,25 +247,6 @@
     else {
         emit start_reading_event(0);
     }
-<<<<<<< HEAD
-    auto lastKey = it->key();
-    Storage::OpenProgress progress{0};
-    //for (it->seek_to_first(); it->is_valid(); it->next()) {
-    bool dbEndReached = false;
-    it->seek_to_first();
-    while (!dbEndReached) {
-
-        while(it->is_valid()){
-            cs::Bytes v = it->value();
-
-            Pool p = Pool::from_binary(std::move(v));
-            if (!p.is_valid()) {
-                set_last_error(Storage::DataIntegrityError, "Data integrity error: Corrupted pool %d.", count_pool);
-                cserror() << "Please restart node with command : client --set-bc-top " << count_pool - 1;
-                return false;
-            }
-            pools_cache_insert(p.sequence(), p.hash(), p);
-=======
 
     if (startSequence > last_seq_in_db + 1) {
         cserror() << "startSequence > last_seq_in_db + 1";
@@ -313,14 +294,13 @@
     for (; it->is_valid(); it->next()) {
         cs::Bytes v = it->value();
 
-        Pool p = Pool::from_binary(std::move(v));
-        if (!p.is_valid()) {
-            set_last_error(Storage::DataIntegrityError, "Data integrity error: Corrupted pool %d.", count_pool);
-            cserror() << "Please restart node with command : client --set-bc-top " << count_pool - 1;
-            return false;
-        }
-        pools_cache_insert(p.sequence(), p.hash(), p);
->>>>>>> e2a16aa8
+            Pool p = Pool::from_binary(std::move(v));
+            if (!p.is_valid()) {
+                set_last_error(Storage::DataIntegrityError, "Data integrity error: Corrupted pool %d.", count_pool);
+                cserror() << "Please restart node with command : client --set-bc-top " << count_pool - 1;
+                return false;
+            }
+            pools_cache_insert(p.sequence(), p.hash(), p);
 
             bool test_failed = false;
             last_hash = p.hash();
@@ -335,36 +315,17 @@
                 return false;
             }
 
-<<<<<<< HEAD
-            //update_heads_and_tails(heads, tails, p.hash(), p.previous_hash());
-            progress.poolsProcessed++;
-=======
         progress.poolsProcessed++;
->>>>>>> e2a16aa8
-
-            if (callback != nullptr) {
-                if (callback(progress)) {
-                    set_last_error(Storage::UserCancelled);
-                    return false;
-                }
-            }
-            if (it->key() == lastKey) {
-                dbEndReached = true;
-            }
-            it->next();
-        }
-        if (it->key() == lastKey) {
-            dbEndReached = true;
-        }
-        csdebug() << "DB element " << it->key() << " is not valid";
-    }
-<<<<<<< HEAD
+
+        if (callback != nullptr) {
+            if (callback(progress)) {
+                set_last_error(Storage::UserCancelled);
+                return false;
+            }
+        }
+    }
+
     emit stop_reading_event();
-    csdebug() << "Total read: " << count_pool << ", last key = " << lastKey;
-=======
-
-    emit stop_reading_event();
->>>>>>> e2a16aa8
     return true;
 }
 
