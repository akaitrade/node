/**
*  @file   cscrypto.hpp
*  @author Sergey Sychev 
*/

#ifndef CSCRYPTO_HPP
#define CSCRYPTO_HPP

#include <cinttypes>
#include <cstddef>
#include <array>
#include <vector>
#include <string_view>

#include <sodium.h>

namespace cscrypto {

/**
*   CS cryptography module.
*   It was designed to have an opportunity of crypto engines substitution.
*/

const size_t kHashSize = 32;
const size_t kPublicKeySize = 32;
const size_t kPrivateKeySize = 64;
const size_t kSignatureSize = 64;

using Byte = uint8_t;

template <std::size_t size>
using ByteArray = std::array<cscrypto::Byte, size>;
using Bytes = std::vector<cscrypto::Byte>;
using BytesView = std::basic_string_view<cscrypto::Byte>;

using Hash = cscrypto::ByteArray<kHashSize>;
using PublicKey = cscrypto::ByteArray<kPublicKeySize>;
using Signature = cscrypto::ByteArray<kSignatureSize>;

<<<<<<< HEAD
template <typename T, std::size_t Size>
class MemGuard {
public:
  MemGuard();
  ~MemGuard() { clear(); }

  MemGuard(MemGuard&&);
  MemGuard& operator=(MemGuard&&);

  MemGuard(const MemGuard&) = delete;
  MemGuard& operator=(const MemGuard&);

  T* data() { return mem_; }
  const T* data() const { return mem_; }

  auto size() const { return Size; }

  void clear();
  operator bool() const { return mem_; }

private:
  T* mem_;
};

template <typename T, std::size_t Size>
class MemAccessGuard {
public:
  MemAccessGuard(T* mem);
  ~MemAccessGuard() { clear(); }

  MemAccessGuard(MemAccessGuard&&);
  MemAccessGuard& operator=(MemAccessGuard&&);

  MemAccessGuard(const MemAccessGuard&) = delete;
  MemAccessGuard& operator=(const MemAccessGuard&) = delete;

  const T* data() const { return mem_; }
  auto size() const { return Size; }

private:
  void clear();
  T* mem_;
};

using PrivateKeyGuard = MemAccessGuard<cscrypto::Byte, kPrivateKeySize>;

class PrivateKey {
public:
  PrivateKey();
  ~PrivateKey();

  PrivateKey(const PrivateKey&);
  PrivateKey(PrivateKey&&);
  PrivateKey& operator=(const PrivateKey&);
  PrivateKey& operator=(PrivateKey&&);

  PrivateKeyGuard access() const;
  operator bool() const { return mem_; }

  static PrivateKey readFromBytes(const std::vector<Byte>&);
  static PrivateKey readFromEncrypted(const std::vector<Byte>&, const char* passwd);

  std::vector<Byte> getEncrypted(const char* passwd) const;
  static PrivateKey generateWithPair(PublicKey&);

private:
  void* mem_;
  uint32_t* ctr_;
};

=======
/**
*   @brief Does job for correct work of crypto librarary.
*   
*   Should be called before any other crypto function.
*   @return true if initialization successful, false if error.
*/
>>>>>>> 8b73e549
bool CryptoInit();

/**
*   @brief Calculates hash from byte array of arbitrary size.
*
*   @param[out] hash - saves calculated hash here
*   @param[in]  data - hash value depends on this
*
*   If you need to calculate MAC (message authentication code)
*   use two optional params (key and key_size). Two calculated
*   hashes with the same data but different keys will not match.
*/
void CalculateHash(Hash& hash, const Byte* data, size_t data_size,
                   const Byte* key = nullptr, size_t key_size = 0);

/**
*   @brief Generates new crypto keys appropriate to cipher or to sign data.
*/
void GenerateKeyPair(PublicKey& public_key, PrivateKey& private_key);

/**
*   @brief Tries to sign data and verify generated signature with given keys.
*   @return true if keys are valid, false otherwise.
*/
bool ValidateKeyPair(const PublicKey& public_key, const PrivateKey& private_key);

<<<<<<< HEAD
PublicKey GetMatchingPublic(const PrivateKey& private_key);

=======
/**
*   @brief Signs data with private_key and saves the result in signature.
*/
>>>>>>> 8b73e549
void GenerateSignature(Signature& signature, const PrivateKey& private_key,
                       const Byte* data, size_t data_size);

/**
*   @brief Verifies with public_key that signature of data was generated by
*   related private key owner.
*
*   @return true if signature is correct, false if incorrect
*/
bool VerifySignature(const Signature& signature, const PublicKey& public_key,
                     const Byte* data, size_t data_size);

bool VerifySignature(const Byte* signature, const Byte* public_key,
                     const Byte* data, size_t data_size);

/**
*   @brief Fills buf_size bytes starting at buf with an unpredictable sequence of bytes.
*/
void FillBufWithRandomBytes(void* buf, size_t buf_size);
void FillWithZeros(void* buf, size_t buf_size);

template <typename T, std::size_t Size>
MemGuard<T, Size>::MemGuard() {
  mem_ = static_cast<T*>(sodium_malloc(Size * sizeof(T)));
}

template <typename T, std::size_t Size>
void MemGuard<T, Size>::clear() {
  sodium_free(reinterpret_cast<void*>(mem_));
  mem_ = nullptr;
}

template <typename T, std::size_t Size>
MemGuard<T, Size>::MemGuard(MemGuard&& rhs) {
  if (rhs.mem_ != mem_) clear();

  mem_ = rhs.mem_;
  rhs.mem_ = nullptr;
}

template <typename T, std::size_t Size>
MemGuard<T, Size>& MemGuard<T, Size>::operator=(MemGuard&& rhs) {
  if (rhs.mem_ != mem_) clear();

  mem_ = rhs.mem_;
  rhs.mem_ = nullptr;

  return *this;
}

template <typename T, std::size_t Size>
MemAccessGuard<T, Size>::MemAccessGuard(T* mem): mem_(mem) {
  sodium_mprotect_readonly(mem_);
}

template <typename T, std::size_t Size>
void MemAccessGuard<T, Size>::clear() {
  sodium_mprotect_noaccess(mem_);
}

template <typename T, std::size_t Size>
MemAccessGuard<T, Size>::MemAccessGuard(MemAccessGuard&& rhs) {
  if (rhs.mem_ != mem_) clear();

  mem_ = rhs.mem_;
  rhs.mem_ = nullptr;
}

template <typename T, std::size_t Size>
MemAccessGuard<T, Size>& MemAccessGuard<T, Size>::operator=(MemAccessGuard&& rhs) {
  if (rhs.mem_ != mem_) clear();

  mem_ = rhs.mem_;
  rhs.mem_ = nullptr;

  return *this;
}

}  // namespace cscrypto

#endif  // CSCRYPTO_HPP<|MERGE_RESOLUTION|>--- conflicted
+++ resolved
@@ -1,6 +1,6 @@
 /**
 *  @file   cscrypto.hpp
-*  @author Sergey Sychev 
+*  @author Sergey Sychev
 */
 
 #ifndef CSCRYPTO_HPP
@@ -37,7 +37,6 @@
 using PublicKey = cscrypto::ByteArray<kPublicKeySize>;
 using Signature = cscrypto::ByteArray<kSignatureSize>;
 
-<<<<<<< HEAD
 template <typename T, std::size_t Size>
 class MemGuard {
 public:
@@ -108,14 +107,13 @@
   uint32_t* ctr_;
 };
 
-=======
-/**
-*   @brief Does job for correct work of crypto librarary.
-*   
+/**
+*   @brief Does the job for the correct work of the crypto library.
+*
 *   Should be called before any other crypto function.
 *   @return true if initialization successful, false if error.
 */
->>>>>>> 8b73e549
+
 bool CryptoInit();
 
 /**
@@ -142,14 +140,11 @@
 */
 bool ValidateKeyPair(const PublicKey& public_key, const PrivateKey& private_key);
 
-<<<<<<< HEAD
 PublicKey GetMatchingPublic(const PrivateKey& private_key);
 
-=======
 /**
 *   @brief Signs data with private_key and saves the result in signature.
 */
->>>>>>> 8b73e549
 void GenerateSignature(Signature& signature, const PrivateKey& private_key,
                        const Byte* data, size_t data_size);
 
