#ifndef CSSTATS_H
#define CSSTATS_H

#include <atomic>
#include <csnode/blockchain.hpp>
#include <cstdint>
#include <deque>
#include <string>
#include <thread>
#include <unordered_map>
#include <vector>

#define NO_STATS_TEST
#define NO_FAST_UPDATE
#define LOG_STATS_TO_FILE

namespace csstats {
<<<<<<< HEAD
	using period_t = std::chrono::seconds::rep;

    struct Config
    {
        uint16_t updateIntervalSec = {3};
    };

    using Period = period_t;
    using Periods = std::vector<period_t>;

    using Count = uint32_t;

    using Integral = int32_t;
    using Fraction = int64_t;

    struct Amount
    {
        Integral integral = 0;
        Fraction fraction = 0;
    };

    using Balance = Amount;

    using Currency = int8_t;

    struct TotalAmount
    {
        int64_t integral = 0;
        int64_t fraction = 0;
    };
    using BalancePerCurrency = std::unordered_map<Currency, TotalAmount>;

    struct PeriodStats
    {
        period_t periodSec = 0;
        Count poolsCount = 0;
        Count transactionsCount = 0;
        BalancePerCurrency balancePerCurrency;
        Count smartContractsCount = 0;
    };

    using StatsPerPeriod = std::vector<PeriodStats>;

    class csstats
    {
    public:
//
//#ifdef NDEBUG
//        inline void Log() {  }
//
//                        template <typename T, typename... Args>
//                        inline void Log(T, Args...)
//                        {
//                        }
//#else
//
//        inline void Log() {	std::cerr << std::endl;	}
//
//        template <typename T, typename... Args>
//        inline void Log(T t, Args... args)
//        {
//            std::cerr << t;
//            Log(args...);
//        }
//#endif
=======

using Period = uint32_t;
using Periods = std::vector<uint32_t>;

using Count = uint32_t;

using Integral = int32_t;
using Fraction = int64_t;

struct Amount
{
  Integral integral = 0;
  Fraction fraction = 0;
};

using Balance = Amount;
using Currency = uint8_t;

struct TotalAmount
{
  int64_t integral = 0;
  int64_t fraction = 0;
};

using BalancePerCurrency = std::unordered_map<Currency, TotalAmount>;
using TimeStamp = std::chrono::system_clock::time_point;

struct PeriodStats
{
  Period periodSec = 0;
  Count poolsCount = 0;
  Count transactionsCount = 0;
  BalancePerCurrency balancePerCurrency;
  Count smartContractsCount = 0;
  TimeStamp timeStamp;
};

using StatsPerPeriod = std::vector<PeriodStats>;
using StatsCut = std::deque<PeriodStats>;
using AllStats = std::pair<StatsCut, StatsPerPeriod>;

enum PeriodIndex
{
  Day = 0,
  Week,
  Month,
  Total,

  PeriodsCount
};

#ifdef NO_FAST_UPDATE
const uint32_t updateTimeSec = 3;
#else
const uint32_t updateTimeSec = 30;
#endif
const uint32_t secondsPerDay = 24 * 60 * 60;
const Periods collectionPeriods = { secondsPerDay,
                                    secondsPerDay * 7,
                                    secondsPerDay * 30,
                                    secondsPerDay * 365 * 100 };

class csstats
{
public:
#ifdef NDEBUG
  inline void Log() {}

  template<typename T, typename... Args>
  inline void Log(T&& t, Args... args)
  {}
#else

  inline void Log() { std::cout << std::endl; }

  template<typename T, typename... Args>
  inline void Log(T&& t, Args... args)
  {
    std::cout << t;
    Log(args...);
  }
#endif
  csstats(BlockChain& blockchain);

  StatsPerPeriod getStats();
>>>>>>> e0ceaf6e

  ~csstats();

private:
  std::thread thread;

  std::mutex mutex;
  using ScopedLock = std::lock_guard<std::mutex>;
  std::atomic<bool> quit = { false };

  StatsPerPeriod currentStats;
  StatsCut statsCut;
  csdb::PoolHash lastHash;

  std::mutex currentStatsMutex;
  std::chrono::system_clock::time_point lastUpdateTime =
    std::chrono::system_clock::from_time_t(0);

  BlockChain& blockchain;

  StatsPerPeriod collectStats(const Periods& periods);
  AllStats collectAllStats(const Periods& periods);

  template<class F>
  void matchPeriod(const Periods& periods, uint32_t period, F func);

  std::map<std::string, Currency> currencies_indexed = { { "CS", 1 } };

<<<<<<< HEAD
        template<class F>
        void matchPeriod(const Periods& periods, period_t period, F func);
    };
=======
#ifndef NO_STATS_TEST
  const std::size_t testMaxTransactionCount = 5000;
  const std::size_t testPoolCount = 100;
  const std::size_t testWritePeriodSec = 20;
  std::size_t testSequence = 0;

  void startTests();
  void testStats();
  std::size_t valueGenerator(std::size_t max);
#endif
};
>>>>>>> e0ceaf6e
}

#endif // CSSTATS_H<|MERGE_RESOLUTION|>--- conflicted
+++ resolved
@@ -15,76 +15,11 @@
 #define LOG_STATS_TO_FILE
 
 namespace csstats {
-<<<<<<< HEAD
+
 	using period_t = std::chrono::seconds::rep;
-
-    struct Config
-    {
-        uint16_t updateIntervalSec = {3};
-    };
 
     using Period = period_t;
     using Periods = std::vector<period_t>;
-
-    using Count = uint32_t;
-
-    using Integral = int32_t;
-    using Fraction = int64_t;
-
-    struct Amount
-    {
-        Integral integral = 0;
-        Fraction fraction = 0;
-    };
-
-    using Balance = Amount;
-
-    using Currency = int8_t;
-
-    struct TotalAmount
-    {
-        int64_t integral = 0;
-        int64_t fraction = 0;
-    };
-    using BalancePerCurrency = std::unordered_map<Currency, TotalAmount>;
-
-    struct PeriodStats
-    {
-        period_t periodSec = 0;
-        Count poolsCount = 0;
-        Count transactionsCount = 0;
-        BalancePerCurrency balancePerCurrency;
-        Count smartContractsCount = 0;
-    };
-
-    using StatsPerPeriod = std::vector<PeriodStats>;
-
-    class csstats
-    {
-    public:
-//
-//#ifdef NDEBUG
-//        inline void Log() {  }
-//
-//                        template <typename T, typename... Args>
-//                        inline void Log(T, Args...)
-//                        {
-//                        }
-//#else
-//
-//        inline void Log() {	std::cerr << std::endl;	}
-//
-//        template <typename T, typename... Args>
-//        inline void Log(T t, Args... args)
-//        {
-//            std::cerr << t;
-//            Log(args...);
-//        }
-//#endif
-=======
-
-using Period = uint32_t;
-using Periods = std::vector<uint32_t>;
 
 using Count = uint32_t;
 
@@ -109,15 +44,15 @@
 using BalancePerCurrency = std::unordered_map<Currency, TotalAmount>;
 using TimeStamp = std::chrono::system_clock::time_point;
 
-struct PeriodStats
-{
-  Period periodSec = 0;
-  Count poolsCount = 0;
-  Count transactionsCount = 0;
-  BalancePerCurrency balancePerCurrency;
-  Count smartContractsCount = 0;
-  TimeStamp timeStamp;
-};
+    struct PeriodStats
+    {
+        period_t periodSec = 0;
+        Count poolsCount = 0;
+        Count transactionsCount = 0;
+        BalancePerCurrency balancePerCurrency;
+        Count smartContractsCount = 0;
+        TimeStamp timeStamp;
+    };
 
 using StatsPerPeriod = std::vector<PeriodStats>;
 using StatsCut = std::deque<PeriodStats>;
@@ -147,27 +82,9 @@
 class csstats
 {
 public:
-#ifdef NDEBUG
-  inline void Log() {}
-
-  template<typename T, typename... Args>
-  inline void Log(T&& t, Args... args)
-  {}
-#else
-
-  inline void Log() { std::cout << std::endl; }
-
-  template<typename T, typename... Args>
-  inline void Log(T&& t, Args... args)
-  {
-    std::cout << t;
-    Log(args...);
-  }
-#endif
   csstats(BlockChain& blockchain);
 
   StatsPerPeriod getStats();
->>>>>>> e0ceaf6e
 
   ~csstats();
 
@@ -192,27 +109,10 @@
   AllStats collectAllStats(const Periods& periods);
 
   template<class F>
-  void matchPeriod(const Periods& periods, uint32_t period, F func);
+  void matchPeriod(const Periods& periods, period_t period, F func);
 
   std::map<std::string, Currency> currencies_indexed = { { "CS", 1 } };
-
-<<<<<<< HEAD
-        template<class F>
-        void matchPeriod(const Periods& periods, period_t period, F func);
-    };
-=======
-#ifndef NO_STATS_TEST
-  const std::size_t testMaxTransactionCount = 5000;
-  const std::size_t testPoolCount = 100;
-  const std::size_t testWritePeriodSec = 20;
-  std::size_t testSequence = 0;
-
-  void startTests();
-  void testStats();
-  std::size_t valueGenerator(std::size_t max);
-#endif
 };
->>>>>>> e0ceaf6e
 }
 
 #endif // CSSTATS_H