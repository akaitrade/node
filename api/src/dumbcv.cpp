#include <dumbcv.hpp>

bool cs::DumbCv::addCVInfo(const cs::Signature& signature) {
    cs::Lock lock(mutex_);

    if (const auto& it = cvInfo_.find(signature); it != cvInfo_.end()) {
        return false;
    }

    cvInfo_[signature];
    return true;
}

void cs::DumbCv::sendCvSignal(const cs::Signature& signature, Condition condition) {
    cs::Lock lock(mutex_);

    if (auto it = cvInfo_.find(signature); it != cvInfo_.end()) {
        auto& [cv, flag, cond] = it->second;
        cond = condition;
        flag = true;
        cv.notify_one();
    }
}

cs::DumbCv::Condition cs::DumbCv::waitCvSignal(const cs::Signature& signature) {
<<<<<<< HEAD
=======
    bool isTimeOver = false;
>>>>>>> b93ad517
    Condition condition = cs::DumbCv::Condition::TimeOut;
    std::unique_lock lock(mutex_);

    if (auto it = cvInfo_.find(signature); it != cvInfo_.end()) {
<<<<<<< HEAD
        it->second.cv.wait_for(lock, std::chrono::seconds(kWaitTimeMs), [it]() -> bool {
=======
        isTimeOver = it->second.cv.wait_for(lock, std::chrono::seconds(kWaitTimeSec), [it]() -> bool {
>>>>>>> b93ad517
            return it->second.condFlg;
        });

        if (it->second.condFlg) {
            condition = it->second.condition;
        }

        cvInfo_.erase(signature);
    }

    return condition;
<<<<<<< HEAD
=======
}

void cs::DumbCv::setTransactionId(const csdb::TransactionID& id) {
    id_ = id;
}

csdb::TransactionID cs::DumbCv::getTransactionId() const {
    return id_;
>>>>>>> b93ad517
}<|MERGE_RESOLUTION|>--- conflicted
+++ resolved
@@ -23,19 +23,11 @@
 }
 
 cs::DumbCv::Condition cs::DumbCv::waitCvSignal(const cs::Signature& signature) {
-<<<<<<< HEAD
-=======
-    bool isTimeOver = false;
->>>>>>> b93ad517
     Condition condition = cs::DumbCv::Condition::TimeOut;
     std::unique_lock lock(mutex_);
 
     if (auto it = cvInfo_.find(signature); it != cvInfo_.end()) {
-<<<<<<< HEAD
-        it->second.cv.wait_for(lock, std::chrono::seconds(kWaitTimeMs), [it]() -> bool {
-=======
-        isTimeOver = it->second.cv.wait_for(lock, std::chrono::seconds(kWaitTimeSec), [it]() -> bool {
->>>>>>> b93ad517
+        it->second.cv.wait_for(lock, std::chrono::seconds(kWaitTimeSec), [it]() -> bool {
             return it->second.condFlg;
         });
 
@@ -47,8 +39,6 @@
     }
 
     return condition;
-<<<<<<< HEAD
-=======
 }
 
 void cs::DumbCv::setTransactionId(const csdb::TransactionID& id) {
@@ -57,5 +47,4 @@
 
 csdb::TransactionID cs::DumbCv::getTransactionId() const {
     return id_;
->>>>>>> b93ad517
 }