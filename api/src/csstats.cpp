#include "stdafx.h"

#include <csdb/currency.hpp>
#include <algorithm>
#include <apihandler.hpp>
#include <cassert>
#include <client/params.hpp>
#include <csstats.hpp>

namespace csstats {

template <class F>
void csstats::matchPeriod(const Periods& periods, period_t period, F func) {
  for (size_t i = 0; i < periods.size(); ++i) {
    if (period < periods[i]) {
      func(i);
    }
  }
}

StatsPerPeriod csstats::collectStats(const Periods& periods) {
  assert(
      std::is_sorted(std::begin(periods), std::end(periods), [](const Period& l, const Period& r) { return l < r; }));

  cstrace() << " Collecting stats: started";

  auto stats = currentStats_;
  auto startTime = std::chrono::high_resolution_clock::now();
  auto blockHash = blockchain_.getLastHash();

  PeriodStats periodStats;
  periodStats.timeStamp = std::chrono::system_clock::now();

  {
    auto future_last_hash = blockHash;

    if (blockHash.is_empty()) {
      cserror() << "Stats: no bricks in the wall (last hash is empty)";
    }

<<<<<<< HEAD
    while (blockHash != lastHash_ && !blockHash.is_empty()) {
      csdb::Pool pool = blockchain_.loadBlock(blockHash);
=======
    while (blockHash != lastHash && !blockHash.is_empty()) {
      std::this_thread::sleep_for(std::chrono::seconds(2)); //fix me (solution for synchronization with transactionsSmartCount)
      csdb::Pool pool = blockchain.loadBlock(blockHash);
>>>>>>> fe663f79

      periodStats.poolsCount++;

      std::size_t transactionsCount = pool.transactions_count();
      periodStats.transactionsCount += static_cast<uint32_t>(transactionsCount);

      for (std::size_t i = 0; i < transactionsCount; ++i) {
        const auto& transaction = pool.transaction(csdb::TransactionID(pool.hash(), i));
#ifdef MONITOR_NODE
        if (transaction.user_field(0).is_valid())
          periodStats.transactionsSmartCount += blockchain.getTransactionsCount(transaction.target());
#endif
        if (is_deploy_transaction(transaction))
          ++periodStats.smartContractsCount;

<<<<<<< HEAD
        Currency currency = indexedCurrencies_[transaction.currency().to_string()];

=======
        Currency currency = currencies_indexed[transaction.currency().to_string()];
>>>>>>> fe663f79
        const auto& amount = transaction.amount();
        periodStats.balancePerCurrency[currency].integral += amount.integral();
        periodStats.balancePerCurrency[currency].fraction += amount.fraction();
      }

      blockHash = pool.previous_hash();
    }

    lastHash_ = future_last_hash;
  }

  // total
  auto& total = stats[PeriodIndex::Total];
  total.poolsCount += periodStats.poolsCount;
  total.transactionsCount += periodStats.transactionsCount;
  total.smartContractsCount += periodStats.smartContractsCount;
  total.transactionsSmartCount += periodStats.transactionsSmartCount;

  for (auto& element : periodStats.balancePerCurrency) {
    total.balancePerCurrency[element.first].integral += element.second.integral;
    total.balancePerCurrency[element.first].fraction += element.second.fraction;
  }

  for (size_t i = 0; i < periods.size(); ++i) {
    assert(updateTimeSec != 0);

    std::size_t index = (periods[i] / updateTimeSec) - 1;

    try {
      auto& lastPeriodStats = statsCut_.at(index);
      auto& stat = stats.at(i);

      // remove last stats
      stat.poolsCount -= lastPeriodStats.poolsCount;
      stat.smartContractsCount -= lastPeriodStats.smartContractsCount;
      stat.transactionsCount -= lastPeriodStats.transactionsCount;
      stat.transactionsSmartCount -= lastPeriodStats.transactionsSmartCount;

      for (auto& element : lastPeriodStats.balancePerCurrency) {
        stat.balancePerCurrency[element.first].integral -= element.second.integral;
        stat.balancePerCurrency[element.first].fraction -= element.second.fraction;
      }

      // add new stats
      stat.poolsCount += periodStats.poolsCount;
      stat.smartContractsCount += periodStats.smartContractsCount;
      stat.transactionsCount += periodStats.transactionsCount;
      stat.transactionsSmartCount += periodStats.transactionsSmartCount;

      for (auto& element : periodStats.balancePerCurrency) {
        stat.balancePerCurrency[element.first].integral += element.second.integral;
        stat.balancePerCurrency[element.first].fraction += element.second.fraction;
      }
    }
    catch (const std::exception& e) {
      cslog() << "STATS> " << e.what();
    }
  }

  // update cuts
  statsCut_.push_front(periodStats);
  statsCut_.pop_back();

  auto finishTime = std::chrono::high_resolution_clock::now();

  using Seconds = std::chrono::seconds;
  Seconds seconds = std::chrono::duration_cast<Seconds>(finishTime - startTime);

  cstrace() << "STATS> Collecting stats: finished (took " << seconds.count() << "s";
  cslog() << "STATS> Stats updated";

  return stats;
}

AllStats csstats::collectAllStats(const Periods& periods) {
  assert(
      std::is_sorted(std::begin(periods), std::end(periods), [](const Period& l, const Period& r) { return l < r; }));

  cstrace() << "STATS>  Collecting All stats: started";

  AllStats stats;
  stats.second.resize(periods.size());

  auto nowGlobal = std::chrono::system_clock::now();
  auto lastTimePoint = nowGlobal - std::chrono::seconds(collectionPeriods[PeriodIndex::Month]);

  for (auto time = nowGlobal; time > lastTimePoint; time -= std::chrono::seconds(updateTimeSec)) {
    PeriodStats cut;
    cut.timeStamp = time;

    stats.first.push_back(cut);
  }

  auto startTime = std::chrono::system_clock::now();
  auto blockHash = blockchain_.getLastHash();
  unsigned int currentCutIndex = 0;
  auto startCutTime = stats.first[currentCutIndex].timeStamp;
  auto endCutTime = stats.first[currentCutIndex + 1].timeStamp;

  auto future_lastHash = blockchain_.getLastHash();

  while (!blockHash.is_empty() && !quit_) {
    const csdb::Pool pool = blockchain_.loadBlock(blockHash);

    auto now = std::chrono::system_clock::now();
    auto poolTime_t = atoll(pool.user_field(0).value<std::string>().c_str()) / 1000;
    auto poolTime = std::chrono::system_clock::from_time_t(poolTime_t);

    using Seconds = std::chrono::seconds;
    Seconds poolAgeSec = std::chrono::duration_cast<Seconds>(now - poolTime);

    if (startCutTime <= poolTime && poolTime < endCutTime) {
      PeriodStats& periodStats = stats.first[currentCutIndex];
      ++periodStats.poolsCount;

      size_t transactionsCount = pool.transactions_count();
      periodStats.transactionsCount += (uint32_t)transactionsCount;

      for (size_t i = 0; i < transactionsCount; ++i) {
        const auto& transaction = pool.transaction(csdb::TransactionID(pool.hash(), i));

        if (is_deploy_transaction(transaction)) {
          ++periodStats.smartContractsCount;
        }

        Currency currency = indexedCurrencies_[transaction.currency().to_string()];

        const auto& amount = transaction.amount();

        periodStats.balancePerCurrency[currency].integral += amount.integral();
        periodStats.balancePerCurrency[currency].fraction += amount.fraction();
      }
    }
    else if ((currentCutIndex + 1) < stats.first.size()) {
      startCutTime = stats.first[currentCutIndex].timeStamp;
      endCutTime = stats.first[currentCutIndex + 1].timeStamp;

      ++currentCutIndex;
      continue;
    }

    matchPeriod(periods, (Period)poolAgeSec.count(), [&](size_t periodIndex) {
      PeriodStats& periodStats = stats.second[periodIndex];
      periodStats.poolsCount++;

      size_t transactionsCount = pool.transactions_count();
      periodStats.transactionsCount += (uint32_t)transactionsCount;

      for (size_t i = 0; i < transactionsCount; ++i) {
        const auto& transaction = pool.transaction(csdb::TransactionID(pool.hash(), i));

        if (is_deploy_transaction(transaction))
          ++periodStats.smartContractsCount;

        Currency currency = indexedCurrencies_[transaction.currency().to_string()];

        const auto& amount = transaction.amount();

        periodStats.balancePerCurrency[currency].integral += amount.integral();
        periodStats.balancePerCurrency[currency].fraction += amount.fraction();
      }
    });

    blockHash = pool.previous_hash();
  }

  //lastHash = blockchain.getLastHash();
  lastHash_ = future_lastHash;

  auto finishTime = std::chrono::system_clock::now();
  auto milliseconds = std::chrono::duration_cast<std::chrono::milliseconds>(finishTime - startTime);

  cstrace() << "Collecting All stats: finished (took " << milliseconds.count() << "ms)";

  return stats;
}

csstats::csstats(BlockChain& blockchain)
: blockchain_(blockchain) {
  cstrace() << "STATS> csstats start " << "update interval is " << updateTimeSec << " sec";
#ifndef STATS
  return;
#endif

  ScopedLock lock(mutex_);

  thread_ = std::thread([this]() {
    cstrace() << "STATS> csstats thread started";

    AllStats allStats = collectAllStats(::csstats::collectionPeriods);

    currentStats_ = std::move(allStats.second);
    statsCut_ = std::move(allStats.first);

    assert(currentStats_.size() == collectionPeriods.size());

    for (size_t i = 0; i < currentStats_.size(); ++i)
      currentStats_[i].periodSec = collectionPeriods[i];

    while (!quit_) {
      using namespace std::chrono_literals;

      if (!quit_) {
        auto periods = collectionPeriods;
        periods.pop_back();

        StatsPerPeriod stats = collectStats(periods);

        for (auto& s : stats) {
          std::stringstream ss;
          ss << "Period " << s.periodSec << " collected ";
          ss << s.poolsCount << " pools, " << s.transactionsCount;
          ss << " transactions";

          cstrace() << "STATS> "  << ss.str();
#ifdef LOG_STATS_TO_FILE
          cstrace() << "STATS> "  << ss.str();

          ss.str(std::string());

          ss << "Blockchain size:";
          ss << this->blockchain_.getSize();

          cstrace() << "STATS> " << ss.str();
#endif
          for (auto& t : s.balancePerCurrency) {
            cstrace() << "STATS> "  << "'" << t.first
                      << "' = " << std::to_string(t.second.integral) << "." << std::to_string(t.second.fraction);
          }
        }

        {
          ScopedLock lock(currentStatsMutex_);
          currentStats_ = std::move(stats);
        }
      }

      std::this_thread::sleep_for(std::chrono::seconds(updateTimeSec));
    }

    cstrace() << "STATS> csstats thread stopped";
  });
}

csstats::~csstats() {
  cstrace() << "STATS> csstats stop";

  ScopedLock lock(mutex_);

  quit_ = true;

  if (thread_.joinable()) {
    thread_.join();
  }
}

StatsPerPeriod csstats::getStats() {
  ScopedLock lock(currentStatsMutex_);
  return currentStats_;
}
}  // namespace csstats<|MERGE_RESOLUTION|>--- conflicted
+++ resolved
@@ -38,14 +38,9 @@
       cserror() << "Stats: no bricks in the wall (last hash is empty)";
     }
 
-<<<<<<< HEAD
     while (blockHash != lastHash_ && !blockHash.is_empty()) {
+      std::this_thread::sleep_for(std::chrono::seconds(2)); //fix me (solution for synchronization with transactionsSmartCount)
       csdb::Pool pool = blockchain_.loadBlock(blockHash);
-=======
-    while (blockHash != lastHash && !blockHash.is_empty()) {
-      std::this_thread::sleep_for(std::chrono::seconds(2)); //fix me (solution for synchronization with transactionsSmartCount)
-      csdb::Pool pool = blockchain.loadBlock(blockHash);
->>>>>>> fe663f79
 
       periodStats.poolsCount++;
 
@@ -61,12 +56,7 @@
         if (is_deploy_transaction(transaction))
           ++periodStats.smartContractsCount;
 
-<<<<<<< HEAD
         Currency currency = indexedCurrencies_[transaction.currency().to_string()];
-
-=======
-        Currency currency = currencies_indexed[transaction.currency().to_string()];
->>>>>>> fe663f79
         const auto& amount = transaction.amount();
         periodStats.balancePerCurrency[currency].integral += amount.integral();
         periodStats.balancePerCurrency[currency].fraction += amount.fraction();
