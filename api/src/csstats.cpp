--- conflicted
+++ resolved
@@ -1,23 +1,11 @@
-<<<<<<< HEAD
 #define TRACE_ENABLED
 
-=======
-#include <APIHandler.h>
->>>>>>> e0ceaf6e
 #include <algorithm>
 #include <cassert>
 #include <client/params.hpp>
 #include <csdb/currency.h>
-#include <csstats.h>
-<<<<<<< HEAD
 
 #include <APIHandler.h>
-=======
-#include <lib/system/logger.hpp>
-#include <random>
-#include <sstream>
-#include <sys/timeb.h>
->>>>>>> e0ceaf6e
 
 namespace csstats {
 
@@ -38,88 +26,8 @@
     std::is_sorted(std::begin(periods),
                    std::end(periods),
                    [](const Period& l, const Period& r) { return l < r; }));
-<<<<<<< HEAD
 
   TRACE("Collecting stats: started");
-
-  auto startTime = std::chrono::high_resolution_clock::now();
-
-  StatsPerPeriod stats;
-  for (auto& period : periods) {
-    PeriodStats p;
-    p.periodSec = period;
-
-    stats.push_back(p);
-  }
-
-  std::string prevHash;
-
-  auto blockHash = blockchain.getLastHash();
-
-  while (!blockHash.is_empty() && !quit) {
-    typedef std::vector<csdb::Transaction> Transactions;
-    Transactions transactions;
-
-    const csdb::Pool pool = blockchain.loadBlock(blockHash);
-
-    auto now = std::chrono::system_clock::now();
-    auto poolTime_t =
-      atoll(pool.user_field(0).value<std::string>().c_str()) / 1000;
-    auto poolTime = std::chrono::system_clock::from_time_t(poolTime_t);
-
-    std::chrono::seconds poolAgeSec =
-      std::chrono::duration_cast<std::chrono::seconds>(now - poolTime);
-
-    matchPeriod(periods, (Period)poolAgeSec.count(), [&stats, &pool](size_t periodIndex) {
-      PeriodStats& periodStats = stats[periodIndex];
-      periodStats.poolsCount++;
-
-      size_t transactionsCount = pool.transactions_count();
-      periodStats.transactionsCount += transactionsCount;
-      for (size_t i = 0; i < transactionsCount; ++i) {
-        const auto& transaction =
-          pool.transaction(csdb::TransactionID(pool.hash(), i));
-
-        TRACE("");
-
-        auto scuf = transaction.user_field(0);
-
-        TRACE("");
-
-        if (scuf.is_valid() &&
-            is_smart_deploy(deserialize<api::SmartContractInvocation>(
-              scuf.value<std::string>()))) {
-          TRACE("");
-          ++periodStats.smartContractsCount;
-        }
-
-        TRACE("");
-
-        Currency currency = DEFAULT_CURRENCY;
-
-        const auto& amount = transaction.amount();
-
-        periodStats.balancePerCurrency[currency].integral += amount.integral();
-        periodStats.balancePerCurrency[currency].fraction += amount.fraction();
-      }
-    });
-
-	TRACE("");
-
-    blockHash = pool.previous_hash();
-  }
-
-  auto finishTime = std::chrono::high_resolution_clock::now();
-
-  std::chrono::seconds seconds =
-    std::chrono::duration_cast<std::chrono::seconds>(finishTime - startTime);
-
-  TRACE("Collecting stats: finished (took ", (int)seconds.count(), "s)");
-
-=======
-
-  Log("Collecting stats: started");
-  std::cout << "Stats started\n";
 
   auto stats = currentStats;
   auto startTime = std::chrono::high_resolution_clock::now();
@@ -221,7 +129,7 @@
   using Seconds = std::chrono::seconds;
   Seconds seconds = std::chrono::duration_cast<Seconds>(finishTime - startTime);
 
-  Log("Collecting stats: finished (took ", (int)seconds.count(), "s)");
+  TRACE("Collecting stats: finished (took ", (int)seconds.count(), "s)");
   std::cout << "Stats updated\n";
 
   return stats;
@@ -235,7 +143,7 @@
                    std::end(periods),
                    [](const Period& l, const Period& r) { return l < r; }));
 
-  Log("Collecting All stats: started");
+  TRACE("Collecting All stats: started");
 
   AllStats stats;
   stats.second.resize(periods.size());
@@ -333,62 +241,15 @@
   auto milliseconds = std::chrono::duration_cast<std::chrono::milliseconds>(
     finishTime - startTime);
 
-  Log("Collecting All stats: finished (took ", milliseconds.count(), "ms)");
-
->>>>>>> e0ceaf6e
+  TRACE("Collecting All stats: finished (took ", milliseconds.count(), "ms)");
+
   return stats;
 }
 
 csstats::csstats(BlockChain& blockchain)
   : blockchain(blockchain)
 {
-<<<<<<< HEAD
-#ifndef STATS
-  return;
-#endif
-
-  TRACE(
-    "csstats start ", "update interval is ", config.updateIntervalSec, " sec");
-
-  ScopedLock lock(mutex);
-
-  thread = std::thread([=]() {
-    TRACE("csstats thread started");
-
-    while (!quit) {
-      using namespace std::chrono_literals;
-
-      std::unique_lock<std::mutex> lock(quitCVMutex);
-
-      auto nextUpdateTime = lastUpdateTime + config.updateIntervalSec * 1000ms;
-
-      quitCV.wait_until(lock, nextUpdateTime, [this]() { return quit; });
-
-      if (!quit) {
-        const uint32_t secondsPerDay = 24 * 60 * 60;
-        StatsPerPeriod stats = collectStats({ secondsPerDay,
-                                              secondsPerDay * 7,
-                                              secondsPerDay * 30,
-                                              secondsPerDay * 365 * 100 });
-
-        for (auto& s : stats) {
-          TRACE("Period ",
-                s.periodSec,
-                " collected ",
-                s.poolsCount,
-                " pools, ",
-                s.transactionsCount,
-                " transactions");
-
-          for (auto& t : s.balancePerCurrency) {
-            TRACE("'",
-                  t.first,
-                  "' = ",
-                  std::to_string(t.second.integral),
-                  ".",
-                  std::to_string(t.second.fraction));
-=======
-  Log("csstats start ", "update interval is ", updateTimeSec, " sec");
+  TRACE("csstats start ", "update interval is ", updateTimeSec, " sec");
 
 #ifndef MONITOR_NODE
   return;
@@ -397,7 +258,7 @@
   ScopedLock lock(mutex);
 
   thread = std::thread([this]() {
-    Log("csstats thread started");
+    TRACE("csstats thread started");
 
     AllStats allStats = collectAllStats(::csstats::collectionPeriods);
 
@@ -428,7 +289,7 @@
           ss << s.poolsCount << " pools, " << s.transactionsCount;
           ss << " transactions";
 
-          Log(ss.str());
+          TRACE(ss.str());
 #ifdef LOG_STATS_TO_FILE
           TRACE(ss.str());
 
@@ -440,13 +301,12 @@
           TRACE(ss.str());
 #endif
           for (auto& t : s.balancePerCurrency) {
-            Log("'",
+            TRACE("'",
                 t.first,
                 "' = ",
                 std::to_string(t.second.integral),
                 ".",
                 std::to_string(t.second.fraction));
->>>>>>> e0ceaf6e
           }
         }
 
@@ -454,39 +314,22 @@
           ScopedLock lock(currentStatsMutex);
           currentStats = std::move(stats);
         }
-<<<<<<< HEAD
-
-        lastUpdateTime = std::chrono::system_clock::now();
-      }
-    }
-
-    TRACE("csstats thread stopped");
-=======
       }
 
       std::this_thread::sleep_for(std::chrono::seconds(updateTimeSec));
     }
 
-    Log("csstats thread stopped");
->>>>>>> e0ceaf6e
+    TRACE("csstats thread stopped");
   });
 }
 
 csstats::~csstats()
 {
-<<<<<<< HEAD
   TRACE("csstats stop");
-=======
-  Log("csstats stop");
->>>>>>> e0ceaf6e
 
   ScopedLock lock(mutex);
 
   quit = true;
-<<<<<<< HEAD
-  quitCV.notify_all();
-=======
->>>>>>> e0ceaf6e
 
   if (thread.joinable())
     thread.join();
@@ -498,68 +341,4 @@
   ScopedLock lock(currentStatsMutex);
   return currentStats;
 }
-
-#ifndef NO_STATS_TEST
-void
-csstats::testStats()
-{
-  const std::string start_address =
-    "0000000000000000000000000000000000000000000000000000000000000002";
-  std::string testPublicKey = "4tEQbQPYZq1bZ8Tn9DpCXYUgPgEgcqsB";
-
-  csdb::Pool pool;
-  std::size_t transactions = valueGenerator(testMaxTransactionCount);
-
-  for (std::size_t i = 0; i < transactions; ++i) {
-    csdb::Transaction transaction;
-    csdb::internal::byte_array barr(testPublicKey.begin(), testPublicKey.end());
-
-    transaction.set_target(csdb::Address::from_public_key(barr));
-    transaction.set_source(csdb::Address::from_string(start_address));
-    transaction.set_currency(csdb::Currency("CS"));
-    transaction.set_amount(csdb::Amount(valueGenerator(10000), 0));
-    transaction.set_balance(csdb::Amount(100, 0));
-
-    if (!pool.add_transaction(transaction))
-      LOG_ERROR("Initial transaction is not valid");
-  }
-
-  struct timeb t;
-  ftime(&t);
-
-  pool.add_user_field(
-    0, std::to_string((uint64_t)((uint64_t)(t.time) * 1000ll) + t.millitm));
-  pool.set_sequence(++testSequence);
-
-  blockchain.writeLastBlock(pool);
-}
-
-std::size_t
-csstats::valueGenerator(std::size_t max)
-{
-  std::random_device randomDevice;
-  std::mt19937 generator(randomDevice());
-  std::uniform_int_distribution<> dist(1, max);
-
-  return dist(generator);
-}
-
-void
-csstats::startTests()
-{
-  std::thread testThread([&]() {
-    std::cout << "Write test stats started\n";
-
-    while (!quit) {
-      for (auto i = 0ull; i < testPoolCount; ++i)
-        testStats();
-
-      std::cout << "Write test stats transactions\n";
-      std::this_thread::sleep_for(std::chrono::seconds(testWritePeriodSec));
-    }
-  });
-
-  testThread.detach();
-}
-#endif
 }