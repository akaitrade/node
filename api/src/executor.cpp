#include <executor.hpp>

#if defined(_MSC_VER)
#pragma warning(push, 0)
#endif

#include <thrift/transport/TBufferTransports.h>

#if defined(_MSC_VER)
#pragma warning(pop)
#endif

#include "serializer.hpp"

#include <csnode/configholder.hpp>

#include <solver/solvercore.hpp>
#include <solver/smartcontracts.hpp>

void cs::ExecutorSettings::set(cs::Reference<const BlockChain> blockchain, cs::Reference<const cs::SolverCore> solver) {
    blockchain_ = blockchain;
    solver_ = solver;
}

cs::ExecutorSettings::Types cs::ExecutorSettings::get() {
    auto tuple = std::make_tuple(std::any_cast<cs::Reference<const BlockChain>>(blockchain_),
                                 std::any_cast<cs::Reference<const cs::SolverCore>>(solver_));

    blockchain_.reset();
    solver_.reset();

    return tuple;
}

void cs::Executor::executeByteCode(executor::ExecuteByteCodeResult& resp, const std::string& address, const std::string& smart_address,
                                   const std::vector<general::ByteCodeObject>& code, const std::string& state,
                                   std::vector<executor::MethodHeader>& methodHeader, bool isGetter, cs::Sequence sequence) {
    static std::mutex mutex;
    std::lock_guard lock(mutex);  // temporary solution

    if (!code.empty()) {
        executor::SmartContractBinary smartContractBinary;
        smartContractBinary.contractAddress = smart_address;
        smartContractBinary.object.byteCodeObjects = code;
        smartContractBinary.object.instance = state;
        smartContractBinary.stateCanModify = solver_.isContractLocked(BlockChain::getAddressFromKey(smart_address)) ? true : false;

        if (auto optOriginRes = execute(address, smartContractBinary, methodHeader, isGetter, sequence)) {
            resp = optOriginRes.value().resp;
        }
    }
}

void cs::Executor::executeByteCodeMultiple(executor::ExecuteByteCodeMultipleResult& _return, const general::Address& initiatorAddress,
                                           const executor::SmartContractBinary& invokedContract, const std::string& method,
                                           const std::vector<std::vector<general::Variant>>& params, const int64_t executionTime, cs::Sequence sequence) {
    if (!isConnected()) {
        _return.status.code = 1;
        _return.status.message = "No executor connection!";

        notifyError();
        return;
    }

    const auto accessId = generateAccessId(sequence);
    ++execCount_;

    try {
        std::shared_lock lock(sharedErrorMutex_);
        origExecutor_->executeByteCodeMultiple(_return, static_cast<general::AccessID>(accessId), initiatorAddress, invokedContract, method, params, executionTime, EXECUTOR_VERSION);
    }
    catch (::apache::thrift::transport::TTransportException& x) {
        // sets stop_ flag to true forever, replace with new instance
        if (x.getType() == ::apache::thrift::transport::TTransportException::NOT_OPEN) {
            recreateOriginExecutor();
        }

        _return.status.code = 1;
        _return.status.message = x.what();

        notifyError();
    }
    catch (std::exception& x) {
        _return.status.code = 1;
        _return.status.message = x.what();

        notifyError();
    }

    --execCount_;
    deleteAccessId(static_cast<general::AccessID>(accessId));
}

void cs::Executor::getContractMethods(executor::GetContractMethodsResult& _return, const std::vector<general::ByteCodeObject>& byteCodeObjects) {
    try {
        std::shared_lock lock(sharedErrorMutex_);
        origExecutor_->getContractMethods(_return, byteCodeObjects, EXECUTOR_VERSION);
    }
    catch (const ::apache::thrift::transport::TTransportException& x) {
        // sets stop_ flag to true forever, replace with new instance
        if (x.getType() == ::apache::thrift::transport::TTransportException::NOT_OPEN) {
            recreateOriginExecutor();
        }

        _return.status.code = 1;
        _return.status.message = x.what();

        notifyError();
    }
    catch(const std::exception& x ) {
        _return.status.code = 1;
        _return.status.message = x.what();

        notifyError();
    }
}

void cs::Executor::getContractVariables(executor::GetContractVariablesResult& _return, const std::vector<general::ByteCodeObject>& byteCodeObjects, const std::string& contractState) {
    try {
        std::shared_lock lock(sharedErrorMutex_);
        origExecutor_->getContractVariables(_return, byteCodeObjects, contractState, EXECUTOR_VERSION);
    }
    catch (const ::apache::thrift::transport::TTransportException& x) {
        // sets stop_ flag to true forever, replace with new instance
        if (x.getType() == ::apache::thrift::transport::TTransportException::NOT_OPEN) {
            recreateOriginExecutor();
        }

        _return.status.code = 1;
        _return.status.message = x.what();

        notifyError();
    }
    catch(const std::exception& x ) {
        _return.status.code = 1;
        _return.status.message = x.what();

        notifyError();
    }
}

void cs::Executor::compileSourceCode(executor::CompileSourceCodeResult& _return, const std::string& sourceCode) {
    try {
        std::shared_lock slk(sharedErrorMutex_);
        origExecutor_->compileSourceCode(_return, sourceCode, EXECUTOR_VERSION);
    }
    catch (::apache::thrift::transport::TTransportException& x) {
        // sets stop_ flag to true forever, replace with new instance
        if (x.getType() == ::apache::thrift::transport::TTransportException::NOT_OPEN) {
            recreateOriginExecutor();
        }

        _return.status.code = 1;
        _return.status.message = x.what();

        notifyError();
    }
    catch(const std::exception& x ) {
        _return.status.code = 1;
        _return.status.message = x.what();

        notifyError();
    }
}

void cs::Executor::getExecutorBuildVersion(executor::ExecutorBuildVersionResult& _return) {
    try {
        std::shared_lock slk(sharedErrorMutex_);
        origExecutor_->getExecutorBuildVersion(_return, EXECUTOR_VERSION);
    }
    catch (::apache::thrift::transport::TTransportException& x) {
        // sets stop_ flag to true forever, replace with new instance
        if (x.getType() == ::apache::thrift::transport::TTransportException::NOT_OPEN) {
            recreateOriginExecutor();
        }

        _return.status.code = 1;
        _return.status.message = x.what();

        notifyError();
    }
    catch (const std::exception& x) {
        _return.status.code = 1;
        _return.status.message = x.what();

        notifyError();
    }
}

cs::Executor& cs::Executor::instance() {
    static Executor executor(cs::ExecutorSettings::get());
    return executor;
}

bool cs::Executor::isConnected() const {
    return executorTransport_->isOpen();
}

void cs::Executor::stop() {
    requestStop_ = true;

    while (isWatcherRunning_.load(std::memory_order_acquire)) {
        notifyError(); // wake up watching thread if it sleeps
        std::this_thread::sleep_for(std::chrono::milliseconds(10));
    }

    if (executorProcess_) {
        if (executorProcess_->isRunning()) {
            disconnect();
            executorProcess_->terminate();
        }
    }

    if (manager_.isExecutorProcessRunning()) {
        manager_.stopExecutorProcess();
    }
}

std::optional<cs::Sequence> cs::Executor::getSequence(const general::AccessID& accessId) {
    std::shared_lock lock(mutex_);

    if (auto it = accessSequence_.find(accessId); it != accessSequence_.end()) {
        return std::make_optional(it->second);
    }

    return std::nullopt;
}

std::optional<csdb::TransactionID> cs::Executor::getDeployTrxn(const csdb::Address& address) {
    std::shared_lock lock(mutex_);

    if (const auto it = deployTrxns_.find(address); it != deployTrxns_.end()) {
        return std::make_optional(it->second);
    }

    return std::nullopt;
}

void cs::Executor::updateDeployTrxns(const csdb::Address& address, const csdb::TransactionID& trxnsId) {
    std::lock_guard lock(mutex_);
    deployTrxns_[address] = trxnsId;
}

void cs::Executor::setLastState(const csdb::Address& address, const std::string& state) {
    std::lock_guard lock(mutex_);
    lastState_[address] = state;
}

std::optional<std::string> cs::Executor::getState(const csdb::Address& address) {
    csdb::Address absAddress = blockchain_.getAddressByType(address, BlockChain::AddressType::PublicKey);

    if (!absAddress.is_valid()) {
        return std::nullopt;
    }

    std::string state = cs::SmartContracts::get_contract_state(blockchain_, absAddress);

    if (state.empty()) {
        return std::nullopt;
    }

    return std::make_optional(std::move(state));
}

void cs::Executor::updateCacheLastStates(const csdb::Address& address, const cs::Sequence& sequence, const std::string& state) {
    std::lock_guard lock(mutex_);

    if (execCount_) {
        (cacheLastStates_[address])[sequence] = state;
    }
    else if (cacheLastStates_.size()) {
        cacheLastStates_.clear();
    }
}

std::optional<std::string> cs::Executor::getAccessState(const general::AccessID& accessId, const csdb::Address& address) {
    std::shared_lock lock(mutex_);
    const auto accessSequence = getSequence(accessId);

    if (const auto unmapStatesIter = cacheLastStates_.find(address); unmapStatesIter != cacheLastStates_.end()) {
        std::pair<cs::Sequence, std::string> prevSeqState{};

        for (const auto& [currSeq, currState] : unmapStatesIter->second) {
            if (currSeq > accessSequence) {
                return prevSeqState.first ? std::make_optional<std::string>(prevSeqState.second) : std::nullopt;
            }

            prevSeqState = { currSeq, currState };
        }
    }

    auto lastState = getState(address);
    return lastState.has_value() ? std::make_optional<std::string>(std::move(lastState).value()) : std::nullopt;
}

void cs::Executor::addInnerSendTransaction(const general::AccessID& accessId, const csdb::Transaction& transaction) {
    std::lock_guard lock(mutex_);
    innerSendTransactions_[accessId].push_back(transaction);
}

std::optional<std::vector<csdb::Transaction>> cs::Executor::getInnerSendTransactions(const general::AccessID& accessId) {
    std::shared_lock lock(mutex_);

    if (const auto it = innerSendTransactions_.find(accessId); it != innerSendTransactions_.end()) {
        return std::make_optional(it->second);
    }

    return std::nullopt;
}

void cs::Executor::deleteInnerSendTransactions(const general::AccessID& accessId) {
    std::lock_guard lock(mutex_);
    innerSendTransactions_.erase(accessId);
}

bool cs::Executor::isDeploy(const csdb::Transaction& transaction) {
    if (transaction.user_field(0).is_valid()) {
        const auto sci = cs::Serializer::deserialize<api::SmartContractInvocation>(transaction.user_field(0).value<std::string>());

        if (sci.method.empty()) {
            return true;
        }
    }

    return false;
}

std::optional<cs::Executor::ExecuteResult> cs::Executor::executeTransaction(const std::vector<cs::Executor::ExecuteTransactionInfo>& smarts, std::string forceContractState) {
    if (smarts.empty()) {
        return std::nullopt;
    }

    const auto& headTransaction = smarts[0].transaction;
    const auto& deployTrxn = smarts[0].deploy;

    if (!headTransaction.is_valid() || !deployTrxn.is_valid()) {
        return std::nullopt;
    }

    // all smarts must have the same initiator and address
    const auto source = headTransaction.source();
    const auto target = headTransaction.target();

    for (const auto& smart : smarts) {
        if (source != smart.transaction.source() || target != smart.transaction.target()) {
            return std::nullopt;
        }
    }

    auto smartSource = blockchain_.getAddressByType(source, BlockChain::AddressType::PublicKey);
    auto smartTarget = blockchain_.getAddressByType(target, BlockChain::AddressType::PublicKey);

    // get deploy transaction
    const auto isdeploy = (headTransaction.id() == deployTrxn.id()); //isDeploy(head_transaction);

    // fill smartContractBinary
    const auto sciDeploy = cs::Serializer::deserialize<api::SmartContractInvocation>(deployTrxn.user_field(cs::trx_uf::deploy::Code).value<std::string>());
    executor::SmartContractBinary smartContractBinary;
    smartContractBinary.contractAddress = smartTarget.to_api_addr();
    smartContractBinary.object.byteCodeObjects = sciDeploy.smartContractDeploy.byteCodeObjects;

    // may contain temporary last new state not yet written into block chain (to allow "speculative" multi-executions of the same contract)
    if (!isdeploy) {
        if (!forceContractState.empty()) {
            smartContractBinary.object.instance = forceContractState;
        }
        else {
            auto optState = getState(smartTarget);

            if (optState.has_value()) {
                smartContractBinary.object.instance = optState.value();
            }
        }
    }

    smartContractBinary.stateCanModify = solver_.isContractLocked(smartTarget);

    // fill methodHeaders
    std::vector<executor::MethodHeader> methodHeaders;
    for (const auto& smartItem : smarts) {
        executor::MethodHeader header;
        const csdb::Transaction& smart = smartItem.transaction;

        if (smartItem.convention != MethodNameConvention::Default) {
            // call to payable
            // add method name
            header.methodName = "payable";

            // add arg[0]
            general::Variant& var0 = header.params.emplace_back(::general::Variant{});
            std::string str_val = smart.amount().to_string();

            if (smartItem.convention == MethodNameConvention::PayableLegacy) {
                var0.__set_v_string(str_val);
            }
            else {
                var0.__set_v_big_decimal(str_val);
            }

            // add arg[1]
            str_val.clear();

            if (smart.user_field(1).is_valid()) {
                str_val = smart.user_field(1).value<std::string>();
            }

            general::Variant& var1 = header.params.emplace_back(::general::Variant{});

            if (smartItem.convention == MethodNameConvention::PayableLegacy) {
                var1.__set_v_string(str_val);
            }
            else {
                var1.__set_v_byte_array(str_val);
            }
        }
        else {
            api::SmartContractInvocation sci;
            const auto fld = smart.user_field(cs::trx_uf::start::Methods);

            if (!fld.is_valid()) {
                return std::nullopt;
            }
            else if (!isdeploy) {
                sci = cs::Serializer::deserialize<api::SmartContractInvocation>(fld.value<std::string>());
                header.methodName = sci.method;
                header.params = sci.params;

                for (const auto& addrLock : sci.usedContracts) {
                    addToLockSmart(addrLock, static_cast<general::AccessID>(getFutureAccessId()));
                }
            }
        }

        methodHeaders.push_back(header);
    }

    const auto optOriginRes = execute(smartSource.to_api_addr(), smartContractBinary, methodHeaders, false /*isGetter*/, smarts[0].sequence /*sequence*/, headTransaction.get_time());

    for (const auto& smart : smarts) {
        if (!isdeploy) {
            if (smart.convention == MethodNameConvention::Default) {
                const auto fld = smart.transaction.user_field(0);
                if (fld.is_valid()) {
                    auto sci = cs::Serializer::deserialize<api::SmartContractInvocation>(smart.transaction.user_field(0).value<std::string>());
                    for (const auto& addrLock : sci.usedContracts) {
                        deleteFromLockSmart(addrLock, static_cast<general::AccessID>(getFutureAccessId()));
                    }
                }
            }
        }
    }

    if (!optOriginRes.has_value()) {
        return std::nullopt;
    }

    // fill res
    ExecuteResult res;
    res.response = optOriginRes.value().resp.status;

    deleteInnerSendTransactions(optOriginRes.value().acceessId);
    res.selfMeasuredCost = static_cast<long>(optOriginRes.value().timeExecute);

    for (const auto& setters : optOriginRes.value().resp.results) {
        auto& smartRes = res.smartsRes.emplace_back(ExecuteResult::SmartRes{});
        smartRes.retValue = setters.ret_val;
        smartRes.executionCost = setters.executionCost;
        smartRes.response = setters.status;

        for (auto& states : setters.contractsState) {  // state
            auto addr = BlockChain::getAddressFromKey(states.first);
            smartRes.states[BlockChain::getAddressFromKey(states.first)] = states.second;
        }

        for (auto transaction : setters.emittedTransactions) {  // emittedTransactions
            ExecuteResult::EmittedTrxn emittedTrxn;
            emittedTrxn.source = BlockChain::getAddressFromKey(transaction.source);
            emittedTrxn.target = BlockChain::getAddressFromKey(transaction.target);
            emittedTrxn.amount = csdb::Amount(transaction.amount.integral, static_cast<uint64_t>(transaction.amount.fraction));
            emittedTrxn.userData = transaction.userData;
            smartRes.emittedTransactions.push_back(emittedTrxn);
        }
    }

    return std::make_optional(std::move(res));
}

std::optional<cs::Executor::ExecuteResult> cs::Executor::reexecuteContract(cs::Executor::ExecuteTransactionInfo& contract, std::string forceContractState) {
    if (!contract.transaction.is_valid() || !contract.deploy.is_valid()) {
        return std::nullopt;
    }

    auto smartSource = blockchain_.getAddressByType(contract.transaction.source(), BlockChain::AddressType::PublicKey);
    auto smartTarget = blockchain_.getAddressByType(contract.transaction.target(), BlockChain::AddressType::PublicKey);

    // get deploy transaction
    const csdb::Transaction& deployTrxn = contract.deploy;
    const auto isdeploy = (contract.deploy.id() == contract.transaction.id()); // isDeploy(contract.transaction);

    // fill smartContractBinary
    const auto sci_deploy = cs::Serializer::deserialize<api::SmartContractInvocation>(deployTrxn.user_field(0).value<std::string>());
    executor::SmartContractBinary smartContractBinary;
    smartContractBinary.contractAddress = smartTarget.to_api_addr();
    smartContractBinary.object.byteCodeObjects = sci_deploy.smartContractDeploy.byteCodeObjects;

    // may contain temporary last new state not yet written into block chain (to allow "speculative" multi-executions af the same contract)
    if (!isdeploy) {
        if (!forceContractState.empty()) {
            smartContractBinary.object.instance = forceContractState;
        }
        else {
            auto optState = getState(smartTarget);
            if (optState.has_value()) {
                smartContractBinary.object.instance = optState.value();
            }
        }
    }
    smartContractBinary.stateCanModify = true;

    // fill methodHeaders
    std::vector<executor::MethodHeader> methodHeaders;
    executor::MethodHeader header;

    if (contract.convention != MethodNameConvention::Default) {
        // call to payable
        // add method name
        header.methodName = "payable";

        // add arg[0]
        general::Variant& var0 = header.params.emplace_back(::general::Variant{});
        std::string str_val = contract.transaction.amount().to_string();

        if (contract.convention == MethodNameConvention::PayableLegacy) {
            var0.__set_v_string(str_val);
        }
        else {
            var0.__set_v_big_decimal(str_val);
        }

        // add arg[1]
        str_val.clear();

        if (contract.transaction.user_field(1).is_valid()) {
            str_val = contract.transaction.user_field(1).value<std::string>();
        }

        general::Variant& var1 = header.params.emplace_back(::general::Variant{});

        if (contract.convention == MethodNameConvention::PayableLegacy) {
            var1.__set_v_string(str_val);
        }
        else {
            var1.__set_v_byte_array(str_val);
        }
    }
    else {
        api::SmartContractInvocation sci;
        const auto fld = contract.transaction.user_field(0);

        if (!fld.is_valid()) {
            return std::nullopt;
        }
        else if (!isdeploy) {
            sci = cs::Serializer::deserialize<api::SmartContractInvocation>(fld.value<std::string>());
            header.methodName = sci.method;
            header.params = sci.params;

            for (const auto& addrLock : sci.usedContracts) {
                addToLockSmart(addrLock, static_cast<general::AccessID>(getFutureAccessId()));
            }
        }
    }

    methodHeaders.push_back(header);

    const auto optOriginRes = execute(smartSource.to_api_addr(), smartContractBinary, methodHeaders, false /*! isGetter*/, contract.sequence);

    if (!isdeploy) {
        if (contract.convention == MethodNameConvention::Default) {
            const auto fld = contract.transaction.user_field(0);
            if (fld.is_valid()) {
                auto sci = cs::Serializer::deserialize<api::SmartContractInvocation>(contract.transaction.user_field(0).value<std::string>());
                for (const auto& addrLock : sci.usedContracts) {
                    deleteFromLockSmart(addrLock, static_cast<general::AccessID>(getFutureAccessId()));
                }
            }
        }
    }

    if (!optOriginRes.has_value()) {
        return std::nullopt;
    }

    // fill res
    ExecuteResult res;
    res.response = optOriginRes.value().resp.status;

    deleteInnerSendTransactions(optOriginRes.value().acceessId);
    res.selfMeasuredCost = static_cast<long>(optOriginRes.value().timeExecute);

    for (const auto& setters : optOriginRes.value().resp.results) {
        auto& smartRes = res.smartsRes.emplace_back(ExecuteResult::SmartRes{});
        smartRes.retValue = setters.ret_val;
        smartRes.executionCost = setters.executionCost;
        smartRes.response = setters.status;

        for (auto& states : setters.contractsState) {          // state
            auto addr = BlockChain::getAddressFromKey(states.first);
            smartRes.states[BlockChain::getAddressFromKey(states.first)] = states.second;
        }

        for (auto transaction : setters.emittedTransactions) { // emittedTransactions
            ExecuteResult::EmittedTrxn emittedTrxn;
            emittedTrxn.source = BlockChain::getAddressFromKey(transaction.source);
            emittedTrxn.target = BlockChain::getAddressFromKey(transaction.target);
            emittedTrxn.amount = csdb::Amount(transaction.amount.integral, static_cast<uint64_t>(transaction.amount.fraction));
            emittedTrxn.userData = transaction.userData;
            smartRes.emittedTransactions.push_back(emittedTrxn);
        }
    }

    return std::make_optional(std::move(res));
}

csdb::Transaction cs::Executor::makeTransaction(const api::Transaction& transaction) {
    csdb::Transaction sendTransaction;
    const auto source = BlockChain::getAddressFromKey(transaction.source);
    const uint64_t walletDenom = csdb::Amount::AMOUNT_MAX_FRACTION;  // 1'000'000'000'000'000'000ull;

    sendTransaction.set_amount(csdb::Amount(transaction.amount.integral, uint64_t(transaction.amount.fraction), walletDenom));

    BlockChain::WalletData dummy{};

    if (!blockchain_.findWalletData(source, dummy)) {
        return csdb::Transaction{}; // disable transaction from unknown source!
    }

    sendTransaction.set_currency(csdb::Currency(1));
    sendTransaction.set_source(source);
    sendTransaction.set_target(BlockChain::getAddressFromKey(transaction.target));
    sendTransaction.set_max_fee(csdb::AmountCommission(uint16_t(transaction.fee.commission)));
    sendTransaction.set_innerID(transaction.id & 0x3fffffffffff);

    // TODO Change Thrift to avoid copy
    cs::Signature signature;
    if (transaction.signature.size() == signature.size()) {
        std::copy(transaction.signature.begin(), transaction.signature.end(), signature.begin());
    }
    else {
        signature.fill(0);
    }

    sendTransaction.set_signature(signature);
    return sendTransaction;
}

void cs::Executor::stateUpdate(const csdb::Pool& pool) {
    if (!pool.transactions().size()) {
        return;
    }

    for (const auto& trxn : pool.transactions()) {
        if (trxn.is_valid() && cs::SmartContracts::is_state_updated(trxn)) {
            const auto address = blockchain_.getAddressByType(trxn.target(), BlockChain::AddressType::PublicKey);
            const auto newstate = cs::SmartContracts::get_contract_state(blockchain_, address);

            if (!newstate.empty()) {
                setLastState(address, newstate);
                updateCacheLastStates(address, pool.sequence(), newstate);
            }
        }
    }
}

void cs::Executor::addToLockSmart(const general::Address& address, const general::AccessID& accessId) {
    std::lock_guard lock(mutex_);
    lockSmarts_[address] = accessId;
}

void cs::Executor::deleteFromLockSmart(const general::Address& address, const general::AccessID& accessId) {
    csunused(accessId);
    std::lock_guard lock(mutex_);
    lockSmarts_.erase(address);
}

bool cs::Executor::isLockSmart(const general::Address& address, const general::AccessID& accessId) {
    std::lock_guard lock(mutex_);

    if (auto addrLock = lockSmarts_.find(address); addrLock != lockSmarts_.end() && addrLock->second == accessId) {
        return true;
    }

    return false;
}

csdb::Transaction cs::Executor::loadTransactionApi(const csdb::TransactionID& id) const {
    std::lock_guard lock(blockMutex_);
    return blockchain_.loadTransaction(id);
}

uint64_t cs::Executor::getTimeSmartContract(general::AccessID accessId) {
    std::lock_guard lock(mutex_);   
    if (auto it = executeTrxnsTime.find(accessId); it != executeTrxnsTime.end()) 
        return it->second;
    return 0;
}

void cs::Executor::onBlockStored(const csdb::Pool& pool) {
    stateUpdate(pool);
}

void cs::Executor::onReadBlock(const csdb::Pool& pool) {
    stateUpdate(pool);
}

void cs::Executor::onExecutorStarted() {
    if (!isConnected()) {
        connect();
    }

    csdebug() << csname() << "started";
}

void cs::Executor::onExecutorFinished(int code, const std::error_code&) {
    if (requestStop_) {
        return;
    }

    if (!executorMessages_.count(code)) {
        cswarning() << "Executor unknown error";
    }
    else {
        cswarning() << executorMessages_[code];
    }

    if (code == ExecutorErrorCode::ServerStartError ||
        code == ExecutorErrorCode::IncorrecJdkVersion) {
        return;
    }

    notifyError();
}

void cs::Executor::onExecutorProcessError(const cs::ProcessException& exception) {
    cswarning() << "Executor process error occured " << exception.what() << ", code " << exception.code();
}

void cs::Executor::checkExecutorVersion() {
    executor::ExecutorBuildVersionResult _return;
    bool result = false;

    std::this_thread::sleep_for(std::chrono::milliseconds(cs::ConfigHolder::instance().config()->getApiSettings().executorCheckVersionDelay));

    if (requestStop_) {
        return;
    }

    connect();
    getExecutorBuildVersion(_return);

    cslog() << "Start contract executor, code " << int(_return.status.code) << ": " << _return.status.message;

    result = _return.commitNumber < commitMin_ || (_return.commitNumber > commitMax_ && commitMax_ != -1);
    csdebug() << "[executorInfo]: commitNumber: " << _return.commitNumber << ", commitHash: " << _return.commitHash;

    if (result) {
        if (commitMax_ != -1) {
            cserror() << "executor commit number: " << _return.commitNumber << " is out of range (" << commitMin_ << " .. " << commitMax_ << ")";
        }
        else {
            cserror() << "executor commit number: " << _return.commitNumber << " is out of range (" << commitMin_ << " .. any)";
        }

        auto terminate = [this] {
            executorProcess_->terminate();
            notifyError();
        };

        cs::Concurrent::run(terminate, cs::ConcurrentPolicy::Thread);
    }
}

cs::Executor::Executor(const cs::ExecutorSettings::Types& types)
: blockchain_(std::get<cs::Reference<const BlockChain>>(types))
, solver_(std::get<cs::Reference<const cs::SolverCore>>(types))
, socket_(::apache::thrift::stdcxx::make_shared<::apache::thrift::transport::TSocket>(cs::ConfigHolder::instance().config()->getApiSettings().executorHost,
                                                                                      cs::ConfigHolder::instance().config()->getApiSettings().executorPort))
, executorTransport_(new ::apache::thrift::transport::TBufferedTransport(socket_))
, origExecutor_(std::make_unique<executor::ContractExecutorConcurrentClient>(::apache::thrift::stdcxx::make_shared<apache::thrift::protocol::TBinaryProtocol>(executorTransport_))) {
    socket_->setSendTimeout(cs::ConfigHolder::instance().config()->getApiSettings().executorSendTimeout);
    socket_->setRecvTimeout(cs::ConfigHolder::instance().config()->getApiSettings().executorReceiveTimeout);

    commitMin_ = cs::ConfigHolder::instance().config()->getApiSettings().executorCommitMin;
    commitMax_ = cs::ConfigHolder::instance().config()->getApiSettings().executorCommitMax;

    if (cs::ConfigHolder::instance().config()->getApiSettings().executorCmdLine.empty()) {
        cswarning() << "Executor command line args are empty, process would not be created";
        return;
    }

    executorProcess_ = std::make_unique<cs::Process>(cs::ConfigHolder::instance().config()->getApiSettings().executorCmdLine);

    cs::Connector::connect(&executorProcess_->started, this, &Executor::onExecutorStarted);
    cs::Connector::connect(&executorProcess_->finished, this, &Executor::onExecutorFinished);
    cs::Connector::connect(&executorProcess_->errorOccured, this, &Executor::onExecutorProcessError);
    cs::Connector::connect(&executorProcess_->started, this, &Executor::checkExecutorVersion);

    checkAnotherExecutor();
    executorProcess_->launch(cs::Process::Options::None);

    std::this_thread::sleep_for(std::chrono::milliseconds(cs::ConfigHolder::instance().config()->getApiSettings().executorRunDelay));
    state_ = executorProcess_->isRunning() ? ExecutorState::Launched : ExecutorState::Idle;

    if (state_ == ExecutorState::Idle) {
        cswarning() << "Executor can not start, watcher thread would not be created";
        return;
    }

    auto watcher = [this]() {
        isWatcherRunning_.store(true, std::memory_order_release);

        while (!requestStop_) {
            if (isConnected()) {
                static std::mutex mutex;
                std::unique_lock lock(mutex);

                cvErrorConnect_.wait_for(lock, std::chrono::seconds(5), [&] {
                    return !isConnected() || requestStop_;
                });
            }

            if (requestStop_) {
                break;
            }

            if (executorProcess_->isRunning()) {
                if (!isConnected()) {
                    connect();
                }
            }
            else if (state_ != ExecutorState::Launching) {
                checkAnotherExecutor();
                runProcess();
            }
        }

        isWatcherRunning_.store(false, std::memory_order_release);
        cslog() << "Executor watcher thread finished";
    };

    cs::Concurrent::run(watcher, cs::ConcurrentPolicy::Thread);
}

cs::Executor::~Executor() {
    if (!requestStop_) {
        stop();
    }
}

void cs::Executor::runProcess() {
    state_ = ExecutorState::Launching;

    executorProcess_->terminate();

    std::this_thread::sleep_for(std::chrono::milliseconds(cs::ConfigHolder::instance().config()->getApiSettings().executorRunDelay));

    executorProcess_->setProgram(cs::ConfigHolder::instance().config()->getApiSettings().executorCmdLine);
    executorProcess_->launch(cs::Process::Options::None);

    state_ = ExecutorState::Launched;
}

void cs::Executor::checkAnotherExecutor() {
    if (!cs::ConfigHolder::instance().config()->getApiSettings().executorMultiInstance) {
        manager_.stopExecutorProcess();
    }
}

uint64_t cs::Executor::generateAccessId(cs::Sequence explicitSequence, uint64_t time) {
    std::lock_guard lock(mutex_);
    ++lastAccessId_;
    accessSequence_[lastAccessId_] = (explicitSequence != kUseLastSequence ? explicitSequence : blockchain_.getLastSeq());

    if(time)
        executeTrxnsTime[lastAccessId_] = time;

    return static_cast<uint64_t>(lastAccessId_);
}

uint64_t cs::Executor::getFutureAccessId() {
    return static_cast<uint64_t>(lastAccessId_ + 1);
}

void cs::Executor::deleteAccessId(const general::AccessID& accessId) {
    std::lock_guard lock(mutex_);
    accessSequence_.erase(accessId);
    executeTrxnsTime.erase(accessId);
}

std::optional<cs::Executor::OriginExecuteResult> cs::Executor::execute(const std::string& address, const executor::SmartContractBinary& smartContractBinary,
<<<<<<< HEAD
                                                                       std::vector<executor::MethodHeader>& methodHeader, bool isGetter, cs::Sequence explicitSequence) {
    const uint64_t EXECUTION_TIME = Consensus::TimeSmartContract;
=======
                                                                       std::vector<executor::MethodHeader>& methodHeader, bool isGetter, cs::Sequence explicitSequence, uint64_t time) {
    constexpr uint64_t EXECUTION_TIME = Consensus::T_smart_contract;
>>>>>>> c2fce792
    OriginExecuteResult originExecuteRes{};

    if (!isConnected()) {
        notifyError();
        return std::nullopt;
    }

    uint64_t accessId{};

    if (!isGetter) {
        accessId = generateAccessId(explicitSequence, time);
    }

    ++execCount_;

    const auto timeBeg = std::chrono::steady_clock::now();

    try {
        std::shared_lock sharedLock(sharedErrorMutex_);
        std::lock_guard lock(callExecutorLock_);
        origExecutor_->executeByteCode(originExecuteRes.resp, static_cast<general::AccessID>(accessId), address, smartContractBinary, methodHeader, EXECUTION_TIME, EXECUTOR_VERSION);
    }
    catch (::apache::thrift::transport::TTransportException& x) {
        // sets stop_ flag to true forever, replace with new instance
        if (x.getType() == ::apache::thrift::transport::TTransportException::NOT_OPEN) {
            recreateOriginExecutor();
        }

        if (x.getType() == ::apache::thrift::transport::TTransportException::TIMED_OUT) {
            originExecuteRes.resp.status.code = cs::error::TimeExpired;
        }
        else {
            originExecuteRes.resp.status.code = cs::error::ThriftException;
        }
        originExecuteRes.resp.status.message = x.what();

        notifyError();
    }
    catch (std::exception& x) {
        originExecuteRes.resp.status.code = cs::error::StdException;
        originExecuteRes.resp.status.message = x.what();

        notifyError();
    }

    originExecuteRes.timeExecute = std::chrono::duration_cast<std::chrono::milliseconds>(std::chrono::steady_clock::now() - timeBeg).count();
    --execCount_;

    if (!isGetter) {
        deleteAccessId(static_cast<general::AccessID>(accessId));
    }

    originExecuteRes.acceessId = static_cast<general::AccessID>(accessId);
    return std::make_optional(std::move(originExecuteRes));
}

bool cs::Executor::connect() {
    try {
        executorTransport_->open();
    }
    catch (...) {
        notifyError();
    }

    return executorTransport_->isOpen();
}

void cs::Executor::disconnect() {
    try {
        executorTransport_->close();
    }
    catch (::apache::thrift::transport::TTransportException&) {
        notifyError();
    }
}

void cs::Executor::notifyError() {
    if (isConnected()) {
        disconnect();
    }

    cvErrorConnect_.notify_one();
}

void cs::Executor::recreateOriginExecutor() {
    std::lock_guard lock(sharedErrorMutex_);
    disconnect();
    origExecutor_.reset(new executor::ContractExecutorConcurrentClient(::apache::thrift::stdcxx::make_shared<apache::thrift::protocol::TBinaryProtocol>(executorTransport_)));
}<|MERGE_RESOLUTION|>--- conflicted
+++ resolved
@@ -898,13 +898,8 @@
 }
 
 std::optional<cs::Executor::OriginExecuteResult> cs::Executor::execute(const std::string& address, const executor::SmartContractBinary& smartContractBinary,
-<<<<<<< HEAD
-                                                                       std::vector<executor::MethodHeader>& methodHeader, bool isGetter, cs::Sequence explicitSequence) {
+                                                                       std::vector<executor::MethodHeader>& methodHeader, bool isGetter, cs::Sequence explicitSequence, uint64_t time) {
     const uint64_t EXECUTION_TIME = Consensus::TimeSmartContract;
-=======
-                                                                       std::vector<executor::MethodHeader>& methodHeader, bool isGetter, cs::Sequence explicitSequence, uint64_t time) {
-    constexpr uint64_t EXECUTION_TIME = Consensus::T_smart_contract;
->>>>>>> c2fce792
     OriginExecuteResult originExecuteRes{};
 
     if (!isConnected()) {
