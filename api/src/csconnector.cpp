#include "stdafx.h"

#include <csdb/currency.hpp>

#if defined(_MSC_VER)
#pragma warning(push, 0) // 4245: 'return': conversion from 'int' to 'SOCKET', signed/unsigned mismatch
#endif

#include <thrift/protocol/TJSONProtocol.h>
#include <thrift/transport/THttpServer.h>

#if defined(_MSC_VER)
#pragma warning(pop)
#endif  // _MSC_VER

#include "csconnector/csconnector.hpp"

#include <csnode/configholder.hpp>
#include <csnode/transactionspacket.hpp>

namespace csconnector {

using ::apache::thrift::TProcessorFactory;

using namespace ::apache::thrift::stdcxx;
using namespace ::apache::thrift::server;
using namespace ::apache::thrift::transport;
using namespace ::apache::thrift::protocol;

<<<<<<< HEAD
const int32_t kStringLimit = static_cast<int32_t>(Consensus::MaxTransactionSize);
=======
constexpr const int32_t kRestartThriftPause_ms = 200; // milliseconds
constexpr const int32_t kStringLimit = Consensus::MaxTransactionSize;
>>>>>>> 9e8ee721
constexpr const int32_t kContainerLimit = 16 * 1024; // max allowed items in any container (map, list, set)
constexpr const bool kStrictRead = false; // use default Thrift value
constexpr const bool kStrictWrite = true; // use default Thrift value

connector::connector(BlockChain& m_blockchain, cs::SolverCore* solver)
: executor_(cs::Executor::instance())
, api_handler(make_shared<api::APIHandler>(m_blockchain, *solver, executor_))
, apiexec_handler(make_shared<apiexec::APIEXECHandler>(m_blockchain, *solver, executor_))
, p_api_processor(make_shared<connector::ApiProcessor>(api_handler))
, p_apiexec_processor(make_shared<apiexec::APIEXECProcessor>(apiexec_handler))
{

#ifdef BINARY_TCP_EXECAPI

    execapi_thread = std::thread([this]() {
    
        while (true) {
            const uint16_t exec_server_port = uint16_t(cs::ConfigHolder::instance().config()->getApiSettings().apiexecPort);
            cslog() << "Starting executor API on port " << exec_server_port;
            execapi_server = std::make_shared<TThreadedServer>(
                p_apiexec_processor,
                make_shared<TServerSocket>(exec_server_port),
                make_shared<TBufferedTransportFactory>(),
                make_shared<TBinaryProtocolFactory>(kStringLimit, kContainerLimit, kStrictRead, kStrictWrite)
            );
            try {
                std::shared_ptr<TThreadedServer> srv = execapi_server;
                srv->run();
                cslog() << "Stop executor API on port " << exec_server_port;
                break;
            }
            catch (...) {
                cserror() << "Executor API stopped unexpectedly";
            }
            // wait before restarting server
            std::this_thread::sleep_for(std::chrono::milliseconds(kRestartThriftPause_ms));
        }

    });

#endif
}

void connector::run() {

    using ::apache::thrift::server::TThreadedServer;

#ifdef BINARY_TCP_API
   
    api_thread = std::thread([this]() {

        while (true) {
            const auto& config = cs::ConfigHolder::instance().config()->getApiSettings();
            const uint16_t api_port = uint16_t(config.port);
            cslog() << "Starting public API on port " << api_port;
            api_server = std::make_unique<TThreadedServer>(
                p_api_processor,
                make_shared<TServerSocket>(api_port, config.serverSendTimeout, config.serverReceiveTimeout),
                make_shared<TBufferedTransportFactory>(),
                make_shared<TBinaryProtocolFactory>(kStringLimit, kContainerLimit, kStrictRead, kStrictWrite)
            );

#ifdef PROFILE_API
            cs::ProfilerFileLogger::bufferSize = 1000;
            api_server->setServerEventHandler(make_shared<cs::ProfilerEventHandler>());
#endif

            try {
                std::shared_ptr<TThreadedServer> srv = api_server;
                srv->run();
                cslog() << "Stop public API on port " << api_port;
                break;
            }
            catch (...) {
                cserror() << "Public API stopped unexpectedly";
            }
            // wait before restarting server
            std::this_thread::sleep_for(std::chrono::milliseconds(kRestartThriftPause_ms));
        }

    });

#endif

#ifdef AJAX_IFACE

    ajax_thread = std::thread([this]() {

        while (true) {
            const auto& config = cs::ConfigHolder::instance().config()->getApiSettings();
            const uint16_t ajax_port = uint16_t(config.ajaxPort);
            cslog() << "Starting AJAX server on port " << ajax_port;
            ajax_server = std::make_unique<TThreadedServer>(
                p_api_processor,
                make_shared<TServerSocket>(ajax_port, config.ajaxServerSendTimeout, config.ajaxServerReceiveTimeout),
                make_shared<THttpServerTransportFactory>(),
                make_shared<TJSONProtocolFactory>()
            );

            try {
                std::shared_ptr<TThreadedServer> srv = ajax_server;
                srv->setConcurrentClientLimit(AJAX_CONCURRENT_API_CLIENTS);
                srv->run();
                cslog() << "Stop public AJAX server on port " << ajax_port;
                break;
            }
            catch (...) {
                cserror() << "AJAX server stopped unexpectedly";
            }
            // wait before restarting server
            std::this_thread::sleep_for(std::chrono::milliseconds(kRestartThriftPause_ms));
        }

    });

#endif

    api_handler->run();
}

connector::~connector() {
    stop();
}

void connector::stop() {

#ifdef BINARY_TCP_API
    if (api_server) {
        api_server->stop();
        api_server.reset();
        if (api_thread.joinable()) {
            api_thread.join();
        }
    }
#endif

#ifdef BINARY_TCP_EXECAPI
    if (execapi_server) {
        execapi_server->stop();
        execapi_server.reset();
        if (execapi_thread.joinable()) {
            execapi_thread.join();
        }
    }
#endif

#ifdef AJAX_IFACE
    if (ajax_server) {
        ajax_server->stop();
        ajax_server.reset();
        if (ajax_thread.joinable()) {
            ajax_thread.join();
        }
    }
#endif
}

void connector::onPacketExpired(const cs::TransactionsPacket& packet) {
    api_handler->onPacketExpired(packet);
}

void connector::onTransactionsRejected(const cs::TransactionsPacket& packet) {
    api_handler->onTransactionsRejected(packet);
}

connector::ApiHandlerPtr connector::apiHandler() const {
    return api_handler;
}

connector::ApiExecHandlerPtr connector::apiExecHandler() const {
    return apiexec_handler;
}

}  // namespace csconnector<|MERGE_RESOLUTION|>--- conflicted
+++ resolved
@@ -27,12 +27,8 @@
 using namespace ::apache::thrift::transport;
 using namespace ::apache::thrift::protocol;
 
-<<<<<<< HEAD
-const int32_t kStringLimit = static_cast<int32_t>(Consensus::MaxTransactionSize);
-=======
 constexpr const int32_t kRestartThriftPause_ms = 200; // milliseconds
-constexpr const int32_t kStringLimit = Consensus::MaxTransactionSize;
->>>>>>> 9e8ee721
+constexpr const int32_t kStringLimit = static_cast<int32_t>(Consensus::MaxTransactionSize);
 constexpr const int32_t kContainerLimit = 16 * 1024; // max allowed items in any container (map, list, set)
 constexpr const bool kStrictRead = false; // use default Thrift value
 constexpr const bool kStrictWrite = true; // use default Thrift value
