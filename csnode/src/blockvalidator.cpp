#include <csnode/blockvalidator.hpp>

#include <csnode/node.hpp>
#include <csnode/blockchain.hpp>
#include <csnode/walletsstate.hpp>
#include <csnode/configholder.hpp>

#include <csnode/blockvalidatorplugins.hpp>

namespace cs {

BlockValidator::BlockValidator(Node& node)
: node_(node)
, bc_(node_.getBlockChain())
, wallets_(::std::make_shared<WalletsState>(bc_.getCacheUpdater())) {
    plugins_.insert(std::make_pair(hashIntergrity, std::make_unique<HashValidator>(*this)));
    plugins_.insert(std::make_pair(blockNum, std::make_unique<BlockNumValidator>(*this)));
    plugins_.insert(std::make_pair(timestamp, std::make_unique<TimestampValidator>(*this)));
    plugins_.insert(std::make_pair(blockSignatures, std::make_unique<BlockSignaturesValidator>(*this)));
    plugins_.insert(std::make_pair(smartSignatures, std::make_unique<SmartSourceSignaturesValidator>(*this)));
    plugins_.insert(std::make_pair(balances, std::make_unique<BalanceChecker>(*this)));
    plugins_.insert(std::make_pair(transactionsSignatures, std::make_unique<TransactionsChecker>(*this)));
    plugins_.insert(std::make_pair(smartStates, std::make_unique<SmartStateValidator>(*this)));
    /*HL99dwfM3YPQnauN1djBvVLZNbC3b1FHwe5vPv8pDZ1y - 0xAAE*/
    /*CSa4DTfTcenryQAifiPKVpY9jzWshYY11g3mXQR6B7rJ - dAp*/
    /*8Vr9JA4AessnxVthGjp2ae7YLWQPU7jMvWYiPZA6vpDH - -253CS*/
    /*HtimoDtTYGSVotnQ5Eo4eud3FkDv5r2QYiKSZcdWP7Z8 - Timo*/
    /*Auh5VP1qJ8kQmWSzv7F6UEEExfBPmG39edxc9idRCfcR - zero balance after 4 trx*/
    plugins_.insert(std::make_pair(accountBalance, std::make_unique<AccountBalanceChecker>(*this, "Auh5VP1qJ8kQmWSzv7F6UEEExfBPmG39edxc9idRCfcR")));
    plugins_.insert(std::make_pair(balancesOnly, std::make_unique<BalanceOnlyChecker>(*this)));
}

BlockValidator::~BlockValidator() {}

inline bool BlockValidator::return_(ErrorType error, SeverityLevel severity) {
    return !(error >> severity);
}

bool BlockValidator::validateBlock(const csdb::Pool& block, ValidationFlags flags, SeverityLevel severity) {
    if (!flags || block.sequence() == 0ULL) {
        return true;
    }

    if (!block.is_valid()) {
        cserror() << "BlockValidator: invalid block received";
        return false;
    }

    if (!prevBlock_.is_valid() || block.sequence() - prevBlock_.sequence() != 1ULL) {
        prevBlock_ = bc_.loadBlock(block.previous_hash());
        if (!prevBlock_.is_valid()) {
<<<<<<< HEAD
            cserror() << "BlockValidator: block with hash " << block.previous_hash().to_string() << " is not valid.";
=======
            cserror() << "BlockValidator: block " << block.sequence() - 1ULL << " with hash " << block.previous_hash().to_string() << " is not valid.";
>>>>>>> a696a91f
            if (bc_.uuid() == 11024959585341937636ULL) {
                if (block.sequence() < cs::ConfigHolder::instance().config()->maxUncorrectedBlock()) {
                    return true;
                }
            }
            else {
                return false;
            }
        }
    }

    ErrorType validationResult = noError;
    for (auto& plugin : plugins_) {
        if (flags & plugin.first) {
            validationResult = plugin.second->validateBlock(block);
            if (!return_(validationResult, severity)) {
                return false;
            }
        }
    }

    prevBlock_ = block;
    return true;
}
}  // namespace cs<|MERGE_RESOLUTION|>--- conflicted
+++ resolved
@@ -49,11 +49,7 @@
     if (!prevBlock_.is_valid() || block.sequence() - prevBlock_.sequence() != 1ULL) {
         prevBlock_ = bc_.loadBlock(block.previous_hash());
         if (!prevBlock_.is_valid()) {
-<<<<<<< HEAD
-            cserror() << "BlockValidator: block with hash " << block.previous_hash().to_string() << " is not valid.";
-=======
             cserror() << "BlockValidator: block " << block.sequence() - 1ULL << " with hash " << block.previous_hash().to_string() << " is not valid.";
->>>>>>> a696a91f
             if (bc_.uuid() == 11024959585341937636ULL) {
                 if (block.sequence() < cs::ConfigHolder::instance().config()->maxUncorrectedBlock()) {
                     return true;
