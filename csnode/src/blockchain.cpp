#include <base58.h>
#include <csdb/currency.hpp>
#include <lib/system/hash.hpp>
#include <lib/system/logger.hpp>
#include <lib/system/utils.hpp>
#include <limits>

#ifdef DBSQL
#include <dbsql/roundinfo.hpp>
#endif
#include <csnode/blockchain.hpp>
#include <csnode/blockhashes.hpp>
#include <csnode/conveyer.hpp>
#include <csnode/datastream.hpp>
#include <csnode/fee.hpp>
#include <csnode/nodeutils.hpp>
#include <csnode/node.hpp>
#include <csnode/transactionsindex.hpp>
#include <csnode/transactionsiterator.hpp>
#include <csnode/configholder.hpp>
#include <solver/smartcontracts.hpp>

#include <boost/filesystem.hpp>


using namespace cs;
namespace fs = boost::filesystem;

namespace {
const char* cachesPath = "./caches";
const char* kLogPrefix = "BLOCKCHAIN: ";
} // namespace

BlockChain::BlockChain(csdb::Address genesisAddress, csdb::Address startAddress, bool recreateIndex)
: good_(false)
, dbLock_()
, genesisAddress_(genesisAddress)
, startAddress_(startAddress)
, walletIds_(new WalletsIds)
, walletsCacheStorage_(new WalletsCache(*walletIds_))
, cacheMutex_() {
    createCachesPath();
    walletsCacheUpdater_ = walletsCacheStorage_->createUpdater();
    blockHashes_ = std::make_unique<cs::BlockHashes>(cachesPath);
    cachedBlocks_ = std::make_unique<cs::PoolCache>(cachesPath);
    trxIndex_ = std::make_unique<cs::TransactionsIndex>(*this, cachesPath, recreateIndex);
}

BlockChain::~BlockChain() {}

void BlockChain::subscribeToSignals() {
    // the order of two following calls matters
    cs::Connector::connect(&storage_.readBlockEvent(), trxIndex_.get(), &TransactionsIndex::onReadFromDb);
    cs::Connector::connect(&storage_.readBlockEvent(), this, &BlockChain::onReadFromDB);
    cs::Connector::connect(&storage_.readingStartedEvent(), trxIndex_.get(), &TransactionsIndex::onStartReadFromDb);
    cs::Connector::connect(&storage_.readingStartedEvent(), this, &BlockChain::onStartReadFromDB);

    cs::Connector::connect(&storage_.readingStoppedEvent(), trxIndex_.get(), &TransactionsIndex::onDbReadFinished);
}

bool BlockChain::bindSerializationManToCaches(cs::CachesSerializationManager* serializationManPtr) {
    if (!serializationManPtr) {
        cserror() << "NO SERIALIZATION MANAGER PROVIDED!";
        return false;
    }

    serializationManPtr_ = serializationManPtr;

    serializationManPtr_->bind(*this);
    serializationManPtr_->bind(*walletsCacheStorage_);
    serializationManPtr_->bind(*walletIds_);

    return true;
}

bool BlockChain::tryQuickStart(cs::CachesSerializationManager* serializationManPtr) {
    cslog() << "Try QUICK START...";

    if (!bindSerializationManToCaches(serializationManPtr)) {
        return false;
    }

    bool ok = serializationManPtr_->load();

    if (ok) {
        cslog() << "Caches for QUICK START loaded successfully!";
    } else {
        cswarning() << "Could not load caches for QUICK START, continue with slow start :(";
    }

    return ok;
}

bool BlockChain::init(const std::string& path, cs::CachesSerializationManager* serializationManPtr, cs::Sequence newBlockchainTop) {
    cs::Connector::connect(&this->removeBlockEvent, trxIndex_.get(), &TransactionsIndex::onRemoveBlock);

    lastSequence_ = 0;
    bool successfulQuickStart = false;

    if (newBlockchainTop == cs::kWrongSequence) {
        if (trxIndex_->recreate()) {
            cslog() << "Cannot use QUICK START, trxIndex has to be recreated";
            bindSerializationManToCaches(serializationManPtr);
        }
        else {
            successfulQuickStart = tryQuickStart(serializationManPtr);
        }
    }

    cs::Sequence firstBlockToReadInDatabase = 0;
    if (successfulQuickStart) {
        if (lastSequence_ != 0) {
            firstBlockToReadInDatabase = lastSequence_ + 1;
        }

        csinfo() << "QUICK START! lastSequence_   is " << lastSequence_.load();
        csinfo() << "QUICK START! first block to read in database is " << firstBlockToReadInDatabase;
    }
    else {
        cslog() << "SLOW START...";
    }

    cslog() << kLogPrefix << "Trying to open DB...";

    size_t totalLoaded = 0;
    bool checkTrxIndexRecreate = true;

    csdb::Storage::OpenCallback progress = [&](const csdb::Storage::OpenProgress& progress) {
        if (checkTrxIndexRecreate) {
          checkTrxIndexRecreate = false;
          if (trxIndex_->recreate() && successfulQuickStart) {
              cslog() << "Blockchain: TrxIndex must be recreated, cancel QUICK START... Restart NODE, please";
              trxIndex_->invalidate();
              return true;
          }
        }

        totalLoaded = progress.poolsProcessed;
        if (totalLoaded % 1000 == 0) {
            std::cout << '\r' << WithDelimiters(progress.poolsProcessed) << std::flush;
        }
        return false;
    };

    if (!storage_.open(path, progress, newBlockchainTop, firstBlockToReadInDatabase)) {
        cserror() << kLogPrefix << "Couldn't open database at " << path;
        return false;
    }

    if (newBlockchainTop != cs::kWrongSequence) {
        return true;
    }

    cslog() << "\rDB is opened, loaded " << WithDelimiters(totalLoaded) << " blocks";

    if (storage_.last_hash().is_empty()) {
        csdebug() << "Last hash is empty...";
        if (storage_.size()) {
            cserror() << "failed!!! Delete the Database!!! It will be restored from nothing...";
            return false;
        }
        if (successfulQuickStart) {
            serializationManPtr_->clear();
        }
        writeGenesisBlock();
    }
    else {
        if (!postInitFromDB(successfulQuickStart)) {
            return false;
        }
    }

    good_ = true;
    blocksToBeRemoved_ = totalLoaded - 1; // any amount to remave after start
    return true;
}

bool BlockChain::isGood() const {
    return good_;
}

uint64_t BlockChain::uuid() const {
    return uuid_;
}

void BlockChain::onStartReadFromDB(cs::Sequence lastWrittenPoolSeq) {
    if (lastWrittenPoolSeq > 0) {
        cslog() << kLogPrefix << "start reading blocks from DB, " 
                << "last is " << WithDelimiters(lastWrittenPoolSeq);
    }
}

void BlockChain::onReadFromDB(csdb::Pool block, bool* shouldStop) {
    auto blockSeq = block.sequence();
    lastSequence_ = blockSeq;
    if (blockSeq == 1) {
        cs::Lock lock(dbLock_);
        uuid_ = uuidFromBlock(block);
        csdebug() << kLogPrefix << "UUID = " << uuid_;
    }

    if (!updateWalletIds(block, *walletsCacheUpdater_.get())) {
        cserror() << kLogPrefix << "updateWalletIds() failed on block #" << block.sequence();
        *shouldStop = true;
    }
    else {
        if (!blockHashes_->onNextBlock(block)) {
            cserror() << kLogPrefix << "blockHashes_->onReadBlock(block) failed on block #" << block.sequence();
            *shouldStop = true;
        }
        else {
            if (block.transactions_count() > 0) {
                const auto block_time = BlockChain::getBlockTime(block);
                for (auto& t : block.transactions()) {
                    t.set_time(block_time);
                }
            }
            updateNonEmptyBlocks(block);
            walletsCacheUpdater_->loadNextBlock(block, block.confidants(), *this);
        }
    }
}

inline void BlockChain::updateNonEmptyBlocks(const csdb::Pool& pool) {
    const auto transactionsCount = pool.transactions_count();

    if (transactionsCount > 0) {
        totalTransactionsCount_ += transactionsCount;

        if (lastNonEmptyBlock_.transCount && pool.sequence() != lastNonEmptyBlock_.poolSeq) {
            previousNonEmpty_[pool.sequence()] = lastNonEmptyBlock_;
        }

        lastNonEmptyBlock_.poolSeq = pool.sequence();
        lastNonEmptyBlock_.transCount = static_cast<uint32_t>(transactionsCount);
    }
}

bool BlockChain::postInitFromDB(bool successfulQuickStart) {
    auto func = [](const cs::PublicKey& key, const WalletData& wallet) {
        double bal = wallet.balance_.to_double();
        if (bal < -std::numeric_limits<double>::min()) {
            csdebug() << kLogPrefix << "Wallet with negative balance (" << bal << ") detected: "
                      << cs::Utils::byteStreamToHex(key.data(), key.size()) << " ("
                      << EncodeBase58(key.data(), key.data() + key.size()) << ")";
        }
        return true;
    };
    walletsCacheStorage_->iterateOverWallets(func);
    if (successfulQuickStart) {
        emit stopReadingBlocksEvent(totalTransactionsCount_);
    }
    return true;
}

csdb::PoolHash BlockChain::getLastHash() const {
    std::lock_guard lock(dbLock_);

    if (deferredBlock_.is_valid()) {
        return deferredBlock_.hash().clone();
    }

    return storage_.last_hash();
}

std::string BlockChain::getLastTimeStamp() const {
    std::lock_guard<decltype(dbLock_)> l(dbLock_);

    if (deferredBlock_.is_valid()) {
        if (deferredBlock_.user_field_ids().count(kFieldTimestamp) > 0) {
            return deferredBlock_.user_field(kFieldTimestamp).value<std::string>();
        }
        else {
            return std::string("0");
        }
    }
    else {
        return getLastBlock().user_field(kFieldTimestamp).value<std::string>();
    }
}

cs::Bytes BlockChain::getLastRealTrusted() const {
    std::lock_guard<decltype(dbLock_)> l(dbLock_);

    if (deferredBlock_.is_valid()) {
        return cs::Utils::bitsToMask(deferredBlock_.numberTrusted(), deferredBlock_.realTrusted());
    }
    else {
        return cs::Utils::bitsToMask(getLastBlock().numberTrusted(), getLastBlock().realTrusted());
    }
}

void BlockChain::writeGenesisBlock() {
    cswarning() << kLogPrefix << "Adding the genesis block";

    csdb::Pool genesis;
    csdb::Transaction transaction;

    std::string strAddr = "5B3YXqDTcWQFGAqEJQJP3Bg1ZK8FFtHtgCiFLT5VAxpe";
    std::vector<uint8_t> pub_key;
    DecodeBase58(strAddr, pub_key);

    csdb::Address test_address = csdb::Address::from_public_key(pub_key);
    transaction.set_target(test_address);
    transaction.set_source(genesisAddress_);
    transaction.set_currency(csdb::Currency(1));
    transaction.set_amount(csdb::Amount(249'471'071, 0));
    transaction.set_max_fee(csdb::AmountCommission(0.0));
    transaction.set_counted_fee(csdb::AmountCommission(0.0));
    transaction.set_innerID(0);

    genesis.add_transaction(transaction);

    genesis.set_previous_hash(csdb::PoolHash());
    genesis.set_sequence(0);
    addNewWalletsToPool(genesis);

    csdebug() << kLogPrefix << "Genesis block completed ... trying to save";

    /*ignored =*/ finalizeBlock(genesis, true, cs::PublicKeys{});
    /*ignored =*/ applyBlockToCaches(genesis);
    deferredBlock_ = genesis;
    emit storeBlockEvent(deferredBlock_);

    csdebug() << genesis.hash().to_string();

    //uint32_t bSize;
    //auto p = genesis.to_byte_stream(bSize);
    //csdebug() << "Genesis" << cs::Utils::byteStreamToHex(p, bSize);
}

void BlockChain::iterateOverWallets(const std::function<bool(const cs::PublicKey&, const cs::WalletsCache::WalletData&)> func) {
    std::lock_guard lock(cacheMutex_);
    walletsCacheStorage_->iterateOverWallets(func);
}

#ifdef MONITOR_NODE
void BlockChain::iterateOverWriters(const std::function<bool(const cs::PublicKey&, const cs::WalletsCache::TrustedData&)> func) {
    std::lock_guard lock(cacheMutex_);
    walletsCacheStorage_->iterateOverWriters(func);
}

void BlockChain::applyToWallet(const csdb::Address& addr, const std::function<void(const cs::WalletsCache::WalletData&)> func) {
    std::lock_guard lock(cacheMutex_);
    auto pub = getAddressByType(addr, BlockChain::AddressType::PublicKey);
    auto wd = walletsCacheUpdater_->findWallet(pub.public_key());

    func(*wd);
}
#endif

size_t BlockChain::getSize() const {
    std::lock_guard lock(dbLock_);
    const auto storageSize = storage_.size();
    return deferredBlock_.is_valid() ? (storageSize + 1) : storageSize;
}

csdb::Pool BlockChain::loadBlock(const csdb::PoolHash& ph) const {
    if (ph.is_empty()) {
        return csdb::Pool{};
    }

    std::lock_guard l(dbLock_);

    if (deferredBlock_.hash() == ph) {
        return deferredBlock_.clone();
    }

    return storage_.pool_load(ph);
}

csdb::Pool BlockChain::loadBlock(const cs::Sequence sequence) const {
    std::lock_guard lock(dbLock_);

    if (deferredBlock_.is_valid() && deferredBlock_.sequence() == sequence) {
        // deferredBlock already composed:
        return deferredBlock_.clone();
    }
    if (sequence > getLastSeq()) {
        return csdb::Pool{};
    }
    return storage_.pool_load(sequence);
}

csdb::Pool BlockChain::loadBlockForSync(const cs::Sequence sequence) const {
    if (uncertainLastBlockFlag_ && uncertainSequence_ == sequence) {
        return csdb::Pool{};
    }
    else {
        return loadBlock(sequence);
    }
}

csdb::Pool BlockChain::loadBlockMeta(const csdb::PoolHash& ph, size_t& cnt) const {
    std::lock_guard lock(dbLock_);

    if (deferredBlock_.hash() == ph) {
        return deferredBlock_.clone();
    }

    return storage_.pool_load_meta(ph, cnt);
}

csdb::Transaction BlockChain::loadTransaction(const csdb::TransactionID& transId) const {
    std::lock_guard l(dbLock_);
    csdb::Transaction transaction;

    if (deferredBlock_.is_valid() && deferredBlock_.sequence() == transId.pool_seq()) {
        transaction = deferredBlock_.transaction(transId).clone();
        transaction.set_time(BlockChain::getBlockTime(deferredBlock_));
    }
    else {
        transaction = storage_.transaction(transId).clone();
        auto tmp = storage_.pool_load(transId.pool_seq());
        transaction.set_time(BlockChain::getBlockTime(tmp));
    }

    return transaction;
}

// - remove the last block from the top of blockchain
// - remove pair (hash, sequence) from cache (blockHashes_)
// - decrement the last sequence by 1
// - undo all transactions / new wallets
void BlockChain::removeLastBlock() {
    if (blocksToBeRemoved_ == 0) {
        csmeta(csdebug) << kLogPrefix << "There are no blocks, allowed to be removed";
        return;
    }
    //--blocksToBeRemoved_;
	cs::Sequence remove_seq = lastSequence_;
	csdb::PoolHash remove_hash = blockHashes_->find(remove_seq);
    csmeta(csdebug) << remove_seq;
    csdb::Pool pool{};

    {
        std::lock_guard lock(dbLock_);

        if (deferredBlock_.is_valid()) {
            pool = deferredBlock_;
            deferredBlock_ = csdb::Pool{};
        }
        else {
            pool = storage_.pool_remove_last();
        }
    }

    if (!pool.is_valid()) {
        csmeta(cserror) << kLogPrefix << "Error! Removed pool is not valid";

		if (remove_hash.is_empty()) {
			cserror() << kLogPrefix << "storage is corrupted, storage rescan is required, removed hash is empty";
			return;
		}
        csinfo() << kLogPrefix << "pool to be deleted is not valid, trying to use repair_remove";
		{
			std::lock_guard lock(dbLock_);
			if (!storage_.pool_remove_last_repair(remove_seq, remove_hash)) {
				cserror() << kLogPrefix << "storage is corrupted, storage rescan is required";
				return;
			}
		}

		cswarning() << kLogPrefix << "Wallets balances maybe invalidated, storage rescan required";
    }
    else {
        // just removed pool is valid

        if (!(remove_hash == pool.hash())) {
            cswarning() << kLogPrefix << "Hashes cache is corrupted, storage rescan is required: last: " 
                << remove_hash.to_string() << ", pool: " << pool.hash().to_string() 
                << ", total hashes: " << blockHashes_->size() 
                << ", total pools: " << getLastSeq() + 1ULL;
            remove_hash = pool.hash();
        }

        if (pool.sequence() == 0) {
            csmeta(cswarning) << kLogPrefix << "Attempt to remove Genesis block !!!!!";
            return;
        }

		// such operations are only possible on valid pool:
        totalTransactionsCount_ -= pool.transactions().size();
		walletsCacheUpdater_->loadNextBlock(pool, pool.confidants(), *this, true);
		// remove wallets exposed by the block
		removeWalletsInPoolFromCache(pool);
		// signal all subscribers, transaction index is still consistent up to removed block!
		emit removeBlockEvent(pool);

        if (lastNonEmptyBlock_.poolSeq == pool.sequence()) {
            lastNonEmptyBlock_ = previousNonEmpty_[lastNonEmptyBlock_.poolSeq];
            previousNonEmpty_.erase(pool.sequence());
        }
    }

    // to be sure, try to remove both sequence and hash
    if (!blockHashes_->remove(remove_seq)) {
        blockHashes_->remove(remove_hash);
    }
    --lastSequence_;

    csmeta(csdebug) << kLogPrefix << "done";
}

bool BlockChain::compromiseLastBlock(const csdb::PoolHash& desired_hash) {
    csdb::Pool last_block = csdb::Pool{};
    {
        cs::Lock lock(dbLock_);

        if (deferredBlock_.is_valid()) {
            last_block = deferredBlock_.clone();
        }
    }
    if (!last_block.is_valid()) {
        cserror() << kLogPrefix << "can only compromise the deferred block, not flushed yet";
        uncertainLastBlockFlag_ = false;
        return false;
    }

    const auto seq = last_block.sequence();
    const auto current = last_block.hash();
    const auto desired = desired_hash;

    if (uncertainLastBlockFlag_ && seq != uncertainSequence_) {
        cswarning() << kLogPrefix << "change uncertain sequence from " << uncertainSequence_ << " to " << seq;
    }
    uncertainSequence_ = seq;
    if (uncertainLastBlockFlag_ && current != uncertainHash_) {
        cswarning() << kLogPrefix << "change uncertain hash from " << uncertainHash_.to_string() << " to " << current.to_string();
    }
    uncertainHash_ = current;
    if (uncertainLastBlockFlag_ && desired != desiredHash_) {
        cswarning() << kLogPrefix << "change desired hash from " << desiredHash_.to_string() << " to " << desired.to_string();
    }
    desiredHash_ = desired;

    uncertainLastBlockFlag_ = true;
    cslog() << kLogPrefix << "block " << WithDelimiters(uncertainSequence_) << ", hash " << uncertainHash_.to_string()
        << " is uncertain, desired hash " << desiredHash_.to_string();

    /*signal*/ uncertainBlock(uncertainSequence_);
    return true;
}

void BlockChain::updateLastTransactions(const std::vector<std::pair<cs::PublicKey, csdb::TransactionID>>& updates) {
    std::lock_guard l(cacheMutex_);
    walletsCacheUpdater_->updateLastTransactions(updates);
}

/*static*/
csdb::Address BlockChain::getAddressFromKey(const std::string& key) {
    if (key.size() == kPublicKeyLength) {
        csdb::Address res = csdb::Address::from_public_key(key.data());
        return res;
    }
    else {
        csdb::internal::WalletId id = *reinterpret_cast<const csdb::internal::WalletId*>(key.data());
        csdb::Address res = csdb::Address::from_wallet_id(id);
        return res;
    }
}

/*static*/
uint64_t BlockChain::getBlockTime(const csdb::Pool& block) noexcept {
    if (block.is_valid()) {
        if (block.user_field_ids().count(kFieldTimestamp) > 0) {
            std::string tmp = block.user_field(kFieldTimestamp).value<std::string>();
            try {
                return std::stoull(tmp);
            }
            catch (...) {
                csdebug() << kLogPrefix << "block " << WithDelimiters(block.sequence()) << " contains incorrect timestamp value " << tmp;
            }
        }
    }
    return 0;
}

void BlockChain::removeWalletsInPoolFromCache(const csdb::Pool& pool) {
    try {
        std::lock_guard lock(cacheMutex_);
        const csdb::Pool::NewWallets& newWallets = pool.newWallets();

        for (const auto& newWall : newWallets) {
            csdb::Address newWallAddress;
            if (!pool.getWalletAddress(newWall, newWallAddress)) {
                cserror() << kLogPrefix << "Wrong new wallet data";
                return;
            }
            if (!walletIds_->normal().remove(newWallAddress)) {
                cswarning() << kLogPrefix << "Wallet was not removed " << newWallAddress.to_string();
            }
        }

        for (const auto& it : pool.transactions()) {
            if (cs::SmartContracts::is_deploy(it)) {
                if (!walletIds_->normal().remove(it.target())) {
                    cswarning() << kLogPrefix << "Contract address was not removed: " << it.target().to_string();
                }
            }
        }

    }
    catch (std::exception& e) {
        cserror() << "Exc=" << e.what();
    }
    catch (...) {
        cserror() << "Exc=...";
    }
}

void BlockChain::logBlockInfo(csdb::Pool& pool) {
    const auto& trusted = pool.confidants();
    std::string realTrustedString;
    auto mask = cs::Utils::bitsToMask(pool.numberTrusted(), pool.realTrusted());
    for (auto i : mask) {
        realTrustedString = realTrustedString + "[" + std::to_string(static_cast<int>(i)) + "] ";
    }

    csdebug() << " trusted count " << trusted.size() << ", RealTrusted = " << realTrustedString;
    for (const auto& t : trusted) {
        csdebug() << "\t- " << cs::Utils::byteStreamToHex(t.data(), t.size());
    }
    csdebug() << " transactions count " << pool.transactions_count();
    if (pool.user_field_ids().count(kFieldTimestamp) > 0) {
        csdebug() << " time: " << pool.user_field(kFieldTimestamp).value<std::string>().c_str();
    }
    csdebug() << " previous hash: " << pool.previous_hash().to_string();
    csdebug() << " hash(" << pool.sequence() << "): " << pool.hash().to_string();
    csdebug() << " last storage size: " << getSize();
}

bool BlockChain::finalizeBlock(csdb::Pool& pool, bool isTrusted, cs::PublicKeys lastConfidants) {
    if (!pool.compose()) {
        csmeta(cserror) << kLogPrefix << "Couldn't compose block: " << pool.sequence();
        return false;
    }

    cs::Sequence currentSequence = pool.sequence();
    const auto& confidants = pool.confidants();
    const auto& signatures = pool.signatures();
    const auto& realTrusted = pool.realTrusted();
    if (currentSequence > 1) {
        csdebug() << kLogPrefix << "Finalize: starting confidants validation procedure (#" << currentSequence << "):";

        cs::Bytes trustedToHash;
        cs::ODataStream tth(trustedToHash);
        tth << currentSequence;
        tth << confidants;

        cs::Hash trustedHash = cscrypto::calculateHash(trustedToHash.data(), trustedToHash.size());

        const cs::Signatures& sigs = pool.roundConfirmations();
        const auto& confMask = cs::Utils::bitsToMask(pool.numberConfirmations(), pool.roundConfirmationMask());
        // for debugging only delete->
        csdebug() << kLogPrefix << "Mask size = " << confMask.size() << " for next confidants:";
        for (auto& it : lastConfidants) {
            csdebug() << cs::Utils::byteStreamToHex(it.data(), it.size());
        }
        // <-delete
        if (!BlockChain::isBootstrap(pool) && confMask.size() > 1) {
            if (!NodeUtils::checkGroupSignature(lastConfidants, confMask, sigs, trustedHash)) {
                csdebug() << kLogPrefix << "           The Confidants confirmations are not OK";
                return false;
            }
            else {
                csdebug() << kLogPrefix << "           The Confidants confirmations are OK";
            }
        }
        else {
            // TODO: add SS or bootstrap confidants PKey to the prevConfidants
        }
    }

    if (signatures.empty() && (!isTrusted || pool.sequence() != 0)) {
        csmeta(csdebug) << kLogPrefix << "The pool #" << pool.sequence() << " doesn't contain signatures";
        return false;
    }

    if (signatures.size() < static_cast<size_t>(cs::Utils::maskValue(realTrusted)) && !isTrusted && pool.sequence() != 0) {
        csmeta(csdebug) << kLogPrefix << "The number of signatures is insufficient";
        return false;
    }
    auto mask = cs::Utils::bitsToMask(pool.numberTrusted(), pool.realTrusted());

    // pool signatures check: start
    if (pool.sequence() > 0) {
        //  csmeta(csdebug) << "Pool Hash: " << cs::Utils::byteStreamToHex(pool.hash().to_binary().data(), pool.hash().to_binary().size());
        //  csmeta(csdebug) << "Prev Hash: " << cs::Utils::byteStreamToHex(pool.previous_hash().to_binary().data(), pool.previous_hash().to_binary().size());
        Hash tempHash;
        auto hash = pool.hash().to_binary();
        std::copy(hash.cbegin(), hash.cend(), tempHash.data());
        if (NodeUtils::checkGroupSignature(confidants, mask, signatures, tempHash)) {
            csmeta(csdebug) << kLogPrefix << "The number of signatures is sufficient and all of them are OK";
        }
        else {
            cswarning() << kLogPrefix << "Some of Pool Signatures aren't valid. The pool will not be written to DB. It will be automatically written, when we get proper data";
            return false;
        }
    }
    else {
        csmeta(csdebug) << kLogPrefix << "Genesis block will be written without signatures verification";
    }
    // pool signatures check: end

    if (pool.transactions_count() > 0) {
        const auto block_time = BlockChain::getBlockTime(pool);
        for (auto& t : pool.transactions()) {
            t.set_time(block_time);
        }
    }

    csmeta(csdetails) << kLogPrefix << "last hash: " << pool.hash().to_string();
    return true;
}

bool BlockChain::applyBlockToCaches(const csdb::Pool& pool) {
    if (!walletsCacheUpdater_) {
        cserror() << "apply block to caches: wallets cache updater unitialized";
        return false;
    }

    csdebug() << kLogPrefix << "store block #" << pool.sequence() << " to chain, update wallets ids";
    updateWalletIds(pool, *walletsCacheUpdater_);

    // ATTENTION! Due to undesired side effect trxIndex_ must be updated prior to wallets caches
    // update transactions index
    trxIndex_->update(pool);

    // update wallet caches

    // former updateFromNextBlock(pool) method:
    try {
        std::lock_guard lock(cacheMutex_);
        // currently block stores own round confidants, not next round:
        const auto& currentRoundConfidants = pool.confidants();
        walletsCacheUpdater_->loadNextBlock(pool, currentRoundConfidants, *this);

        if (!blockHashes_->onNextBlock(pool)) {
            cslog() << kLogPrefix << "Error updating block hashes storage";
        }

        // update non-empty block storage
        updateNonEmptyBlocks(pool);
    }
    catch (std::exception & e) {
        cserror() << "apply block to caches, exception: " << e.what();
        return false;
    }
    catch (...) {
        cserror() << "apply block to caches, unexpected exception";
        return false;
    }

    if (serializationManPtr_
        && pool.sequence()
        && pool.sequence() % kQuickStartSaveCachesInterval == 0
        && !serializationManPtr_->save(pool.sequence())) {
        cserror() << "Cannot save caches with version " << pool.sequence();
    }

    return true;
}

csdb::PoolHash BlockChain::getHashBySequence(cs::Sequence seq) const {
    std::lock_guard lock(dbLock_);

    if (deferredBlock_.sequence() == seq) {
        return deferredBlock_.hash().clone();
    }

    csdb::PoolHash tmp = blockHashes_->find(seq);
    if (!tmp.is_empty()) {
        return tmp;
    }

    return storage_.pool_hash(seq);
}

cs::Sequence BlockChain::getSequenceByHash(const csdb::PoolHash& hash) const {
    std::lock_guard lock(dbLock_);
    
    if (deferredBlock_.hash() == hash) {
        return deferredBlock_.sequence();
    }

    cs::Sequence seq = blockHashes_->find(hash);
    if (seq != kWrongSequence) {
        return seq;
    }

    return storage_.pool_sequence(hash);
}

uint64_t BlockChain::getWalletsCountWithBalance() {
    std::lock_guard lock(cacheMutex_);

    uint64_t count = 0;
    auto proc = [&](const cs::PublicKey&, const WalletData& wallet) {
        constexpr csdb::Amount zero_balance(0);
        if (wallet.balance_ >= zero_balance) {
            count++;
        }
        return true;
    };
    walletsCacheStorage_->iterateOverWallets(proc);
    return count;
}

uint64_t BlockChain::getWalletsCount() const {
    std::lock_guard lock(cacheMutex_);
    return walletsCacheStorage_->getCount();
}

void BlockChain::getTransactions(Transactions& transactions, csdb::Address address, uint64_t offset, uint64_t limit) {
    for (auto trIt = cs::TransactionsIterator(*this, address); trIt.isValid(); trIt.next()) {
        if (offset > 0) {
            --offset;
            continue;
        }

        transactions.push_back(*trIt);
        transactions.back().set_time(BlockChain::getBlockTime(trIt.getPool()));

        if (--limit == 0)
            break;
    }
}

void BlockChain::getTransactionsUntill(Transactions& transactions, csdb::Address address, csdb::TransactionID id, uint16_t flagg) {
    for (auto trIt = cs::TransactionsIterator(*this, address); trIt.isValid(); trIt.next()) {
        if (id.pool_seq() + 1 > cs::Conveyer::instance().currentRoundNumber() 
            && id.pool_seq() > trIt->id().pool_seq()) {
            break;
        }
        if (id.pool_seq() < trIt->id().pool_seq() || (id.pool_seq() == trIt->id().pool_seq() && id.index() < trIt->id().index())) {
            if (flagg == 1) {
                bool match = false;
                if (trIt->target().is_public_key())
                {
                    if (trIt->target().public_key() == address.public_key()) {
                        match = true;
                    }
                }
                if (trIt->target().is_wallet_id())
                {
                    csdb::Address pKey;
                    findAddrByWalletId(trIt->target().wallet_id(), pKey);
                    if (pKey.public_key() == address.public_key()) {
                        match = true;
                    }
                }
                if(match)
                {
                    transactions.push_back(*trIt);
                    transactions.back().set_time(getBlockTime(trIt.getPool()));
                }
            }
            if (flagg ==2){
                bool match = false;
                if (trIt->source().is_public_key())
                {
                    if (trIt->source().public_key() == address.public_key()) {
                        match = true;
                    }
                }
                if (trIt->source().is_wallet_id())
                {
                    csdb::Address pKey;
                    findAddrByWalletId(trIt->source().wallet_id(), pKey);
                    if (pKey.public_key() == address.public_key()) {
                        match = true;
                    }
                }
                if (match)
                {
                    transactions.push_back(*trIt);
                    transactions.back().set_time(getBlockTime(trIt.getPool()));
                }
            }

            if (flagg == 3) {
                transactions.push_back(*trIt);
                transactions.back().set_time(getBlockTime(trIt.getPool()));
            }
        }
        //if (--limit == 0)
        //    break;
    }
}

bool BlockChain::updateWalletIds(const csdb::Pool& pool, WalletsCache::Updater& proc) {
    try {
        std::lock_guard lock(cacheMutex_);

        const csdb::Pool::NewWallets& newWallets = pool.newWallets();
        for (const auto& newWall : newWallets) {
            csdb::Address newWallAddress;
            if (!pool.getWalletAddress(newWall, newWallAddress)) {
                cserror() << kLogPrefix << "Wrong new wallet data";
                return false;
            }

            if (!insertNewWalletId(newWallAddress, newWall.walletId_, proc)) {
                cserror() << kLogPrefix << "Wallet was already added as new";
            }
        }
    }
    catch (std::exception& e) {
        cserror() << "Exc=" << e.what();
        return false;
    }
    catch (...) {
        cserror() << "Exc=...";
        return false;
    }

    return true;
}

bool BlockChain::insertNewWalletId(const csdb::Address& newWallAddress, WalletId newWalletId, WalletsCache::Updater&) {
    if (!walletIds_->normal().insert(newWallAddress, newWalletId)) {
        cserror() << kLogPrefix << "Cannot add new wallet";
        return false;
    }

    return true;
}

bool BlockChain::addNewWalletsToPool(csdb::Pool& pool) {
    csdebug() << kLogPrefix << "store block #" << pool.sequence() << " add new wallets to pool";

    csdb::Pool::NewWallets* newWallets = pool.newWallets();

    if (!newWallets) {
        cserror() << kLogPrefix << "Pool is read-only";
        return false;
    }

    newWallets->clear();

    std::map<csdb::Address, std::pair<WalletId, csdb::Pool::NewWalletInfo::AddressId>> addrsAndIds;

    csdb::Pool::Transactions& transactions = pool.transactions();
    for (size_t idx = 0; idx < transactions.size(); ++idx) {
        addrsAndIds[transactions[idx].source()].second = {idx, csdb::Pool::NewWalletInfo::AddressType::AddressIsSource};
        addrsAndIds[transactions[idx].target()].second = {idx, csdb::Pool::NewWalletInfo::AddressType::AddressIsTarget};
    }

    const auto& confidants = pool.confidants();
    size_t confWalletsIndexStart = transactions.size();
    for (size_t i = 0; i < confidants.size(); ++i) {
        addrsAndIds[csdb::Address::from_public_key(confidants[i])].second = {confWalletsIndexStart + i, csdb::Pool::NewWalletInfo::AddressType::AddressIsTarget};
    }

    addrsAndIds.erase(genesisAddress_);

    {
        std::lock_guard lock(cacheMutex_);
        walletIds_->normal().fillIds(addrsAndIds);
    }

    for (auto& addrAndId : addrsAndIds) {
        if (!addrAndId.first.is_public_key() || addrAndId.second.first == WalletsIds::kWrongWalletId || addrAndId.first == genesisAddress_) {
            continue;
        }
        newWallets->emplace_back(csdb::Pool::NewWalletInfo{addrAndId.second.second, addrAndId.second.first});
    }
    return true;
}

void BlockChain::tryFlushDeferredBlock() {
    cs::Lock lock(dbLock_);
    if (deferredBlock_.is_valid() && deferredBlock_.is_read_only()) {
        Hash tempHash;
        auto hash = deferredBlock_.hash().to_binary();
        std::copy(hash.cbegin(), hash.cend(), tempHash.data());
        auto mask = cs::Utils::bitsToMask(deferredBlock_.numberTrusted(), deferredBlock_.realTrusted());
        if (NodeUtils::checkGroupSignature(deferredBlock_.confidants(), mask, deferredBlock_.signatures(), tempHash)) {
            deferredBlock_.set_storage(storage_);
            if (deferredBlock_.save()) {
#ifdef DBSQL
                dbsql::saveConfidants(deferredBlock_.sequence(), deferredBlock_.confidants(), deferredBlock_.realTrusted());
#endif
                csdebug() << kLogPrefix << "block #" << WithDelimiters(deferredBlock_.sequence()) << " is flushed to DB";
                deferredBlock_ = csdb::Pool{};
            }
            else {
                cserror() << kLogPrefix << "Failed to flush block #" << WithDelimiters(deferredBlock_.sequence()) << " to DB";
            }
        }
    }
}

void BlockChain::close() {
    stop_ = true;
    tryFlushDeferredBlock();
    cs::Lock lock(dbLock_);
    storage_.close();
    cs::Connector::disconnect(&storage_.readBlockEvent(), this, &BlockChain::onReadFromDB);
    blockHashes_->close();
    trxIndex_->close();

    if (!serializationManPtr_) {
        csinfo() << "Blockchain: no serialization manager provided to save caches for QUICK START.";
        return;
    }

    csinfo() << "Blockchain: try to save caches for QUICK START.";

    if (serializationManPtr_->save()) {
      csinfo() << "Blockchain: caches for QUICK START saved successfully.";
    }
    else {
      csinfo() << "~Blockchain: couldn't save caches for QUICK START.";
    }
}

bool BlockChain::getTransaction(const csdb::Address& addr, const int64_t& innerId, csdb::Transaction& result) const {
    for (auto it = cs::TransactionsIterator(*this, addr); it.isValid(); it.next()) {
        if (it->innerID() == innerId) {
            result = *it;
            return true;
        }
    }
    return false;
}

bool BlockChain::updateContractData(const csdb::Address& abs_addr, const cs::Bytes& data) const {
    cs::Lock lock(dbLock_);
    return storage_.update_contract_data(abs_addr, data);
}

bool BlockChain::getContractData(const csdb::Address& abs_addr, cs::Bytes& data) const {
    cs::Lock lock(dbLock_);
    return storage_.get_contract_data(abs_addr, data);
}

void BlockChain::createCachesPath() {
    fs::path dbPath(cachesPath);
    boost::system::error_code code;
    const auto res = fs::is_directory(dbPath, code);

    if (!res) {
        fs::create_directory(dbPath);
    }
}

bool BlockChain::findWalletData(const csdb::Address& address, WalletData& wallData, WalletId& id) const {
    if (address.is_wallet_id()) {
        id = address.wallet_id();
        return findWalletData(address.wallet_id(), wallData);
    }

    std::lock_guard lock(cacheMutex_);

    if (!walletIds_->normal().find(address, id)) {
        return false;
    }

    return findWalletData_Unsafe(id, wallData);
}

bool BlockChain::findWalletData(const csdb::Address& address, WalletData& wallData) const {
    if (address.is_wallet_id()) {
        return findWalletData(address.wallet_id(), wallData);
    }

    std::lock_guard lock(cacheMutex_);

    auto wallDataPtr = walletsCacheUpdater_->findWallet(address.public_key());
    if (wallDataPtr) {
        wallData = *wallDataPtr;
        return true;
    }
    return false;
}

bool BlockChain::findWalletData(WalletId id, WalletData& wallData) const {
    std::lock_guard lock(cacheMutex_);
    return findWalletData_Unsafe(id, wallData);
}

bool BlockChain::findWalletData_Unsafe(WalletId id, WalletData& wallData) const {
    auto pubKey = getAddressByType(csdb::Address::from_wallet_id(id), AddressType::PublicKey);
    auto wallDataPtr = walletsCacheUpdater_->findWallet(pubKey.public_key());

    if (wallDataPtr) {
        wallData = *wallDataPtr;
        return true;
    }

    return false;
}

bool BlockChain::findWalletId(const WalletAddress& address, WalletId& id) const {
    if (address.is_wallet_id()) {
        id = address.wallet_id();
        return true;
    }
    else if (address.is_public_key()) {
        std::lock_guard lock(cacheMutex_);
        return walletIds_->normal().find(address, id);
    }

    cserror() << kLogPrefix << "Wrong address";
    return false;
}

bool BlockChain::findAddrByWalletId(const WalletId id, csdb::Address& addr) const {
    if (!walletIds_->normal().findaddr(id, addr)) {
        return false;
    }

    return true;
}

bool BlockChain::checkForConsistency(csdb::Pool& pool, bool isNew) {
    if (pool.sequence() == 0) {
        return true;
    }
    if (pool.confidants().size() < pool.signatures().size()) {
        return false;
    }
    if (cs::Utils::maskValue(pool.realTrusted()) != pool.signatures().size()) {
        return false;
    }
    csdb::Pool tmp = pool.clone();
<<<<<<< HEAD
    if (isNew && !tmp.compose()) {
=======
    if (!tmp.compose()) {
>>>>>>> e2a16aa8
        csinfo() << kLogPrefix << "Check for consistency: can't compose block";
        return false;
    }

    cs::Bytes checking = tmp.to_binary();
    csdb::Pool tmpCopy = csdb::Pool::from_binary(std::move(checking));
    if (tmpCopy.sequence() == 0) {
        csinfo() << kLogPrefix << "Check for consistency: Failed to create correct binary representation of block #" << pool.sequence();
<<<<<<< HEAD
=======
        return false;
    }

    if (tmpCopy.previous_hash() != getLastHash()) {
        csinfo() << kLogPrefix << "Check for consistency: block hash in pool #" << pool.sequence() << " doesn't correspond to the last one";
>>>>>>> e2a16aa8
        return false;
    }

    if (isNew && tmpCopy.previous_hash() != getLastHash()) {
        csinfo() << kLogPrefix << "Check for consistency: block hash in pool #" << pool.sequence() << " doesn't correspond to the last one";
        return false;
    }
    if (!isNew && tmpCopy.previous_hash() != loadBlock(tmpCopy.sequence() - 1ULL).hash()) {
        csinfo() << kLogPrefix << "Check for consistency: block hash in pool #" << pool.sequence() << " doesn't correspond to the last one";
        return false;
    }

    return true;

}

std::string  BlockChain::printWalletCaches() {
    std::string res;
    csdb::Amount totalCheck{ 0 };
    res += ":\nLast block: " + std::to_string(lastSequence_) + "\n#.     Public Key:                                                    Balance:                    Delegated:  TrxsCount: LastTrxId:  TrxID: Heap:\n";
    int counter = 0;
    iterateOverWallets([&res, &counter, &totalCheck](const cs::PublicKey& addr, const cs::WalletsCache::WalletData& wd) {
        ++counter;
        res += std::to_string(counter) + ". " + cs::Utils::byteStreamToHex(addr.data(), addr.size()) + "   ";
        auto am = wd.balance_.to_string();
        totalCheck += wd.balance_ + wd.delegated_;
        res += am;
        for (size_t k = am.size(); k < 28; ++k) { // 28 positions are covered with " " to align digits
            res += " ";
        }
        auto deleg = wd.delegated_.to_string();
        res += deleg;
        //res += std::to_string(wd.transNum_) + "   ";
        //res += (wd.trxTail_.getLastTransactionId() > 1'000'000'000 ? "No" : std::to_string(wd.trxTail_.getLastTransactionId())) + "   ";
        //res += (wd.lastTransaction_.pool_seq() > 1'000'000'000 ? "No" : std::to_string(wd.lastTransaction_.pool_seq())) + "." + std::to_string(wd.lastTransaction_.index()) + "  ";
        //res += wd.trxTail_.printHeap();
        res += "\n";

        if (wd.delegateSources_ && !wd.delegateSources_->empty()) {
            int delCounter = 0;
            res += "    Delegate Sources(" + std::to_string(wd.delegateSources_->size()) + "):" + "\n";
            for (auto& it : *wd.delegateSources_) {
                ++delCounter;
                res += "        " + std::to_string(counter) + "." + std::to_string(delCounter) + " " + cs::Utils::byteStreamToHex(it.first.data(), it.first.size());
                int cnt = 0;
                for (auto& itt : it.second) {
                    if (cnt > 0) {
                        res += "                                                                            ";
                    }
                    res += "                      " + itt.amount.to_string() + "      " + std::to_string(itt.time) + "\n";
                    ++cnt;
                }
            }
        }
        if (wd.delegateTargets_ && !wd.delegateTargets_->empty()) {
            int delCounter = 0;
            res += "    Delegate Targets(" + std::to_string(wd.delegateTargets_->size()) + "):" + "\n";
            for (auto& it : *wd.delegateTargets_) {
                ++delCounter;
                res += "        " + std::to_string(counter) + "." + std::to_string(delCounter) + " " + cs::Utils::byteStreamToHex(it.first.data(), it.first.size());
                int cnt = 0;
                for (auto& itt : it.second) {
                    if (cnt > 0) {
                        res += "                                                                            ";
                    }
                    res += "                      " + itt.amount.to_string() + "      " + std::to_string(itt.time) + "\n";
                    ++cnt;
                }
            }
        }
        return true;

    });
    res += "---------------------------------------------------------\n";
    res += "Total: " + totalCheck.to_string();
    //csdebug() << res;
    return res;
}

std::optional<csdb::Pool> BlockChain::recordBlock(csdb::Pool& pool, bool isTrusted) {
    const auto last_seq = getLastSeq();
    const auto pool_seq = pool.sequence();

    csdebug() << kLogPrefix << "finish & store block #" << pool_seq << " to chain";

    if (last_seq + 1 != pool_seq) {
        cserror() << kLogPrefix << "cannot record block #" << pool_seq << " to chain, last sequence " << last_seq;
        return std::nullopt;
    }

    pool.set_previous_hash(getLastHash());
    if (!checkForConsistency(pool, true)) {
        csdebug() << kLogPrefix << "Pool #" << pool_seq << " failed the consistency check";
        return std::nullopt;
    }
    if (!checkForConsistency(deferredBlock_, false)) {
        csdebug() << kLogPrefix << "Pool #" << deferredBlock_.sequence() << " failed the consistency check";
        //emit stopNode(true);
        return std::nullopt;
    }

    constexpr cs::Sequence NoSequence = std::numeric_limits<cs::Sequence>::max();
    cs::Sequence flushed_block_seq = NoSequence;

    //if the block is not applied here, but the deferred block is already saved 
//we have situation when we try to save the deferred block anther time
//the pool counter was not incremented and we have to save this block again
    cs::PublicKeys lastConfidants;
    if (pool_seq > 1) {

        cs::Lock lock(dbLock_);

        if (deferredBlock_.sequence() + 1 == pool_seq) {
            lastConfidants = deferredBlock_.confidants();
        }
        else {
            lastConfidants = loadBlock(pool_seq - 1).confidants();
        }
    }

    if (finalizeBlock(pool, isTrusted, lastConfidants)) {
        csdebug() << kLogPrefix << "The block is correct";
        if (!applyBlockToCaches(pool)) {
            csdebug() << kLogPrefix << "failed to apply block to caches";
            return std::nullopt;
        }
    }
    else {
        csdebug() << kLogPrefix << "the signatures of the block are insufficient or incorrect";
        setBlocksToBeRemoved(1U);
        return std::nullopt;
    }
    //========================================

    {
        cs::Lock lock(dbLock_);

        if (deferredBlock_.is_valid()) {

            deferredBlock_.set_storage(storage_);

            if (deferredBlock_.save()) {
#ifdef DBSQL
                dbsql::saveConfidants(pool_seq, deferredBlock_.confidants(), deferredBlock_.realTrusted());
#endif
                flushed_block_seq = deferredBlock_.sequence();
                if (uuid_ == 0 && flushed_block_seq == 1) {
                    uuid_ = uuidFromBlock(deferredBlock_);
                    csdebug() << kLogPrefix << "UUID = " << uuid_;
                }
            }
            else {
                csmeta(cserror) << kLogPrefix << "Couldn't save block: " << deferredBlock_.sequence();
                return std::nullopt;
            }
        }
    }

    if (flushed_block_seq != NoSequence) {
        csdebug() << "---------------------------- Flush block #" << flushed_block_seq << " to disk ---------------------------";
        csdebug() << "signatures amount = " << deferredBlock_.signatures().size() << ", smartSignatures amount = " << deferredBlock_.smartSignatures().size()
                  << ", see block info above";
        csdebug() << "----------------------------------------------------------------------------------";
    }


    {
        cs::Lock lock(dbLock_);

        deferredBlock_ = pool;
        pool = deferredBlock_.clone();
        lastSequence_ = deferredBlock_.sequence();
    }

    //csdetails() << kLogPrefix << "Pool #" << deferredBlock_.sequence() << ": " << cs::Utils::byteStreamToHex(deferredBlock_.to_binary().data(), deferredBlock_.to_binary().size());
    emit storeBlockEvent(pool);
    if constexpr (false && (pool.transactions_count() > 0 || pool.sequence() % 10 == 0)) {//log code
        std::string res = printWalletCaches() + "\nTransactions: \n";
        csdb::Amount r_cost{ 0 };
        for (auto it : pool.transactions()) {
            res += it.id().to_string() + " " + it.source().to_string() + " -> " + it.target().to_string() + " : " + it.amount().to_string() 
                + ", Counted fee: " + std::to_string(it.counted_fee().to_double()) + ", Max fee: " + std::to_string(it.max_fee().to_double()) + "\n";
            r_cost += it.counted_fee().to_double();
        }
        res += "Round cost: " + pool.roundCost().to_string() + " Counted Round cost: " + r_cost.to_string();
        csdebug() << res;
    }

    // log cached block
    csdebug() << "----------------------- Defer block #" << pool.sequence() << " until next round ----------------------";
    logBlockInfo(pool);
    csdebug() << "----------------------------------- " << pool.sequence() << " --------------------------------------";

    return std::make_optional(pool);
}

bool BlockChain::updateLastBlock(cs::RoundPackage& rPackage) {
    return updateLastBlock(rPackage, deferredBlock_);
}

bool BlockChain::updateLastBlock(cs::RoundPackage& rPackage, const csdb::Pool& poolFrom) {
    csdebug() << kLogPrefix << "Starting update last block: check ...";
    //if (deferredBlock_.is_valid()) {
    //  csdebug() << "BLOCKCHAIN> Deferred block is invalid, can't update it";
    //  return false;
    //}
    if (poolFrom.is_read_only()) {
        csdebug() << kLogPrefix << "Deferred block is read_only, be carefull";
        //return false;
    }

    if (poolFrom.sequence() != rPackage.poolMetaInfo().sequenceNumber) {
        csdebug() << kLogPrefix << "Deferred block sequence " << poolFrom.sequence() << " doesn't equal to that in the roundPackage " << rPackage.poolMetaInfo().sequenceNumber << ", can't update it";
        return false;
    }
    if (poolFrom.signatures().size() >= rPackage.poolSignatures().size()) {
        csdebug() << kLogPrefix << "Deferred block has more or the same amount Signatures, than received roundPackage, can't update it";
        return true;
    }
    if (poolFrom.previous_hash() != rPackage.poolMetaInfo().previousHash) {
        csdebug() << kLogPrefix << "Deferred block PREVIOUS HASH doesn't equal to that in the roundPackage, can't update it";
        return false;
    }
    csdebug() << kLogPrefix << "Ok";

    csdb::Pool tmpPool;
    tmpPool.set_sequence(poolFrom.sequence());
    tmpPool.set_previous_hash(poolFrom.previous_hash());
    tmpPool.add_real_trusted(cs::Utils::maskToBits(rPackage.poolMetaInfo().realTrustedMask));
    csdebug() << kLogPrefix << "new mask set to deferred block: " << cs::TrustedMask::toString(rPackage.poolMetaInfo().realTrustedMask);
    tmpPool.add_number_trusted(static_cast<uint8_t>(rPackage.poolMetaInfo().realTrustedMask.size()));
    tmpPool.setRoundCost(poolFrom.roundCost());
    tmpPool.set_confidants(poolFrom.confidants());
    for (auto& it : poolFrom.transactions()) {
        tmpPool.add_transaction(it);
    }
    BlockChain::setTimestamp(tmpPool, rPackage.poolMetaInfo().timestamp);
    for (auto& it : poolFrom.smartSignatures()) {
        tmpPool.add_smart_signature(it);
    }
    csdb::Pool::NewWallets* newWallets = tmpPool.newWallets();
    const csdb::Pool::NewWallets& defWallets = poolFrom.newWallets();
    if (!newWallets) {
        csdebug() << kLogPrefix << "newPool is read-only";
        return false;
    }

    for (auto it : defWallets) {
        newWallets->push_back(it);
    }

    if (rPackage.poolMetaInfo().sequenceNumber > 1) {
        tmpPool.add_number_confirmations(poolFrom.numberConfirmations());
        tmpPool.add_confirmation_mask(poolFrom.roundConfirmationMask());
        tmpPool.add_round_confirmations(poolFrom.roundConfirmations());
    }

    return deferredBlockExchange(rPackage, tmpPool);
}

/*static*/
void BlockChain::setTimestamp(csdb::Pool& block, const std::string& timestamp) {
    block.add_user_field(BlockChain::kFieldTimestamp, timestamp);
}

// user field "kFieldServiceInfo": [0] - info version, [1] - block flag, == 1 if boostrap block

/*static*/
void BlockChain::setBootstrap(csdb::Pool& block, bool is_bootstrap) {
    if (is_bootstrap) {
        std::string info;
        if (block.user_field_ids().count(BlockChain::kFieldServiceInfo) > 0) {
            info = block.user_field(BlockChain::kFieldServiceInfo).value<std::string>();
        }
        if (info.size() >= 2) {
            if (info[1] == '\001') {
                // already set
                csdetails() << "BlockChain: block #" << block.sequence() << " bootstrap flag has already set";
                return;
            }
        }
        else {
            info.resize(2);
        }
        info[1] = '\001'; // boostrap block
        block.add_user_field(BlockChain::kFieldServiceInfo, info);
        csdebug() << "BlockChain: set block #" << block.sequence() << " bootstrap flag";
    }
    else {
        // clear bootstrap flag if set, otherwise ignore
        if (block.user_field_ids().count(BlockChain::kFieldServiceInfo) > 0) {
            std::string info = block.user_field(BlockChain::kFieldServiceInfo).value<std::string>();
            if (info.size() >= 2) {
                if (info[1] == '\000') {
                    // already unset
                    csdetails() << "BlockChain: block #" << block.sequence() << " bootstrap flag has already unset";
                    return;
                }
                info[1] = '\000'; // non-boostrap block
                block.add_user_field(BlockChain::kFieldServiceInfo, info);
                csdebug() << "BlockChain: clear block #" << block.sequence() << " bootstrap flag";
            }
            else {
                cserror() << "BlockChain: unable to parse block service info, incompatible version";
            }
        }
    }
}

/*static*/
bool BlockChain::isBootstrap(const csdb::Pool& block) {
    if (block.user_field_ids().count(BlockChain::kFieldServiceInfo) > 0) {
        std::string s = block.user_field(BlockChain::kFieldServiceInfo).value<std::string>();
        if (s.size() >= 2 && s[0] == 0) {
            return s[1] == 1;
        }
        else {
            csdebug() << "BlockChain: unable to parse block service info, incompatible version";
        }
    }
    return false;
}

bool BlockChain::deferredBlockExchange(cs::RoundPackage& rPackage, const csdb::Pool& newPool) {

    // final compose and test:
    csdb::Pool tmp_clone = newPool.clone();
    auto tmp = rPackage.poolSignatures();
    tmp_clone.set_signatures(tmp);
    tmp_clone.compose();
    Hash tempHash;
    auto hash = tmp_clone.hash();
    auto bytes = hash.to_binary();
    std::copy(bytes.cbegin(), bytes.cend(), tempHash.data());
    if (NodeUtils::checkGroupSignature(tmp_clone.confidants(), rPackage.poolMetaInfo().realTrustedMask, rPackage.poolSignatures(), tempHash)) {
        csmeta(csdebug) << kLogPrefix << "The number of signatures is sufficient and all of them are OK!";
        if (!checkForConsistency(tmp_clone, true)) {
            csdebug() << kLogPrefix << "Replace the deferred block #" << tmp_clone.sequence() << ": consistency check failed";
            return false;
        }
    }
    else {
        cswarning() << kLogPrefix << "Some of Pool Signatures aren't valid. The pool will not be written to DB. It will be automatically written, when we get proper data";
        return false;
    }


    // update deferred block
    std::lock_guard lock(dbLock_);
    deferredBlock_ = tmp_clone;
    this->blockHashes_->update(deferredBlock_);

    return true;
}

bool BlockChain::isSpecial(const csdb::Transaction& t) {
    if (t.user_field(cs::trx_uf::sp::managing).is_valid()) {
        return true;
    }
    return false;
}

bool BlockChain::storeBlock(csdb::Pool& pool, cs::PoolStoreType type) {
    const auto lastSequence = getLastSeq();
    const auto poolSequence = pool.sequence();
<<<<<<< HEAD
    
    csdebug() << csfunc() << "last #" << lastSequence << ", pool #" << poolSequence;
=======
    csdebug() << csfunc() << "last #" << lastSequence << ", current pool #" << poolSequence << (pool.is_read_only() ? " - Read-Only" : " - Normal");
>>>>>>> e2a16aa8

    if (poolSequence < lastSequence) {
        // ignore
        csdebug() << kLogPrefix << "ignore oudated block #" << poolSequence << ", last written #" << lastSequence;
        // it is not error, so caller code nothing to do with it
        return true;
    }

    if (!BlockChain::isBootstrap(pool)) {
        if ((pool.numberConfirmations() == 0 || pool.roundConfirmations().size() == 0) && pool.sequence() > 1) {
            return false;
        }
    }

    if (poolSequence == lastSequence) {
        csdebug() << kLogPrefix << "poolSequence == lastSequence";
        if (isLastBlockUncertain() && pool.sequence() == uncertainSequence_) {
            cslog() << kLogPrefix << "review replacement for uncertain block " << WithDelimiters(poolSequence);
            if (pool.hash() == desiredHash_) {
                cslog() << kLogPrefix << "replacement candidate has excactly desired hash, compare content of both block versions";

                std::lock_guard lock(dbLock_);

                if (BlockChain::testContentEqual(pool, deferredBlock_)) {
                    deferredBlock_ = pool;
                    resetUncertainState();
                    ++cntUncertainReplaced;
                    csdebug() << kLogPrefix << "get desired last block with the same content, continue with blockchain successfully";
                    return true;
                }
                else {
                    csdebug() << kLogPrefix << "the desired last block has the different content, drop it and remove own last block";
                    removeLastBlock();
                    return false;
                }
            }
            else {
                cslog() << kLogPrefix << "replacement candidate has undesired hash, ignore";
            }
        }

        std::lock_guard lock(dbLock_);

        // ignore
        csdebug() << kLogPrefix << "ignore oudated block #" << poolSequence << ", last written #" << lastSequence;
        // it is not error, so caller code nothing to do with it
        return true;
    }

    if (poolSequence == lastSequence + 1) {
        if (pool.previous_hash() != getLastHash()) {
            csdebug() << "BLOCKCHAIN> new pool\'s prev. hash does not equal to current last hash";
            if (getLastHash().is_empty()) {
                cserror() << kLogPrefix << "own last hash is empty";
            }
            if (pool.previous_hash().is_empty()) {
                cserror() << "BLOCKCHAIN> new pool\'s prev. hash is empty, don\'t write it, do not any harm to our blockchain";
                return false;
            }
            if (compromiseLastBlock(pool.previous_hash())) {
                csdebug() << kLogPrefix << "compromise own last block and cancel store operation";
            }
            else {
                //if (lastSequence + 5ULL < cs::Conveyer::instance().currentRoundNumber()) {
                //    arrangeBlocksInCache();
                //}
                csdebug() << kLogPrefix << "remove own last block and cancel store operation";
                removeLastBlock();
            }
            return false;
        }

        setTransactionsFees(pool, type);
        if (type == cs::PoolStoreType::Created) {
            if (!addNewWalletsToPool(pool)) {
                csdebug() << kLogPrefix << "can't write a block without adding new wallets";
            }
        }

        //validate block to prevent bc from saving invalid instances:
        bool check_failed = false;
        emit tryToStoreBlockEvent(pool, &check_failed);
        if (check_failed) {
            csdebug() << kLogPrefix << "The pool " << pool.sequence() << " is invalid, won't be stored";
            if (lastSequence_ == poolSequence) {
                --lastSequence_;
                csdebug() << kLogPrefix << "Deleting defered block: " << deferredBlock_.sequence();
                deferredBlock_ = csdb::Pool{};
            }
            badBlocks_.push_back(pool.sequence());
            emit alarmBadBlock(pool.sequence());
            return false;
        }

        // write immediately
        if (recordBlock(pool, false).has_value()) {
            csdebug() << kLogPrefix << "block #" << poolSequence << " has recorded to chain successfully";
            // unable to call because stack overflow in case of huge written blocks amount possible:
            // testCachedBlocks();
            blocksToBeRemoved_ = 1;
            resetUncertainState(); // every successful record require the new confirmation of uncertainity
            return true;
        }

        csdebug() << kLogPrefix << "failed to store block #" << poolSequence << " to chain";

        // no need to perform removeLastBlock() as we've updated only wallet ids
        removeWalletsInPoolFromCache(pool);
        //here the problem could arise if deferred the block is saved to db
        if (lastSequence_ == poolSequence) {
            --lastSequence_;
            deferredBlock_ = csdb::Pool{};
        }

        return false;
    }

    cs::Lock lock(cachedBlocksMutex_);

    const auto poolHash = pool.hash();
    if (cachedBlocks_->contains(poolSequence)) {
        csdebug() << kLogPrefix << "ignore duplicated block #" << poolSequence << " in cache";
        // it is not error, so caller code nothing to do with it
        cachedBlockEvent(poolSequence);
        return true;
    }

    // cache block for future recording
    cachedBlocks_->insert(pool, type);

    csdebug() << kLogPrefix << "cache block #" << poolSequence << "("
        << (pool.is_read_only() ? "Read-Only" : "Normal")
        << ") signed by " << pool.signatures().size()
        << " nodes for future (" << cachedBlocks_->size() << " total)";

    cachedBlockEvent(poolSequence);

    // cache always successful
    return true;
}

std::string BlockChain::poolInfo(const csdb::Pool& pool) {
    std::string res = "";
    res += "seq: " + std::to_string(pool.sequence());
    res += ", trxs: " + std::to_string(pool.transactions().size());
    res += ", sigs: " + std::to_string(pool.signatures().size());
    //res += ", hash: " + pool.hash().to_string();
    return res;
}

void BlockChain::testCachedBlocks() {
    csdebug() << kLogPrefix << "test cached blocks";

    cs::Lock lock(cachedBlocksMutex_);

    if (cachedBlocks_->isEmpty()) {
        csdebug() << kLogPrefix << "no cached blocks";
        return;
    }

    auto lastSeq = getLastSeq() + 1;

    // clear unnecessary sequence
    if (cachedBlocks_->minSequence() < lastSeq) {
        csdebug() << kLogPrefix << "Remove outdated blocks up to #" << lastSeq << " from cache";
        cachedBlocks_->remove(cachedBlocks_->minSequence(), lastSeq - 1);
    }

    size_t countStored = 0;
    cs::Sequence fromSeq = lastSeq;

    while (!cachedBlocks_->isEmpty()) {
        if (stop_) {
            // stop requested while handle cached blocks
            return;
        }

        auto firstBlockInCache = cachedBlocks_->minSequence();

        if (firstBlockInCache == lastSeq) {
            // retrieve and use block if it is exactly what we need:
            auto data = cachedBlocks_->pop(firstBlockInCache);

            if (!data.has_value()) {
                cswarning() << "cached blocks returned not valid pool, stop testing cache";
                break;
            }

<<<<<<< HEAD
            auto cachedPool = data.value().pool;
            const bool ok = storeBlock(cachedPool, data.value().type);
=======
            if (data.value().pool.is_read_only() && data.value().type == cs::PoolStoreType::Created) {
                cswarning() << "created block from chache is read-only";
            }

            const bool ok = storeBlock(data.value().pool, data.value().type);
>>>>>>> e2a16aa8

            if (!ok) {
                cserror() << kLogPrefix << "Failed to record cached block to chain, drop it & wait to request again";
                break;
            }

            ++countStored;

            if (countStored >= 1000) {
                cslog() << "BLOCKCHAIN> stored " << WithDelimiters(countStored)
                    << " blocks " << WithDelimiters(fromSeq) << " .. " << WithDelimiters(fromSeq + countStored) << " from cache";
                countStored = 0;
                fromSeq = lastSeq + 1;
            }

            lastSeq = getLastSeq() + 1;
        }
        else {
            // stop processing, we have not got required block in cache yet
            csdebug() << kLogPrefix << "Stop store blocks from cache. Next blocks in cache #" << firstBlockInCache;
            break;
        }
    }

    if (countStored > 0) {
        cslog() << "BLOCKCHAIN> stored " << WithDelimiters(countStored)
            << " blocks " << WithDelimiters(fromSeq) << " .. " << WithDelimiters(fromSeq + countStored) << " from cache";
        countStored = 0;
        fromSeq = lastSeq + 1;
    }
}

std::optional<BlockChain::SequenceInterval> BlockChain::getFreeSpaceBlocks() const {
    auto lastWrittenSequence = getLastSeq();
    cs::Sequence sequence = 0;

    {
        cs::Lock lock(cachedBlocksMutex_);

        if (!cachedBlocks_->isEmpty()) {
            sequence = cachedBlocks_->minSequence();
        }
    }

    if (sequence <= lastWrittenSequence || (sequence - lastWrittenSequence) == 0) {
        return std::nullopt;
    }

    return std::make_optional(std::make_pair(lastWrittenSequence + 1, sequence));
}

const cs::ReadBlockSignal& BlockChain::readBlockEvent() const {
    return storage_.readBlockEvent();
}

const cs::StartReadingBlocksSignal& BlockChain::startReadingBlocksEvent() const {
    return storage_.readingStartedEvent();
}

std::size_t BlockChain::getCachedBlocksSize() const {
    cs::Lock lock(cachedBlocksMutex_);
    return cachedBlocks_->size();
}

std::size_t BlockChain::getCachedBlocksSizeSynced() const {
    cs::Lock lock(cachedBlocksMutex_);
    return cachedBlocks_->sizeSynced();
}

void BlockChain::clearBlockCache() {
    cs::Lock lock(cachedBlocksMutex_);
    cachedBlocks_->clear();
}

std::vector<BlockChain::SequenceInterval> BlockChain::getRequiredBlocks() const {
    cs::Sequence seq = getLastSeq();
    const auto firstSequence = seq + 1;
    const auto currentRoundNumber = cs::Conveyer::instance().currentRoundNumber()-1;

    if (firstSequence >= currentRoundNumber) {
        return std::vector<SequenceInterval>();
    }

    const auto roundNumber = currentRoundNumber > 0 ? std::max(firstSequence, currentRoundNumber - 1) : 0;

    // return at least [next, 0] or [next, currentRoundNumber]:
    if (cachedBlocks_->isEmpty()) {
        return std::vector<SequenceInterval>{ {firstSequence, roundNumber} };
    }

    auto ranges = cachedBlocks_->ranges();

    if (ranges.empty()) {
        return std::vector<SequenceInterval>{ {firstSequence, roundNumber} };
    }
    bool emplaceLater = false;
    if (firstSequence < ranges.front().first) {
        ranges.emplace_back(firstSequence, cachedBlocks_->minSequence() - 1);
        emplaceLater = true;
    }
    //TODO: this piece of code should be precisely examined
    if (ranges.back().second < roundNumber) {
        ranges.emplace_back(cachedBlocks_->maxSequence() + 1, roundNumber);
    }
    if (emplaceLater) {
        ranges.emplace_back(firstSequence, cachedBlocks_->minSequence() - 1);
    }


    return ranges;
}

void BlockChain::setTransactionsFees(TransactionsPacket& packet) {
    fee::setCountedFees(packet.transactions());
}

void BlockChain::setTransactionsFees(csdb::Pool& pool, cs::PoolStoreType type) {
    csdebug() << __func__;
    if (pool.is_read_only() && type == cs::PoolStoreType::Created) {
        cserror() << kLogPrefix << "Pool is read-only";
        return;
    }
    fee::setCountedFees(pool.transactions());
}

void BlockChain::setTransactionsFees(std::vector<csdb::Transaction>& transactions) {
    fee::setCountedFees(transactions);
}

void BlockChain::setTransactionsFees(std::vector<csdb::Transaction>& transactions, const cs::Bytes&) {
    fee::setCountedFees(transactions);
}

const csdb::Address& BlockChain::getGenesisAddress() const {
    return genesisAddress_;
}

csdb::Address BlockChain::getAddressByType(const csdb::Address& addr, AddressType type) const {
    csdb::Address addr_res{};
    switch (type) {
        case AddressType::PublicKey:
            if (addr.is_public_key() || !findAddrByWalletId(addr.wallet_id(), addr_res)) {
                addr_res = addr;
            }

            break;
        case AddressType::Id:
            uint32_t _id;
            if (findWalletId(addr, _id)) {
                addr_res = csdb::Address::from_wallet_id(_id);
            }

            break;
    }
    return addr_res;
}

bool BlockChain::isEqual(const csdb::Address& laddr, const csdb::Address& raddr) const {
    if (getAddressByType(laddr, AddressType::PublicKey) == getAddressByType(raddr, AddressType::PublicKey)) {
        return true;
    }

    return false;
}

uint32_t BlockChain::getTransactionsCount(const csdb::Address& addr) {
    std::lock_guard lock(cacheMutex_);

    auto pubKey = getAddressByType(addr, AddressType::PublicKey);
    auto wallDataPtr = walletsCacheUpdater_->findWallet(pubKey.public_key());

    if (!wallDataPtr) {
        return 0;
    }

    return static_cast<uint32_t>(wallDataPtr->transNum_);
}

csdb::TransactionID BlockChain::getLastTransaction(const csdb::Address& addr) const {
    std::lock_guard lock(cacheMutex_);

    auto pubKey = getAddressByType(addr, AddressType::PublicKey);
    auto wallDataPtr = walletsCacheUpdater_->findWallet(pubKey.public_key());

    if (!wallDataPtr) {
        return csdb::TransactionID();
    }

    return wallDataPtr->lastTransaction_;
}

cs::Sequence BlockChain::getPreviousPoolSeq(const csdb::Address& addr, cs::Sequence ps) const {
    auto previousSequence = trxIndex_->getPrevTransBlock(addr, ps);

    if (previousSequence == ps) {
        auto pubKey = getAddressByType(addr, AddressType::PublicKey).public_key();
        cserror() << kLogPrefix << "Inconsistent transaction index for public key: "
                  << EncodeBase58(Bytes(pubKey.begin(), pubKey.end()))
                  << ", block seq is " << ps;

        if (cs::ConfigHolder::instance().config()->autoShutdownEnabled()) {
            cserror() << kLogPrefix << "Node will be stopped due to index error. Please restart it.";

            trxIndex_->invalidate();
            Node::requestStop();
        }

        return kWrongSequence;
    }

    return previousSequence;
}

std::pair<cs::Sequence, uint32_t> BlockChain::getLastNonEmptyBlock() {
    std::lock_guard lock(dbLock_);
    return std::make_pair(lastNonEmptyBlock_.poolSeq, lastNonEmptyBlock_.transCount);
}

std::pair<cs::Sequence, uint32_t> BlockChain::getPreviousNonEmptyBlock(cs::Sequence seq) {
    std::lock_guard lock(dbLock_);
    const auto it = previousNonEmpty_.find(seq);

    if (it != previousNonEmpty_.end()) {
        return std::make_pair(it->second.poolSeq, it->second.transCount);
    }

    return std::pair<cs::Sequence, uint32_t>(cs::kWrongSequence, 0);
}

cs::Sequence BlockChain::getLastSeq() const {
    return lastSequence_;
}

const MultiWallets& BlockChain::multiWallets() const {
    return walletsCacheStorage_->multiWallets();
}

void BlockChain::setBlocksToBeRemoved(cs::Sequence number) {
    if (blocksToBeRemoved_ > 0) {
        csdebug() << kLogPrefix << "Can't change number of blocks to be removed, because the previous removal is still not finished";
        return;
    }
    csdebug() << kLogPrefix << "Allowed NUMBER blocks to remove is set to " << blocksToBeRemoved_;
    blocksToBeRemoved_ = number;
}

namespace {
    static void serializeComparableContent(cs::ODataStream<cs::Bytes>& out, const csdb::Pool& block) {
        out << block.sequence();

        // put user fields except special timestamp field "TimestampID"
        const auto ids = block.user_field_ids();
        size_t cnt = ids.size();
        if (cnt > 0) {
            cnt -= ids.count(BlockChain::kFieldTimestamp);
            if (cnt > 0) {
                for (const auto id: ids) {
                    if (id == BlockChain::kFieldTimestamp) {
                        continue;
                    }
                    out << id;
                    const auto fld = block.user_field(id);
                    if (fld.is_valid()) {
                        switch (fld.type()) {
                        case csdb::UserField::Integer:
                            out << fld.value<int>();
                            break;
                        case csdb::UserField::Amount:
                            out << fld.value<csdb::Amount>();
                            break;
                        case csdb::UserField::String:
                            out << fld.value<std::string>();
                            break;
                        default:
                            break;
                        }
                    }
                }
            }
        }

        out << block.roundCost();

        out << block.transactions_count();
        for (const auto& t : block.transactions()) {
            out << t.to_byte_stream_for_sig();
        }

        const auto& wallets = block.newWallets();
        out << wallets.size();
        for (const auto& w : wallets) {
            union {
                csdb::Pool::NewWalletInfo::AddressId address_id;
                size_t value;
            } conv{};
            conv.address_id = w.addressId_;
            out << conv.value;
            out << w.walletId_;
        }
        const auto& confidants = block.confidants();
        for (const auto& it : confidants) {
            out << it;
        }
        out << block.previous_hash();
    }
}

/*static*/
bool BlockChain::testContentEqual(const csdb::Pool& lhs, const csdb::Pool& rhs) {
    if (lhs.is_valid() != rhs.is_valid()) {
        return false;
    }
    if (!lhs.is_valid()) {
        // both has no content
        return true;
    }

    cs::Bytes lhs_bin;
    cs::ODataStream lhs_out(lhs_bin);
    serializeComparableContent(lhs_out, lhs);
    const cs::Hash l = cscrypto::calculateHash(lhs_bin.data(), lhs_bin.size());

    cs::Bytes rhs_bin;
    cs::ODataStream rhs_out(rhs_bin);
    serializeComparableContent(rhs_out, rhs);
    const cs::Hash r = cscrypto::calculateHash(rhs_bin.data(), rhs_bin.size());

    return std::equal(l.cbegin(), l.cend(), r.cbegin());
}

void BlockChain::addIncorrectBlockNumber(cs::Sequence seq) {
    incorrectBlocks_.push_back(seq);
}

std::vector<cs::Sequence>* BlockChain::getIncorrectBlockNumbers() {
    return &incorrectBlocks_;
}

void BlockChain::showDBParams() {
    csinfo() << "last seq = " << lastSequence_ << ", db size = " << storage_.size();
}
//while caching the blocks are put out of the storeage in the with sequence decrement
void BlockChain::cacheLastBlocks() {
    csinfo() << kLogPrefix << __func__;//we have to begin with good block
    bool firstIteration = false;
    if (!antiForkMode_) {
        antiForkMode_ = true;
        firstIteration = true;
    }

    cs::Sequence lastSeq;
    while (!incorrectBlocks_.empty() || !selectionFinished_) {
        csinfo() << kLogPrefix << "Starting blocks transferring cycle";
        auto lastBlock = getLastBlock();
        lastSeq = lastBlock.sequence();
        csinfo() << kLogPrefix << "now dealing with " << lastSeq;

        if (incorrectBlocks_.back() < lastBlock.sequence()) {
            csinfo() << kLogPrefix << "incorrect block sequence not reached";//and selFin == " << (selectionFinished_?"true":"false");
        }
        else if (incorrectBlocks_.back() == lastSeq) {
            csinfo() << kLogPrefix << "Incorrect block reached, remove it form list";
            incorrectBlocks_.pop_back();
        }
        else {
            csinfo() << kLogPrefix << "Incorrect block overjumped - hmm .. look though your code better";
        }

        if (lastBlock.is_valid() && lastBlock.hash() == lastPrevHash_ || firstIteration) {
            selectionFinished_ = true;
            csinfo() << kLogPrefix << "caching block " << lastBlock.sequence();
            cachedBlocks_->insert(lastBlock, cs::PoolStoreType::Restored);
        }
        else {
            emittingRequest_ = 1;
            selectionFinished_ = false;
            csinfo() << kLogPrefix << "reached block with nonconsistant hash: orderNecessaryBlock";
            emit orderNecessaryBlock(lastPrevHash_, lastSeq);
            blocksToBeRemoved_ = 1;
            removeLastBlock();
            return;
        }

        lastPrevHash_ = lastBlock.previous_hash();
        blocksToBeRemoved_ = 1;
        removeLastBlock();
    }
    antiForkMode_ = false;
    lastPrevHash_ = csdb::PoolHash();
 }

void BlockChain::replaceCachedIncorrectBlock(const csdb::Pool& block) {
    csdebug() << kLogPrefix << __func__;
    lastPrevHash_ = block.previous_hash();
    cachedBlocks_->insert(block, cs::PoolStoreType::Synced);
    if (emittingRequest_ == 1) {
        emittingRequest_ = 0;
        cacheLastBlocks();
    }
    if (emittingRequest_ == 2) {
        emittingRequest_ = 0;
        arrangeBlocksInCache();
    }
    if (emittingRequest_ == 3) {
        emittingRequest_ = 0;
        badBlockIssue(block);
    }
}

void BlockChain::arrangeBlocksInCache() {
    csdebug() << kLogPrefix << __func__;
    if (!antiForkMode_ && cachedBlocks_->maxSequence() < getLastSeq() + 5ULL) {
        return;
    }
    if (neededCacheSeq_ == 0ULL) {
        antiForkMode_ = true;
        neededCacheSeq_ = getLastSeq() + 4ULL;
        startingBchSeq_ = getLastSeq();
    }

    while (neededCacheSeq_ > getLastSeq() || lastPrevHash_ != getLastHash()) {
        if (cachedBlocks_->contains(neededCacheSeq_)) {
            auto data = cachedBlocks_->value(neededCacheSeq_);
            csdb::Pool currentCachedBlock;
            if (data.has_value()) {
                currentCachedBlock = data.value().pool;
            }
            else {
                //TODO - think how to find the first synched block in cache !!!
                csdebug() << "No valid synced block found in cache trying to order it: " << neededCacheSeq_;
                emittingRequest_ = 2;
                emit orderNecessaryBlock(lastPrevHash_, neededCacheSeq_);
                return;
            }
            lastPrevHash_ = currentCachedBlock.previous_hash();
        }
        else {
            csdebug() << "No synced block found in cache trying to order it :" << neededCacheSeq_;
            emittingRequest_ = 2;
            emit orderNecessaryBlock(lastPrevHash_, neededCacheSeq_);
            return;
        }

        
        --neededCacheSeq_;
    }

    antiForkMode_ = false;
    lastPrevHash_ = csdb::PoolHash();
    neededCacheSeq_ = 0ULL;
    startingBchSeq_ = 0ULL;
}

void BlockChain::lookForBadBlocks() {
    if (badBlocks_.empty()) {
        return;
    }
    for (auto it : badBlocks_) {

    }
}

void BlockChain::badBlockIssue(const csdb::Pool& pool) {
    csdebug() << kLogPrefix << __func__ << ": "<<  pool.sequence();
    if (!antiForkMode_ && cachedBlocks_->maxSequence() < getLastSeq() + 5ULL) {
        csdebug() << kLogPrefix << "AntiForkMode is " << (antiForkMode_?"ON":"OFF") << ", cached blocks: "
            << cachedBlocks_->maxSequence() << ", last seq: " << getLastSeq();
        return;
    }
    cachedBlocks_->insert(pool, cs::PoolStoreType::Synced);
    if (neededCacheSeq_ == 0ULL) {
        csdebug() << kLogPrefix << "Initializing variables";
        antiForkMode_ = true;
        lastPrevHash_ = getLastHash();
        startingBchSeq_ = getLastSeq();
        neededCacheSeq_ = startingBchSeq_;
    }
    while (lastPrevHash_ == pool.previous_hash()) {
        if (cachedBlocks_->contains(neededCacheSeq_) && cachedBlocks_->value(neededCacheSeq_).has_value()) {
            csdb::Pool currentBlock = cachedBlocks_->value(neededCacheSeq_).value().pool;
            if (cachedBlocks_->maxSequence() > neededCacheSeq_ && cachedBlocks_->contains(++neededCacheSeq_)) {
                lastPrevHash_ = currentBlock.hash();
            }
        }

        else {
            emittingRequest_ = 3;
            emit orderNecessaryBlock(lastPrevHash_, neededCacheSeq_);
            return;
        }

    }
    arrangeBlocksInCache();
}

void BlockChain::getCachedMissedBlock(const csdb::Pool& block) {
    csdebug() << kLogPrefix << __func__;
    lastPrevHash_ = block.previous_hash();
    cachedBlocks_->insert(block, cs::PoolStoreType::Synced);
    cacheLastBlocks();
}
<|MERGE_RESOLUTION|>--- conflicted
+++ resolved
@@ -1,2219 +1,2198 @@
-#include <base58.h>
-#include <csdb/currency.hpp>
-#include <lib/system/hash.hpp>
-#include <lib/system/logger.hpp>
-#include <lib/system/utils.hpp>
-#include <limits>
-
-#ifdef DBSQL
-#include <dbsql/roundinfo.hpp>
-#endif
-#include <csnode/blockchain.hpp>
-#include <csnode/blockhashes.hpp>
-#include <csnode/conveyer.hpp>
-#include <csnode/datastream.hpp>
-#include <csnode/fee.hpp>
-#include <csnode/nodeutils.hpp>
-#include <csnode/node.hpp>
-#include <csnode/transactionsindex.hpp>
-#include <csnode/transactionsiterator.hpp>
-#include <csnode/configholder.hpp>
-#include <solver/smartcontracts.hpp>
-
-#include <boost/filesystem.hpp>
-
-
-using namespace cs;
-namespace fs = boost::filesystem;
-
-namespace {
-const char* cachesPath = "./caches";
-const char* kLogPrefix = "BLOCKCHAIN: ";
-} // namespace
-
-BlockChain::BlockChain(csdb::Address genesisAddress, csdb::Address startAddress, bool recreateIndex)
-: good_(false)
-, dbLock_()
-, genesisAddress_(genesisAddress)
-, startAddress_(startAddress)
-, walletIds_(new WalletsIds)
-, walletsCacheStorage_(new WalletsCache(*walletIds_))
-, cacheMutex_() {
-    createCachesPath();
-    walletsCacheUpdater_ = walletsCacheStorage_->createUpdater();
-    blockHashes_ = std::make_unique<cs::BlockHashes>(cachesPath);
-    cachedBlocks_ = std::make_unique<cs::PoolCache>(cachesPath);
-    trxIndex_ = std::make_unique<cs::TransactionsIndex>(*this, cachesPath, recreateIndex);
-}
-
-BlockChain::~BlockChain() {}
-
-void BlockChain::subscribeToSignals() {
-    // the order of two following calls matters
-    cs::Connector::connect(&storage_.readBlockEvent(), trxIndex_.get(), &TransactionsIndex::onReadFromDb);
-    cs::Connector::connect(&storage_.readBlockEvent(), this, &BlockChain::onReadFromDB);
-    cs::Connector::connect(&storage_.readingStartedEvent(), trxIndex_.get(), &TransactionsIndex::onStartReadFromDb);
-    cs::Connector::connect(&storage_.readingStartedEvent(), this, &BlockChain::onStartReadFromDB);
-
-    cs::Connector::connect(&storage_.readingStoppedEvent(), trxIndex_.get(), &TransactionsIndex::onDbReadFinished);
-}
-
-bool BlockChain::bindSerializationManToCaches(cs::CachesSerializationManager* serializationManPtr) {
-    if (!serializationManPtr) {
-        cserror() << "NO SERIALIZATION MANAGER PROVIDED!";
-        return false;
-    }
-
-    serializationManPtr_ = serializationManPtr;
-
-    serializationManPtr_->bind(*this);
-    serializationManPtr_->bind(*walletsCacheStorage_);
-    serializationManPtr_->bind(*walletIds_);
-
-    return true;
-}
-
-bool BlockChain::tryQuickStart(cs::CachesSerializationManager* serializationManPtr) {
-    cslog() << "Try QUICK START...";
-
-    if (!bindSerializationManToCaches(serializationManPtr)) {
-        return false;
-    }
-
-    bool ok = serializationManPtr_->load();
-
-    if (ok) {
-        cslog() << "Caches for QUICK START loaded successfully!";
-    } else {
-        cswarning() << "Could not load caches for QUICK START, continue with slow start :(";
-    }
-
-    return ok;
-}
-
-bool BlockChain::init(const std::string& path, cs::CachesSerializationManager* serializationManPtr, cs::Sequence newBlockchainTop) {
-    cs::Connector::connect(&this->removeBlockEvent, trxIndex_.get(), &TransactionsIndex::onRemoveBlock);
-
-    lastSequence_ = 0;
-    bool successfulQuickStart = false;
-
-    if (newBlockchainTop == cs::kWrongSequence) {
-        if (trxIndex_->recreate()) {
-            cslog() << "Cannot use QUICK START, trxIndex has to be recreated";
-            bindSerializationManToCaches(serializationManPtr);
-        }
-        else {
-            successfulQuickStart = tryQuickStart(serializationManPtr);
-        }
-    }
-
-    cs::Sequence firstBlockToReadInDatabase = 0;
-    if (successfulQuickStart) {
-        if (lastSequence_ != 0) {
-            firstBlockToReadInDatabase = lastSequence_ + 1;
-        }
-
-        csinfo() << "QUICK START! lastSequence_   is " << lastSequence_.load();
-        csinfo() << "QUICK START! first block to read in database is " << firstBlockToReadInDatabase;
-    }
-    else {
-        cslog() << "SLOW START...";
-    }
-
-    cslog() << kLogPrefix << "Trying to open DB...";
-
-    size_t totalLoaded = 0;
-    bool checkTrxIndexRecreate = true;
-
-    csdb::Storage::OpenCallback progress = [&](const csdb::Storage::OpenProgress& progress) {
-        if (checkTrxIndexRecreate) {
-          checkTrxIndexRecreate = false;
-          if (trxIndex_->recreate() && successfulQuickStart) {
-              cslog() << "Blockchain: TrxIndex must be recreated, cancel QUICK START... Restart NODE, please";
-              trxIndex_->invalidate();
-              return true;
-          }
-        }
-
-        totalLoaded = progress.poolsProcessed;
-        if (totalLoaded % 1000 == 0) {
-            std::cout << '\r' << WithDelimiters(progress.poolsProcessed) << std::flush;
-        }
-        return false;
-    };
-
-    if (!storage_.open(path, progress, newBlockchainTop, firstBlockToReadInDatabase)) {
-        cserror() << kLogPrefix << "Couldn't open database at " << path;
-        return false;
-    }
-
-    if (newBlockchainTop != cs::kWrongSequence) {
-        return true;
-    }
-
-    cslog() << "\rDB is opened, loaded " << WithDelimiters(totalLoaded) << " blocks";
-
-    if (storage_.last_hash().is_empty()) {
-        csdebug() << "Last hash is empty...";
-        if (storage_.size()) {
-            cserror() << "failed!!! Delete the Database!!! It will be restored from nothing...";
-            return false;
-        }
-        if (successfulQuickStart) {
-            serializationManPtr_->clear();
-        }
-        writeGenesisBlock();
-    }
-    else {
-        if (!postInitFromDB(successfulQuickStart)) {
-            return false;
-        }
-    }
-
-    good_ = true;
-    blocksToBeRemoved_ = totalLoaded - 1; // any amount to remave after start
-    return true;
-}
-
-bool BlockChain::isGood() const {
-    return good_;
-}
-
-uint64_t BlockChain::uuid() const {
-    return uuid_;
-}
-
-void BlockChain::onStartReadFromDB(cs::Sequence lastWrittenPoolSeq) {
-    if (lastWrittenPoolSeq > 0) {
-        cslog() << kLogPrefix << "start reading blocks from DB, " 
-                << "last is " << WithDelimiters(lastWrittenPoolSeq);
-    }
-}
-
-void BlockChain::onReadFromDB(csdb::Pool block, bool* shouldStop) {
-    auto blockSeq = block.sequence();
-    lastSequence_ = blockSeq;
-    if (blockSeq == 1) {
-        cs::Lock lock(dbLock_);
-        uuid_ = uuidFromBlock(block);
-        csdebug() << kLogPrefix << "UUID = " << uuid_;
-    }
-
-    if (!updateWalletIds(block, *walletsCacheUpdater_.get())) {
-        cserror() << kLogPrefix << "updateWalletIds() failed on block #" << block.sequence();
-        *shouldStop = true;
-    }
-    else {
-        if (!blockHashes_->onNextBlock(block)) {
-            cserror() << kLogPrefix << "blockHashes_->onReadBlock(block) failed on block #" << block.sequence();
-            *shouldStop = true;
-        }
-        else {
-            if (block.transactions_count() > 0) {
-                const auto block_time = BlockChain::getBlockTime(block);
-                for (auto& t : block.transactions()) {
-                    t.set_time(block_time);
-                }
-            }
-            updateNonEmptyBlocks(block);
-            walletsCacheUpdater_->loadNextBlock(block, block.confidants(), *this);
-        }
-    }
-}
-
-inline void BlockChain::updateNonEmptyBlocks(const csdb::Pool& pool) {
-    const auto transactionsCount = pool.transactions_count();
-
-    if (transactionsCount > 0) {
-        totalTransactionsCount_ += transactionsCount;
-
-        if (lastNonEmptyBlock_.transCount && pool.sequence() != lastNonEmptyBlock_.poolSeq) {
-            previousNonEmpty_[pool.sequence()] = lastNonEmptyBlock_;
-        }
-
-        lastNonEmptyBlock_.poolSeq = pool.sequence();
-        lastNonEmptyBlock_.transCount = static_cast<uint32_t>(transactionsCount);
-    }
-}
-
-bool BlockChain::postInitFromDB(bool successfulQuickStart) {
-    auto func = [](const cs::PublicKey& key, const WalletData& wallet) {
-        double bal = wallet.balance_.to_double();
-        if (bal < -std::numeric_limits<double>::min()) {
-            csdebug() << kLogPrefix << "Wallet with negative balance (" << bal << ") detected: "
-                      << cs::Utils::byteStreamToHex(key.data(), key.size()) << " ("
-                      << EncodeBase58(key.data(), key.data() + key.size()) << ")";
-        }
-        return true;
-    };
-    walletsCacheStorage_->iterateOverWallets(func);
-    if (successfulQuickStart) {
-        emit stopReadingBlocksEvent(totalTransactionsCount_);
-    }
-    return true;
-}
-
-csdb::PoolHash BlockChain::getLastHash() const {
-    std::lock_guard lock(dbLock_);
-
-    if (deferredBlock_.is_valid()) {
-        return deferredBlock_.hash().clone();
-    }
-
-    return storage_.last_hash();
-}
-
-std::string BlockChain::getLastTimeStamp() const {
-    std::lock_guard<decltype(dbLock_)> l(dbLock_);
-
-    if (deferredBlock_.is_valid()) {
-        if (deferredBlock_.user_field_ids().count(kFieldTimestamp) > 0) {
-            return deferredBlock_.user_field(kFieldTimestamp).value<std::string>();
-        }
-        else {
-            return std::string("0");
-        }
-    }
-    else {
-        return getLastBlock().user_field(kFieldTimestamp).value<std::string>();
-    }
-}
-
-cs::Bytes BlockChain::getLastRealTrusted() const {
-    std::lock_guard<decltype(dbLock_)> l(dbLock_);
-
-    if (deferredBlock_.is_valid()) {
-        return cs::Utils::bitsToMask(deferredBlock_.numberTrusted(), deferredBlock_.realTrusted());
-    }
-    else {
-        return cs::Utils::bitsToMask(getLastBlock().numberTrusted(), getLastBlock().realTrusted());
-    }
-}
-
-void BlockChain::writeGenesisBlock() {
-    cswarning() << kLogPrefix << "Adding the genesis block";
-
-    csdb::Pool genesis;
-    csdb::Transaction transaction;
-
-    std::string strAddr = "5B3YXqDTcWQFGAqEJQJP3Bg1ZK8FFtHtgCiFLT5VAxpe";
-    std::vector<uint8_t> pub_key;
-    DecodeBase58(strAddr, pub_key);
-
-    csdb::Address test_address = csdb::Address::from_public_key(pub_key);
-    transaction.set_target(test_address);
-    transaction.set_source(genesisAddress_);
-    transaction.set_currency(csdb::Currency(1));
-    transaction.set_amount(csdb::Amount(249'471'071, 0));
-    transaction.set_max_fee(csdb::AmountCommission(0.0));
-    transaction.set_counted_fee(csdb::AmountCommission(0.0));
-    transaction.set_innerID(0);
-
-    genesis.add_transaction(transaction);
-
-    genesis.set_previous_hash(csdb::PoolHash());
-    genesis.set_sequence(0);
-    addNewWalletsToPool(genesis);
-
-    csdebug() << kLogPrefix << "Genesis block completed ... trying to save";
-
-    /*ignored =*/ finalizeBlock(genesis, true, cs::PublicKeys{});
-    /*ignored =*/ applyBlockToCaches(genesis);
-    deferredBlock_ = genesis;
-    emit storeBlockEvent(deferredBlock_);
-
-    csdebug() << genesis.hash().to_string();
-
-    //uint32_t bSize;
-    //auto p = genesis.to_byte_stream(bSize);
-    //csdebug() << "Genesis" << cs::Utils::byteStreamToHex(p, bSize);
-}
-
-void BlockChain::iterateOverWallets(const std::function<bool(const cs::PublicKey&, const cs::WalletsCache::WalletData&)> func) {
-    std::lock_guard lock(cacheMutex_);
-    walletsCacheStorage_->iterateOverWallets(func);
-}
-
-#ifdef MONITOR_NODE
-void BlockChain::iterateOverWriters(const std::function<bool(const cs::PublicKey&, const cs::WalletsCache::TrustedData&)> func) {
-    std::lock_guard lock(cacheMutex_);
-    walletsCacheStorage_->iterateOverWriters(func);
-}
-
-void BlockChain::applyToWallet(const csdb::Address& addr, const std::function<void(const cs::WalletsCache::WalletData&)> func) {
-    std::lock_guard lock(cacheMutex_);
-    auto pub = getAddressByType(addr, BlockChain::AddressType::PublicKey);
-    auto wd = walletsCacheUpdater_->findWallet(pub.public_key());
-
-    func(*wd);
-}
-#endif
-
-size_t BlockChain::getSize() const {
-    std::lock_guard lock(dbLock_);
-    const auto storageSize = storage_.size();
-    return deferredBlock_.is_valid() ? (storageSize + 1) : storageSize;
-}
-
-csdb::Pool BlockChain::loadBlock(const csdb::PoolHash& ph) const {
-    if (ph.is_empty()) {
-        return csdb::Pool{};
-    }
-
-    std::lock_guard l(dbLock_);
-
-    if (deferredBlock_.hash() == ph) {
-        return deferredBlock_.clone();
-    }
-
-    return storage_.pool_load(ph);
-}
-
-csdb::Pool BlockChain::loadBlock(const cs::Sequence sequence) const {
-    std::lock_guard lock(dbLock_);
-
-    if (deferredBlock_.is_valid() && deferredBlock_.sequence() == sequence) {
-        // deferredBlock already composed:
-        return deferredBlock_.clone();
-    }
-    if (sequence > getLastSeq()) {
-        return csdb::Pool{};
-    }
-    return storage_.pool_load(sequence);
-}
-
-csdb::Pool BlockChain::loadBlockForSync(const cs::Sequence sequence) const {
-    if (uncertainLastBlockFlag_ && uncertainSequence_ == sequence) {
-        return csdb::Pool{};
-    }
-    else {
-        return loadBlock(sequence);
-    }
-}
-
-csdb::Pool BlockChain::loadBlockMeta(const csdb::PoolHash& ph, size_t& cnt) const {
-    std::lock_guard lock(dbLock_);
-
-    if (deferredBlock_.hash() == ph) {
-        return deferredBlock_.clone();
-    }
-
-    return storage_.pool_load_meta(ph, cnt);
-}
-
-csdb::Transaction BlockChain::loadTransaction(const csdb::TransactionID& transId) const {
-    std::lock_guard l(dbLock_);
-    csdb::Transaction transaction;
-
-    if (deferredBlock_.is_valid() && deferredBlock_.sequence() == transId.pool_seq()) {
-        transaction = deferredBlock_.transaction(transId).clone();
-        transaction.set_time(BlockChain::getBlockTime(deferredBlock_));
-    }
-    else {
-        transaction = storage_.transaction(transId).clone();
-        auto tmp = storage_.pool_load(transId.pool_seq());
-        transaction.set_time(BlockChain::getBlockTime(tmp));
-    }
-
-    return transaction;
-}
-
-// - remove the last block from the top of blockchain
-// - remove pair (hash, sequence) from cache (blockHashes_)
-// - decrement the last sequence by 1
-// - undo all transactions / new wallets
-void BlockChain::removeLastBlock() {
-    if (blocksToBeRemoved_ == 0) {
-        csmeta(csdebug) << kLogPrefix << "There are no blocks, allowed to be removed";
-        return;
-    }
-    //--blocksToBeRemoved_;
-	cs::Sequence remove_seq = lastSequence_;
-	csdb::PoolHash remove_hash = blockHashes_->find(remove_seq);
-    csmeta(csdebug) << remove_seq;
-    csdb::Pool pool{};
-
-    {
-        std::lock_guard lock(dbLock_);
-
-        if (deferredBlock_.is_valid()) {
-            pool = deferredBlock_;
-            deferredBlock_ = csdb::Pool{};
-        }
-        else {
-            pool = storage_.pool_remove_last();
-        }
-    }
-
-    if (!pool.is_valid()) {
-        csmeta(cserror) << kLogPrefix << "Error! Removed pool is not valid";
-
-		if (remove_hash.is_empty()) {
-			cserror() << kLogPrefix << "storage is corrupted, storage rescan is required, removed hash is empty";
-			return;
-		}
-        csinfo() << kLogPrefix << "pool to be deleted is not valid, trying to use repair_remove";
-		{
-			std::lock_guard lock(dbLock_);
-			if (!storage_.pool_remove_last_repair(remove_seq, remove_hash)) {
-				cserror() << kLogPrefix << "storage is corrupted, storage rescan is required";
-				return;
-			}
-		}
-
-		cswarning() << kLogPrefix << "Wallets balances maybe invalidated, storage rescan required";
-    }
-    else {
-        // just removed pool is valid
-
-        if (!(remove_hash == pool.hash())) {
-            cswarning() << kLogPrefix << "Hashes cache is corrupted, storage rescan is required: last: " 
-                << remove_hash.to_string() << ", pool: " << pool.hash().to_string() 
-                << ", total hashes: " << blockHashes_->size() 
-                << ", total pools: " << getLastSeq() + 1ULL;
-            remove_hash = pool.hash();
-        }
-
-        if (pool.sequence() == 0) {
-            csmeta(cswarning) << kLogPrefix << "Attempt to remove Genesis block !!!!!";
-            return;
-        }
-
-		// such operations are only possible on valid pool:
-        totalTransactionsCount_ -= pool.transactions().size();
-		walletsCacheUpdater_->loadNextBlock(pool, pool.confidants(), *this, true);
-		// remove wallets exposed by the block
-		removeWalletsInPoolFromCache(pool);
-		// signal all subscribers, transaction index is still consistent up to removed block!
-		emit removeBlockEvent(pool);
-
-        if (lastNonEmptyBlock_.poolSeq == pool.sequence()) {
-            lastNonEmptyBlock_ = previousNonEmpty_[lastNonEmptyBlock_.poolSeq];
-            previousNonEmpty_.erase(pool.sequence());
-        }
-    }
-
-    // to be sure, try to remove both sequence and hash
-    if (!blockHashes_->remove(remove_seq)) {
-        blockHashes_->remove(remove_hash);
-    }
-    --lastSequence_;
-
-    csmeta(csdebug) << kLogPrefix << "done";
-}
-
-bool BlockChain::compromiseLastBlock(const csdb::PoolHash& desired_hash) {
-    csdb::Pool last_block = csdb::Pool{};
-    {
-        cs::Lock lock(dbLock_);
-
-        if (deferredBlock_.is_valid()) {
-            last_block = deferredBlock_.clone();
-        }
-    }
-    if (!last_block.is_valid()) {
-        cserror() << kLogPrefix << "can only compromise the deferred block, not flushed yet";
-        uncertainLastBlockFlag_ = false;
-        return false;
-    }
-
-    const auto seq = last_block.sequence();
-    const auto current = last_block.hash();
-    const auto desired = desired_hash;
-
-    if (uncertainLastBlockFlag_ && seq != uncertainSequence_) {
-        cswarning() << kLogPrefix << "change uncertain sequence from " << uncertainSequence_ << " to " << seq;
-    }
-    uncertainSequence_ = seq;
-    if (uncertainLastBlockFlag_ && current != uncertainHash_) {
-        cswarning() << kLogPrefix << "change uncertain hash from " << uncertainHash_.to_string() << " to " << current.to_string();
-    }
-    uncertainHash_ = current;
-    if (uncertainLastBlockFlag_ && desired != desiredHash_) {
-        cswarning() << kLogPrefix << "change desired hash from " << desiredHash_.to_string() << " to " << desired.to_string();
-    }
-    desiredHash_ = desired;
-
-    uncertainLastBlockFlag_ = true;
-    cslog() << kLogPrefix << "block " << WithDelimiters(uncertainSequence_) << ", hash " << uncertainHash_.to_string()
-        << " is uncertain, desired hash " << desiredHash_.to_string();
-
-    /*signal*/ uncertainBlock(uncertainSequence_);
-    return true;
-}
-
-void BlockChain::updateLastTransactions(const std::vector<std::pair<cs::PublicKey, csdb::TransactionID>>& updates) {
-    std::lock_guard l(cacheMutex_);
-    walletsCacheUpdater_->updateLastTransactions(updates);
-}
-
-/*static*/
-csdb::Address BlockChain::getAddressFromKey(const std::string& key) {
-    if (key.size() == kPublicKeyLength) {
-        csdb::Address res = csdb::Address::from_public_key(key.data());
-        return res;
-    }
-    else {
-        csdb::internal::WalletId id = *reinterpret_cast<const csdb::internal::WalletId*>(key.data());
-        csdb::Address res = csdb::Address::from_wallet_id(id);
-        return res;
-    }
-}
-
-/*static*/
-uint64_t BlockChain::getBlockTime(const csdb::Pool& block) noexcept {
-    if (block.is_valid()) {
-        if (block.user_field_ids().count(kFieldTimestamp) > 0) {
-            std::string tmp = block.user_field(kFieldTimestamp).value<std::string>();
-            try {
-                return std::stoull(tmp);
-            }
-            catch (...) {
-                csdebug() << kLogPrefix << "block " << WithDelimiters(block.sequence()) << " contains incorrect timestamp value " << tmp;
-            }
-        }
-    }
-    return 0;
-}
-
-void BlockChain::removeWalletsInPoolFromCache(const csdb::Pool& pool) {
-    try {
-        std::lock_guard lock(cacheMutex_);
-        const csdb::Pool::NewWallets& newWallets = pool.newWallets();
-
-        for (const auto& newWall : newWallets) {
-            csdb::Address newWallAddress;
-            if (!pool.getWalletAddress(newWall, newWallAddress)) {
-                cserror() << kLogPrefix << "Wrong new wallet data";
-                return;
-            }
-            if (!walletIds_->normal().remove(newWallAddress)) {
-                cswarning() << kLogPrefix << "Wallet was not removed " << newWallAddress.to_string();
-            }
-        }
-
-        for (const auto& it : pool.transactions()) {
-            if (cs::SmartContracts::is_deploy(it)) {
-                if (!walletIds_->normal().remove(it.target())) {
-                    cswarning() << kLogPrefix << "Contract address was not removed: " << it.target().to_string();
-                }
-            }
-        }
-
-    }
-    catch (std::exception& e) {
-        cserror() << "Exc=" << e.what();
-    }
-    catch (...) {
-        cserror() << "Exc=...";
-    }
-}
-
-void BlockChain::logBlockInfo(csdb::Pool& pool) {
-    const auto& trusted = pool.confidants();
-    std::string realTrustedString;
-    auto mask = cs::Utils::bitsToMask(pool.numberTrusted(), pool.realTrusted());
-    for (auto i : mask) {
-        realTrustedString = realTrustedString + "[" + std::to_string(static_cast<int>(i)) + "] ";
-    }
-
-    csdebug() << " trusted count " << trusted.size() << ", RealTrusted = " << realTrustedString;
-    for (const auto& t : trusted) {
-        csdebug() << "\t- " << cs::Utils::byteStreamToHex(t.data(), t.size());
-    }
-    csdebug() << " transactions count " << pool.transactions_count();
-    if (pool.user_field_ids().count(kFieldTimestamp) > 0) {
-        csdebug() << " time: " << pool.user_field(kFieldTimestamp).value<std::string>().c_str();
-    }
-    csdebug() << " previous hash: " << pool.previous_hash().to_string();
-    csdebug() << " hash(" << pool.sequence() << "): " << pool.hash().to_string();
-    csdebug() << " last storage size: " << getSize();
-}
-
-bool BlockChain::finalizeBlock(csdb::Pool& pool, bool isTrusted, cs::PublicKeys lastConfidants) {
-    if (!pool.compose()) {
-        csmeta(cserror) << kLogPrefix << "Couldn't compose block: " << pool.sequence();
-        return false;
-    }
-
-    cs::Sequence currentSequence = pool.sequence();
-    const auto& confidants = pool.confidants();
-    const auto& signatures = pool.signatures();
-    const auto& realTrusted = pool.realTrusted();
-    if (currentSequence > 1) {
-        csdebug() << kLogPrefix << "Finalize: starting confidants validation procedure (#" << currentSequence << "):";
-
-        cs::Bytes trustedToHash;
-        cs::ODataStream tth(trustedToHash);
-        tth << currentSequence;
-        tth << confidants;
-
-        cs::Hash trustedHash = cscrypto::calculateHash(trustedToHash.data(), trustedToHash.size());
-
-        const cs::Signatures& sigs = pool.roundConfirmations();
-        const auto& confMask = cs::Utils::bitsToMask(pool.numberConfirmations(), pool.roundConfirmationMask());
-        // for debugging only delete->
-        csdebug() << kLogPrefix << "Mask size = " << confMask.size() << " for next confidants:";
-        for (auto& it : lastConfidants) {
-            csdebug() << cs::Utils::byteStreamToHex(it.data(), it.size());
-        }
-        // <-delete
-        if (!BlockChain::isBootstrap(pool) && confMask.size() > 1) {
-            if (!NodeUtils::checkGroupSignature(lastConfidants, confMask, sigs, trustedHash)) {
-                csdebug() << kLogPrefix << "           The Confidants confirmations are not OK";
-                return false;
-            }
-            else {
-                csdebug() << kLogPrefix << "           The Confidants confirmations are OK";
-            }
-        }
-        else {
-            // TODO: add SS or bootstrap confidants PKey to the prevConfidants
-        }
-    }
-
-    if (signatures.empty() && (!isTrusted || pool.sequence() != 0)) {
-        csmeta(csdebug) << kLogPrefix << "The pool #" << pool.sequence() << " doesn't contain signatures";
-        return false;
-    }
-
-    if (signatures.size() < static_cast<size_t>(cs::Utils::maskValue(realTrusted)) && !isTrusted && pool.sequence() != 0) {
-        csmeta(csdebug) << kLogPrefix << "The number of signatures is insufficient";
-        return false;
-    }
-    auto mask = cs::Utils::bitsToMask(pool.numberTrusted(), pool.realTrusted());
-
-    // pool signatures check: start
-    if (pool.sequence() > 0) {
-        //  csmeta(csdebug) << "Pool Hash: " << cs::Utils::byteStreamToHex(pool.hash().to_binary().data(), pool.hash().to_binary().size());
-        //  csmeta(csdebug) << "Prev Hash: " << cs::Utils::byteStreamToHex(pool.previous_hash().to_binary().data(), pool.previous_hash().to_binary().size());
-        Hash tempHash;
-        auto hash = pool.hash().to_binary();
-        std::copy(hash.cbegin(), hash.cend(), tempHash.data());
-        if (NodeUtils::checkGroupSignature(confidants, mask, signatures, tempHash)) {
-            csmeta(csdebug) << kLogPrefix << "The number of signatures is sufficient and all of them are OK";
-        }
-        else {
-            cswarning() << kLogPrefix << "Some of Pool Signatures aren't valid. The pool will not be written to DB. It will be automatically written, when we get proper data";
-            return false;
-        }
-    }
-    else {
-        csmeta(csdebug) << kLogPrefix << "Genesis block will be written without signatures verification";
-    }
-    // pool signatures check: end
-
-    if (pool.transactions_count() > 0) {
-        const auto block_time = BlockChain::getBlockTime(pool);
-        for (auto& t : pool.transactions()) {
-            t.set_time(block_time);
-        }
-    }
-
-    csmeta(csdetails) << kLogPrefix << "last hash: " << pool.hash().to_string();
-    return true;
-}
-
-bool BlockChain::applyBlockToCaches(const csdb::Pool& pool) {
-    if (!walletsCacheUpdater_) {
-        cserror() << "apply block to caches: wallets cache updater unitialized";
-        return false;
-    }
-
-    csdebug() << kLogPrefix << "store block #" << pool.sequence() << " to chain, update wallets ids";
-    updateWalletIds(pool, *walletsCacheUpdater_);
-
-    // ATTENTION! Due to undesired side effect trxIndex_ must be updated prior to wallets caches
-    // update transactions index
-    trxIndex_->update(pool);
-
-    // update wallet caches
-
-    // former updateFromNextBlock(pool) method:
-    try {
-        std::lock_guard lock(cacheMutex_);
-        // currently block stores own round confidants, not next round:
-        const auto& currentRoundConfidants = pool.confidants();
-        walletsCacheUpdater_->loadNextBlock(pool, currentRoundConfidants, *this);
-
-        if (!blockHashes_->onNextBlock(pool)) {
-            cslog() << kLogPrefix << "Error updating block hashes storage";
-        }
-
-        // update non-empty block storage
-        updateNonEmptyBlocks(pool);
-    }
-    catch (std::exception & e) {
-        cserror() << "apply block to caches, exception: " << e.what();
-        return false;
-    }
-    catch (...) {
-        cserror() << "apply block to caches, unexpected exception";
-        return false;
-    }
-
-    if (serializationManPtr_
-        && pool.sequence()
-        && pool.sequence() % kQuickStartSaveCachesInterval == 0
-        && !serializationManPtr_->save(pool.sequence())) {
-        cserror() << "Cannot save caches with version " << pool.sequence();
-    }
-
-    return true;
-}
-
-csdb::PoolHash BlockChain::getHashBySequence(cs::Sequence seq) const {
-    std::lock_guard lock(dbLock_);
-
-    if (deferredBlock_.sequence() == seq) {
-        return deferredBlock_.hash().clone();
-    }
-
-    csdb::PoolHash tmp = blockHashes_->find(seq);
-    if (!tmp.is_empty()) {
-        return tmp;
-    }
-
-    return storage_.pool_hash(seq);
-}
-
-cs::Sequence BlockChain::getSequenceByHash(const csdb::PoolHash& hash) const {
-    std::lock_guard lock(dbLock_);
-    
-    if (deferredBlock_.hash() == hash) {
-        return deferredBlock_.sequence();
-    }
-
-    cs::Sequence seq = blockHashes_->find(hash);
-    if (seq != kWrongSequence) {
-        return seq;
-    }
-
-    return storage_.pool_sequence(hash);
-}
-
-uint64_t BlockChain::getWalletsCountWithBalance() {
-    std::lock_guard lock(cacheMutex_);
-
-    uint64_t count = 0;
-    auto proc = [&](const cs::PublicKey&, const WalletData& wallet) {
-        constexpr csdb::Amount zero_balance(0);
-        if (wallet.balance_ >= zero_balance) {
-            count++;
-        }
-        return true;
-    };
-    walletsCacheStorage_->iterateOverWallets(proc);
-    return count;
-}
-
-uint64_t BlockChain::getWalletsCount() const {
-    std::lock_guard lock(cacheMutex_);
-    return walletsCacheStorage_->getCount();
-}
-
-void BlockChain::getTransactions(Transactions& transactions, csdb::Address address, uint64_t offset, uint64_t limit) {
-    for (auto trIt = cs::TransactionsIterator(*this, address); trIt.isValid(); trIt.next()) {
-        if (offset > 0) {
-            --offset;
-            continue;
-        }
-
-        transactions.push_back(*trIt);
-        transactions.back().set_time(BlockChain::getBlockTime(trIt.getPool()));
-
-        if (--limit == 0)
-            break;
-    }
-}
-
-void BlockChain::getTransactionsUntill(Transactions& transactions, csdb::Address address, csdb::TransactionID id, uint16_t flagg) {
-    for (auto trIt = cs::TransactionsIterator(*this, address); trIt.isValid(); trIt.next()) {
-        if (id.pool_seq() + 1 > cs::Conveyer::instance().currentRoundNumber() 
-            && id.pool_seq() > trIt->id().pool_seq()) {
-            break;
-        }
-        if (id.pool_seq() < trIt->id().pool_seq() || (id.pool_seq() == trIt->id().pool_seq() && id.index() < trIt->id().index())) {
-            if (flagg == 1) {
-                bool match = false;
-                if (trIt->target().is_public_key())
-                {
-                    if (trIt->target().public_key() == address.public_key()) {
-                        match = true;
-                    }
-                }
-                if (trIt->target().is_wallet_id())
-                {
-                    csdb::Address pKey;
-                    findAddrByWalletId(trIt->target().wallet_id(), pKey);
-                    if (pKey.public_key() == address.public_key()) {
-                        match = true;
-                    }
-                }
-                if(match)
-                {
-                    transactions.push_back(*trIt);
-                    transactions.back().set_time(getBlockTime(trIt.getPool()));
-                }
-            }
-            if (flagg ==2){
-                bool match = false;
-                if (trIt->source().is_public_key())
-                {
-                    if (trIt->source().public_key() == address.public_key()) {
-                        match = true;
-                    }
-                }
-                if (trIt->source().is_wallet_id())
-                {
-                    csdb::Address pKey;
-                    findAddrByWalletId(trIt->source().wallet_id(), pKey);
-                    if (pKey.public_key() == address.public_key()) {
-                        match = true;
-                    }
-                }
-                if (match)
-                {
-                    transactions.push_back(*trIt);
-                    transactions.back().set_time(getBlockTime(trIt.getPool()));
-                }
-            }
-
-            if (flagg == 3) {
-                transactions.push_back(*trIt);
-                transactions.back().set_time(getBlockTime(trIt.getPool()));
-            }
-        }
-        //if (--limit == 0)
-        //    break;
-    }
-}
-
-bool BlockChain::updateWalletIds(const csdb::Pool& pool, WalletsCache::Updater& proc) {
-    try {
-        std::lock_guard lock(cacheMutex_);
-
-        const csdb::Pool::NewWallets& newWallets = pool.newWallets();
-        for (const auto& newWall : newWallets) {
-            csdb::Address newWallAddress;
-            if (!pool.getWalletAddress(newWall, newWallAddress)) {
-                cserror() << kLogPrefix << "Wrong new wallet data";
-                return false;
-            }
-
-            if (!insertNewWalletId(newWallAddress, newWall.walletId_, proc)) {
-                cserror() << kLogPrefix << "Wallet was already added as new";
-            }
-        }
-    }
-    catch (std::exception& e) {
-        cserror() << "Exc=" << e.what();
-        return false;
-    }
-    catch (...) {
-        cserror() << "Exc=...";
-        return false;
-    }
-
-    return true;
-}
-
-bool BlockChain::insertNewWalletId(const csdb::Address& newWallAddress, WalletId newWalletId, WalletsCache::Updater&) {
-    if (!walletIds_->normal().insert(newWallAddress, newWalletId)) {
-        cserror() << kLogPrefix << "Cannot add new wallet";
-        return false;
-    }
-
-    return true;
-}
-
-bool BlockChain::addNewWalletsToPool(csdb::Pool& pool) {
-    csdebug() << kLogPrefix << "store block #" << pool.sequence() << " add new wallets to pool";
-
-    csdb::Pool::NewWallets* newWallets = pool.newWallets();
-
-    if (!newWallets) {
-        cserror() << kLogPrefix << "Pool is read-only";
-        return false;
-    }
-
-    newWallets->clear();
-
-    std::map<csdb::Address, std::pair<WalletId, csdb::Pool::NewWalletInfo::AddressId>> addrsAndIds;
-
-    csdb::Pool::Transactions& transactions = pool.transactions();
-    for (size_t idx = 0; idx < transactions.size(); ++idx) {
-        addrsAndIds[transactions[idx].source()].second = {idx, csdb::Pool::NewWalletInfo::AddressType::AddressIsSource};
-        addrsAndIds[transactions[idx].target()].second = {idx, csdb::Pool::NewWalletInfo::AddressType::AddressIsTarget};
-    }
-
-    const auto& confidants = pool.confidants();
-    size_t confWalletsIndexStart = transactions.size();
-    for (size_t i = 0; i < confidants.size(); ++i) {
-        addrsAndIds[csdb::Address::from_public_key(confidants[i])].second = {confWalletsIndexStart + i, csdb::Pool::NewWalletInfo::AddressType::AddressIsTarget};
-    }
-
-    addrsAndIds.erase(genesisAddress_);
-
-    {
-        std::lock_guard lock(cacheMutex_);
-        walletIds_->normal().fillIds(addrsAndIds);
-    }
-
-    for (auto& addrAndId : addrsAndIds) {
-        if (!addrAndId.first.is_public_key() || addrAndId.second.first == WalletsIds::kWrongWalletId || addrAndId.first == genesisAddress_) {
-            continue;
-        }
-        newWallets->emplace_back(csdb::Pool::NewWalletInfo{addrAndId.second.second, addrAndId.second.first});
-    }
-    return true;
-}
-
-void BlockChain::tryFlushDeferredBlock() {
-    cs::Lock lock(dbLock_);
-    if (deferredBlock_.is_valid() && deferredBlock_.is_read_only()) {
-        Hash tempHash;
-        auto hash = deferredBlock_.hash().to_binary();
-        std::copy(hash.cbegin(), hash.cend(), tempHash.data());
-        auto mask = cs::Utils::bitsToMask(deferredBlock_.numberTrusted(), deferredBlock_.realTrusted());
-        if (NodeUtils::checkGroupSignature(deferredBlock_.confidants(), mask, deferredBlock_.signatures(), tempHash)) {
-            deferredBlock_.set_storage(storage_);
-            if (deferredBlock_.save()) {
-#ifdef DBSQL
-                dbsql::saveConfidants(deferredBlock_.sequence(), deferredBlock_.confidants(), deferredBlock_.realTrusted());
-#endif
-                csdebug() << kLogPrefix << "block #" << WithDelimiters(deferredBlock_.sequence()) << " is flushed to DB";
-                deferredBlock_ = csdb::Pool{};
-            }
-            else {
-                cserror() << kLogPrefix << "Failed to flush block #" << WithDelimiters(deferredBlock_.sequence()) << " to DB";
-            }
-        }
-    }
-}
-
-void BlockChain::close() {
-    stop_ = true;
-    tryFlushDeferredBlock();
-    cs::Lock lock(dbLock_);
-    storage_.close();
-    cs::Connector::disconnect(&storage_.readBlockEvent(), this, &BlockChain::onReadFromDB);
-    blockHashes_->close();
-    trxIndex_->close();
-
-    if (!serializationManPtr_) {
-        csinfo() << "Blockchain: no serialization manager provided to save caches for QUICK START.";
-        return;
-    }
-
-    csinfo() << "Blockchain: try to save caches for QUICK START.";
-
-    if (serializationManPtr_->save()) {
-      csinfo() << "Blockchain: caches for QUICK START saved successfully.";
-    }
-    else {
-      csinfo() << "~Blockchain: couldn't save caches for QUICK START.";
-    }
-}
-
-bool BlockChain::getTransaction(const csdb::Address& addr, const int64_t& innerId, csdb::Transaction& result) const {
-    for (auto it = cs::TransactionsIterator(*this, addr); it.isValid(); it.next()) {
-        if (it->innerID() == innerId) {
-            result = *it;
-            return true;
-        }
-    }
-    return false;
-}
-
-bool BlockChain::updateContractData(const csdb::Address& abs_addr, const cs::Bytes& data) const {
-    cs::Lock lock(dbLock_);
-    return storage_.update_contract_data(abs_addr, data);
-}
-
-bool BlockChain::getContractData(const csdb::Address& abs_addr, cs::Bytes& data) const {
-    cs::Lock lock(dbLock_);
-    return storage_.get_contract_data(abs_addr, data);
-}
-
-void BlockChain::createCachesPath() {
-    fs::path dbPath(cachesPath);
-    boost::system::error_code code;
-    const auto res = fs::is_directory(dbPath, code);
-
-    if (!res) {
-        fs::create_directory(dbPath);
-    }
-}
-
-bool BlockChain::findWalletData(const csdb::Address& address, WalletData& wallData, WalletId& id) const {
-    if (address.is_wallet_id()) {
-        id = address.wallet_id();
-        return findWalletData(address.wallet_id(), wallData);
-    }
-
-    std::lock_guard lock(cacheMutex_);
-
-    if (!walletIds_->normal().find(address, id)) {
-        return false;
-    }
-
-    return findWalletData_Unsafe(id, wallData);
-}
-
-bool BlockChain::findWalletData(const csdb::Address& address, WalletData& wallData) const {
-    if (address.is_wallet_id()) {
-        return findWalletData(address.wallet_id(), wallData);
-    }
-
-    std::lock_guard lock(cacheMutex_);
-
-    auto wallDataPtr = walletsCacheUpdater_->findWallet(address.public_key());
-    if (wallDataPtr) {
-        wallData = *wallDataPtr;
-        return true;
-    }
-    return false;
-}
-
-bool BlockChain::findWalletData(WalletId id, WalletData& wallData) const {
-    std::lock_guard lock(cacheMutex_);
-    return findWalletData_Unsafe(id, wallData);
-}
-
-bool BlockChain::findWalletData_Unsafe(WalletId id, WalletData& wallData) const {
-    auto pubKey = getAddressByType(csdb::Address::from_wallet_id(id), AddressType::PublicKey);
-    auto wallDataPtr = walletsCacheUpdater_->findWallet(pubKey.public_key());
-
-    if (wallDataPtr) {
-        wallData = *wallDataPtr;
-        return true;
-    }
-
-    return false;
-}
-
-bool BlockChain::findWalletId(const WalletAddress& address, WalletId& id) const {
-    if (address.is_wallet_id()) {
-        id = address.wallet_id();
-        return true;
-    }
-    else if (address.is_public_key()) {
-        std::lock_guard lock(cacheMutex_);
-        return walletIds_->normal().find(address, id);
-    }
-
-    cserror() << kLogPrefix << "Wrong address";
-    return false;
-}
-
-bool BlockChain::findAddrByWalletId(const WalletId id, csdb::Address& addr) const {
-    if (!walletIds_->normal().findaddr(id, addr)) {
-        return false;
-    }
-
-    return true;
-}
-
-bool BlockChain::checkForConsistency(csdb::Pool& pool, bool isNew) {
-    if (pool.sequence() == 0) {
-        return true;
-    }
-    if (pool.confidants().size() < pool.signatures().size()) {
-        return false;
-    }
-    if (cs::Utils::maskValue(pool.realTrusted()) != pool.signatures().size()) {
-        return false;
-    }
-    csdb::Pool tmp = pool.clone();
-<<<<<<< HEAD
-    if (isNew && !tmp.compose()) {
-=======
-    if (!tmp.compose()) {
->>>>>>> e2a16aa8
-        csinfo() << kLogPrefix << "Check for consistency: can't compose block";
-        return false;
-    }
-
-    cs::Bytes checking = tmp.to_binary();
-    csdb::Pool tmpCopy = csdb::Pool::from_binary(std::move(checking));
-    if (tmpCopy.sequence() == 0) {
-        csinfo() << kLogPrefix << "Check for consistency: Failed to create correct binary representation of block #" << pool.sequence();
-<<<<<<< HEAD
-=======
-        return false;
-    }
-
-    if (tmpCopy.previous_hash() != getLastHash()) {
-        csinfo() << kLogPrefix << "Check for consistency: block hash in pool #" << pool.sequence() << " doesn't correspond to the last one";
->>>>>>> e2a16aa8
-        return false;
-    }
-
-    if (isNew && tmpCopy.previous_hash() != getLastHash()) {
-        csinfo() << kLogPrefix << "Check for consistency: block hash in pool #" << pool.sequence() << " doesn't correspond to the last one";
-        return false;
-    }
-    if (!isNew && tmpCopy.previous_hash() != loadBlock(tmpCopy.sequence() - 1ULL).hash()) {
-        csinfo() << kLogPrefix << "Check for consistency: block hash in pool #" << pool.sequence() << " doesn't correspond to the last one";
-        return false;
-    }
-
-    return true;
-
-}
-
-std::string  BlockChain::printWalletCaches() {
-    std::string res;
-    csdb::Amount totalCheck{ 0 };
-    res += ":\nLast block: " + std::to_string(lastSequence_) + "\n#.     Public Key:                                                    Balance:                    Delegated:  TrxsCount: LastTrxId:  TrxID: Heap:\n";
-    int counter = 0;
-    iterateOverWallets([&res, &counter, &totalCheck](const cs::PublicKey& addr, const cs::WalletsCache::WalletData& wd) {
-        ++counter;
-        res += std::to_string(counter) + ". " + cs::Utils::byteStreamToHex(addr.data(), addr.size()) + "   ";
-        auto am = wd.balance_.to_string();
-        totalCheck += wd.balance_ + wd.delegated_;
-        res += am;
-        for (size_t k = am.size(); k < 28; ++k) { // 28 positions are covered with " " to align digits
-            res += " ";
-        }
-        auto deleg = wd.delegated_.to_string();
-        res += deleg;
-        //res += std::to_string(wd.transNum_) + "   ";
-        //res += (wd.trxTail_.getLastTransactionId() > 1'000'000'000 ? "No" : std::to_string(wd.trxTail_.getLastTransactionId())) + "   ";
-        //res += (wd.lastTransaction_.pool_seq() > 1'000'000'000 ? "No" : std::to_string(wd.lastTransaction_.pool_seq())) + "." + std::to_string(wd.lastTransaction_.index()) + "  ";
-        //res += wd.trxTail_.printHeap();
-        res += "\n";
-
-        if (wd.delegateSources_ && !wd.delegateSources_->empty()) {
-            int delCounter = 0;
-            res += "    Delegate Sources(" + std::to_string(wd.delegateSources_->size()) + "):" + "\n";
-            for (auto& it : *wd.delegateSources_) {
-                ++delCounter;
-                res += "        " + std::to_string(counter) + "." + std::to_string(delCounter) + " " + cs::Utils::byteStreamToHex(it.first.data(), it.first.size());
-                int cnt = 0;
-                for (auto& itt : it.second) {
-                    if (cnt > 0) {
-                        res += "                                                                            ";
-                    }
-                    res += "                      " + itt.amount.to_string() + "      " + std::to_string(itt.time) + "\n";
-                    ++cnt;
-                }
-            }
-        }
-        if (wd.delegateTargets_ && !wd.delegateTargets_->empty()) {
-            int delCounter = 0;
-            res += "    Delegate Targets(" + std::to_string(wd.delegateTargets_->size()) + "):" + "\n";
-            for (auto& it : *wd.delegateTargets_) {
-                ++delCounter;
-                res += "        " + std::to_string(counter) + "." + std::to_string(delCounter) + " " + cs::Utils::byteStreamToHex(it.first.data(), it.first.size());
-                int cnt = 0;
-                for (auto& itt : it.second) {
-                    if (cnt > 0) {
-                        res += "                                                                            ";
-                    }
-                    res += "                      " + itt.amount.to_string() + "      " + std::to_string(itt.time) + "\n";
-                    ++cnt;
-                }
-            }
-        }
-        return true;
-
-    });
-    res += "---------------------------------------------------------\n";
-    res += "Total: " + totalCheck.to_string();
-    //csdebug() << res;
-    return res;
-}
-
-std::optional<csdb::Pool> BlockChain::recordBlock(csdb::Pool& pool, bool isTrusted) {
-    const auto last_seq = getLastSeq();
-    const auto pool_seq = pool.sequence();
-
-    csdebug() << kLogPrefix << "finish & store block #" << pool_seq << " to chain";
-
-    if (last_seq + 1 != pool_seq) {
-        cserror() << kLogPrefix << "cannot record block #" << pool_seq << " to chain, last sequence " << last_seq;
-        return std::nullopt;
-    }
-
-    pool.set_previous_hash(getLastHash());
-    if (!checkForConsistency(pool, true)) {
-        csdebug() << kLogPrefix << "Pool #" << pool_seq << " failed the consistency check";
-        return std::nullopt;
-    }
-    if (!checkForConsistency(deferredBlock_, false)) {
-        csdebug() << kLogPrefix << "Pool #" << deferredBlock_.sequence() << " failed the consistency check";
-        //emit stopNode(true);
-        return std::nullopt;
-    }
-
-    constexpr cs::Sequence NoSequence = std::numeric_limits<cs::Sequence>::max();
-    cs::Sequence flushed_block_seq = NoSequence;
-
-    //if the block is not applied here, but the deferred block is already saved 
-//we have situation when we try to save the deferred block anther time
-//the pool counter was not incremented and we have to save this block again
-    cs::PublicKeys lastConfidants;
-    if (pool_seq > 1) {
-
-        cs::Lock lock(dbLock_);
-
-        if (deferredBlock_.sequence() + 1 == pool_seq) {
-            lastConfidants = deferredBlock_.confidants();
-        }
-        else {
-            lastConfidants = loadBlock(pool_seq - 1).confidants();
-        }
-    }
-
-    if (finalizeBlock(pool, isTrusted, lastConfidants)) {
-        csdebug() << kLogPrefix << "The block is correct";
-        if (!applyBlockToCaches(pool)) {
-            csdebug() << kLogPrefix << "failed to apply block to caches";
-            return std::nullopt;
-        }
-    }
-    else {
-        csdebug() << kLogPrefix << "the signatures of the block are insufficient or incorrect";
-        setBlocksToBeRemoved(1U);
-        return std::nullopt;
-    }
-    //========================================
-
-    {
-        cs::Lock lock(dbLock_);
-
-        if (deferredBlock_.is_valid()) {
-
-            deferredBlock_.set_storage(storage_);
-
-            if (deferredBlock_.save()) {
-#ifdef DBSQL
-                dbsql::saveConfidants(pool_seq, deferredBlock_.confidants(), deferredBlock_.realTrusted());
-#endif
-                flushed_block_seq = deferredBlock_.sequence();
-                if (uuid_ == 0 && flushed_block_seq == 1) {
-                    uuid_ = uuidFromBlock(deferredBlock_);
-                    csdebug() << kLogPrefix << "UUID = " << uuid_;
-                }
-            }
-            else {
-                csmeta(cserror) << kLogPrefix << "Couldn't save block: " << deferredBlock_.sequence();
-                return std::nullopt;
-            }
-        }
-    }
-
-    if (flushed_block_seq != NoSequence) {
-        csdebug() << "---------------------------- Flush block #" << flushed_block_seq << " to disk ---------------------------";
-        csdebug() << "signatures amount = " << deferredBlock_.signatures().size() << ", smartSignatures amount = " << deferredBlock_.smartSignatures().size()
-                  << ", see block info above";
-        csdebug() << "----------------------------------------------------------------------------------";
-    }
-
-
-    {
-        cs::Lock lock(dbLock_);
-
-        deferredBlock_ = pool;
-        pool = deferredBlock_.clone();
-        lastSequence_ = deferredBlock_.sequence();
-    }
-
-    //csdetails() << kLogPrefix << "Pool #" << deferredBlock_.sequence() << ": " << cs::Utils::byteStreamToHex(deferredBlock_.to_binary().data(), deferredBlock_.to_binary().size());
-    emit storeBlockEvent(pool);
-    if constexpr (false && (pool.transactions_count() > 0 || pool.sequence() % 10 == 0)) {//log code
-        std::string res = printWalletCaches() + "\nTransactions: \n";
-        csdb::Amount r_cost{ 0 };
-        for (auto it : pool.transactions()) {
-            res += it.id().to_string() + " " + it.source().to_string() + " -> " + it.target().to_string() + " : " + it.amount().to_string() 
-                + ", Counted fee: " + std::to_string(it.counted_fee().to_double()) + ", Max fee: " + std::to_string(it.max_fee().to_double()) + "\n";
-            r_cost += it.counted_fee().to_double();
-        }
-        res += "Round cost: " + pool.roundCost().to_string() + " Counted Round cost: " + r_cost.to_string();
-        csdebug() << res;
-    }
-
-    // log cached block
-    csdebug() << "----------------------- Defer block #" << pool.sequence() << " until next round ----------------------";
-    logBlockInfo(pool);
-    csdebug() << "----------------------------------- " << pool.sequence() << " --------------------------------------";
-
-    return std::make_optional(pool);
-}
-
-bool BlockChain::updateLastBlock(cs::RoundPackage& rPackage) {
-    return updateLastBlock(rPackage, deferredBlock_);
-}
-
-bool BlockChain::updateLastBlock(cs::RoundPackage& rPackage, const csdb::Pool& poolFrom) {
-    csdebug() << kLogPrefix << "Starting update last block: check ...";
-    //if (deferredBlock_.is_valid()) {
-    //  csdebug() << "BLOCKCHAIN> Deferred block is invalid, can't update it";
-    //  return false;
-    //}
-    if (poolFrom.is_read_only()) {
-        csdebug() << kLogPrefix << "Deferred block is read_only, be carefull";
-        //return false;
-    }
-
-    if (poolFrom.sequence() != rPackage.poolMetaInfo().sequenceNumber) {
-        csdebug() << kLogPrefix << "Deferred block sequence " << poolFrom.sequence() << " doesn't equal to that in the roundPackage " << rPackage.poolMetaInfo().sequenceNumber << ", can't update it";
-        return false;
-    }
-    if (poolFrom.signatures().size() >= rPackage.poolSignatures().size()) {
-        csdebug() << kLogPrefix << "Deferred block has more or the same amount Signatures, than received roundPackage, can't update it";
-        return true;
-    }
-    if (poolFrom.previous_hash() != rPackage.poolMetaInfo().previousHash) {
-        csdebug() << kLogPrefix << "Deferred block PREVIOUS HASH doesn't equal to that in the roundPackage, can't update it";
-        return false;
-    }
-    csdebug() << kLogPrefix << "Ok";
-
-    csdb::Pool tmpPool;
-    tmpPool.set_sequence(poolFrom.sequence());
-    tmpPool.set_previous_hash(poolFrom.previous_hash());
-    tmpPool.add_real_trusted(cs::Utils::maskToBits(rPackage.poolMetaInfo().realTrustedMask));
-    csdebug() << kLogPrefix << "new mask set to deferred block: " << cs::TrustedMask::toString(rPackage.poolMetaInfo().realTrustedMask);
-    tmpPool.add_number_trusted(static_cast<uint8_t>(rPackage.poolMetaInfo().realTrustedMask.size()));
-    tmpPool.setRoundCost(poolFrom.roundCost());
-    tmpPool.set_confidants(poolFrom.confidants());
-    for (auto& it : poolFrom.transactions()) {
-        tmpPool.add_transaction(it);
-    }
-    BlockChain::setTimestamp(tmpPool, rPackage.poolMetaInfo().timestamp);
-    for (auto& it : poolFrom.smartSignatures()) {
-        tmpPool.add_smart_signature(it);
-    }
-    csdb::Pool::NewWallets* newWallets = tmpPool.newWallets();
-    const csdb::Pool::NewWallets& defWallets = poolFrom.newWallets();
-    if (!newWallets) {
-        csdebug() << kLogPrefix << "newPool is read-only";
-        return false;
-    }
-
-    for (auto it : defWallets) {
-        newWallets->push_back(it);
-    }
-
-    if (rPackage.poolMetaInfo().sequenceNumber > 1) {
-        tmpPool.add_number_confirmations(poolFrom.numberConfirmations());
-        tmpPool.add_confirmation_mask(poolFrom.roundConfirmationMask());
-        tmpPool.add_round_confirmations(poolFrom.roundConfirmations());
-    }
-
-    return deferredBlockExchange(rPackage, tmpPool);
-}
-
-/*static*/
-void BlockChain::setTimestamp(csdb::Pool& block, const std::string& timestamp) {
-    block.add_user_field(BlockChain::kFieldTimestamp, timestamp);
-}
-
-// user field "kFieldServiceInfo": [0] - info version, [1] - block flag, == 1 if boostrap block
-
-/*static*/
-void BlockChain::setBootstrap(csdb::Pool& block, bool is_bootstrap) {
-    if (is_bootstrap) {
-        std::string info;
-        if (block.user_field_ids().count(BlockChain::kFieldServiceInfo) > 0) {
-            info = block.user_field(BlockChain::kFieldServiceInfo).value<std::string>();
-        }
-        if (info.size() >= 2) {
-            if (info[1] == '\001') {
-                // already set
-                csdetails() << "BlockChain: block #" << block.sequence() << " bootstrap flag has already set";
-                return;
-            }
-        }
-        else {
-            info.resize(2);
-        }
-        info[1] = '\001'; // boostrap block
-        block.add_user_field(BlockChain::kFieldServiceInfo, info);
-        csdebug() << "BlockChain: set block #" << block.sequence() << " bootstrap flag";
-    }
-    else {
-        // clear bootstrap flag if set, otherwise ignore
-        if (block.user_field_ids().count(BlockChain::kFieldServiceInfo) > 0) {
-            std::string info = block.user_field(BlockChain::kFieldServiceInfo).value<std::string>();
-            if (info.size() >= 2) {
-                if (info[1] == '\000') {
-                    // already unset
-                    csdetails() << "BlockChain: block #" << block.sequence() << " bootstrap flag has already unset";
-                    return;
-                }
-                info[1] = '\000'; // non-boostrap block
-                block.add_user_field(BlockChain::kFieldServiceInfo, info);
-                csdebug() << "BlockChain: clear block #" << block.sequence() << " bootstrap flag";
-            }
-            else {
-                cserror() << "BlockChain: unable to parse block service info, incompatible version";
-            }
-        }
-    }
-}
-
-/*static*/
-bool BlockChain::isBootstrap(const csdb::Pool& block) {
-    if (block.user_field_ids().count(BlockChain::kFieldServiceInfo) > 0) {
-        std::string s = block.user_field(BlockChain::kFieldServiceInfo).value<std::string>();
-        if (s.size() >= 2 && s[0] == 0) {
-            return s[1] == 1;
-        }
-        else {
-            csdebug() << "BlockChain: unable to parse block service info, incompatible version";
-        }
-    }
-    return false;
-}
-
-bool BlockChain::deferredBlockExchange(cs::RoundPackage& rPackage, const csdb::Pool& newPool) {
-
-    // final compose and test:
-    csdb::Pool tmp_clone = newPool.clone();
-    auto tmp = rPackage.poolSignatures();
-    tmp_clone.set_signatures(tmp);
-    tmp_clone.compose();
-    Hash tempHash;
-    auto hash = tmp_clone.hash();
-    auto bytes = hash.to_binary();
-    std::copy(bytes.cbegin(), bytes.cend(), tempHash.data());
-    if (NodeUtils::checkGroupSignature(tmp_clone.confidants(), rPackage.poolMetaInfo().realTrustedMask, rPackage.poolSignatures(), tempHash)) {
-        csmeta(csdebug) << kLogPrefix << "The number of signatures is sufficient and all of them are OK!";
-        if (!checkForConsistency(tmp_clone, true)) {
-            csdebug() << kLogPrefix << "Replace the deferred block #" << tmp_clone.sequence() << ": consistency check failed";
-            return false;
-        }
-    }
-    else {
-        cswarning() << kLogPrefix << "Some of Pool Signatures aren't valid. The pool will not be written to DB. It will be automatically written, when we get proper data";
-        return false;
-    }
-
-
-    // update deferred block
-    std::lock_guard lock(dbLock_);
-    deferredBlock_ = tmp_clone;
-    this->blockHashes_->update(deferredBlock_);
-
-    return true;
-}
-
-bool BlockChain::isSpecial(const csdb::Transaction& t) {
-    if (t.user_field(cs::trx_uf::sp::managing).is_valid()) {
-        return true;
-    }
-    return false;
-}
-
-bool BlockChain::storeBlock(csdb::Pool& pool, cs::PoolStoreType type) {
-    const auto lastSequence = getLastSeq();
-    const auto poolSequence = pool.sequence();
-<<<<<<< HEAD
-    
-    csdebug() << csfunc() << "last #" << lastSequence << ", pool #" << poolSequence;
-=======
-    csdebug() << csfunc() << "last #" << lastSequence << ", current pool #" << poolSequence << (pool.is_read_only() ? " - Read-Only" : " - Normal");
->>>>>>> e2a16aa8
-
-    if (poolSequence < lastSequence) {
-        // ignore
-        csdebug() << kLogPrefix << "ignore oudated block #" << poolSequence << ", last written #" << lastSequence;
-        // it is not error, so caller code nothing to do with it
-        return true;
-    }
-
-    if (!BlockChain::isBootstrap(pool)) {
-        if ((pool.numberConfirmations() == 0 || pool.roundConfirmations().size() == 0) && pool.sequence() > 1) {
-            return false;
-        }
-    }
-
-    if (poolSequence == lastSequence) {
-        csdebug() << kLogPrefix << "poolSequence == lastSequence";
-        if (isLastBlockUncertain() && pool.sequence() == uncertainSequence_) {
-            cslog() << kLogPrefix << "review replacement for uncertain block " << WithDelimiters(poolSequence);
-            if (pool.hash() == desiredHash_) {
-                cslog() << kLogPrefix << "replacement candidate has excactly desired hash, compare content of both block versions";
-
-                std::lock_guard lock(dbLock_);
-
-                if (BlockChain::testContentEqual(pool, deferredBlock_)) {
-                    deferredBlock_ = pool;
-                    resetUncertainState();
-                    ++cntUncertainReplaced;
-                    csdebug() << kLogPrefix << "get desired last block with the same content, continue with blockchain successfully";
-                    return true;
-                }
-                else {
-                    csdebug() << kLogPrefix << "the desired last block has the different content, drop it and remove own last block";
-                    removeLastBlock();
-                    return false;
-                }
-            }
-            else {
-                cslog() << kLogPrefix << "replacement candidate has undesired hash, ignore";
-            }
-        }
-
-        std::lock_guard lock(dbLock_);
-
-        // ignore
-        csdebug() << kLogPrefix << "ignore oudated block #" << poolSequence << ", last written #" << lastSequence;
-        // it is not error, so caller code nothing to do with it
-        return true;
-    }
-
-    if (poolSequence == lastSequence + 1) {
-        if (pool.previous_hash() != getLastHash()) {
-            csdebug() << "BLOCKCHAIN> new pool\'s prev. hash does not equal to current last hash";
-            if (getLastHash().is_empty()) {
-                cserror() << kLogPrefix << "own last hash is empty";
-            }
-            if (pool.previous_hash().is_empty()) {
-                cserror() << "BLOCKCHAIN> new pool\'s prev. hash is empty, don\'t write it, do not any harm to our blockchain";
-                return false;
-            }
-            if (compromiseLastBlock(pool.previous_hash())) {
-                csdebug() << kLogPrefix << "compromise own last block and cancel store operation";
-            }
-            else {
-                //if (lastSequence + 5ULL < cs::Conveyer::instance().currentRoundNumber()) {
-                //    arrangeBlocksInCache();
-                //}
-                csdebug() << kLogPrefix << "remove own last block and cancel store operation";
-                removeLastBlock();
-            }
-            return false;
-        }
-
-        setTransactionsFees(pool, type);
-        if (type == cs::PoolStoreType::Created) {
-            if (!addNewWalletsToPool(pool)) {
-                csdebug() << kLogPrefix << "can't write a block without adding new wallets";
-            }
-        }
-
-        //validate block to prevent bc from saving invalid instances:
-        bool check_failed = false;
-        emit tryToStoreBlockEvent(pool, &check_failed);
-        if (check_failed) {
-            csdebug() << kLogPrefix << "The pool " << pool.sequence() << " is invalid, won't be stored";
-            if (lastSequence_ == poolSequence) {
-                --lastSequence_;
-                csdebug() << kLogPrefix << "Deleting defered block: " << deferredBlock_.sequence();
-                deferredBlock_ = csdb::Pool{};
-            }
-            badBlocks_.push_back(pool.sequence());
-            emit alarmBadBlock(pool.sequence());
-            return false;
-        }
-
-        // write immediately
-        if (recordBlock(pool, false).has_value()) {
-            csdebug() << kLogPrefix << "block #" << poolSequence << " has recorded to chain successfully";
-            // unable to call because stack overflow in case of huge written blocks amount possible:
-            // testCachedBlocks();
-            blocksToBeRemoved_ = 1;
-            resetUncertainState(); // every successful record require the new confirmation of uncertainity
-            return true;
-        }
-
-        csdebug() << kLogPrefix << "failed to store block #" << poolSequence << " to chain";
-
-        // no need to perform removeLastBlock() as we've updated only wallet ids
-        removeWalletsInPoolFromCache(pool);
-        //here the problem could arise if deferred the block is saved to db
-        if (lastSequence_ == poolSequence) {
-            --lastSequence_;
-            deferredBlock_ = csdb::Pool{};
-        }
-
-        return false;
-    }
-
-    cs::Lock lock(cachedBlocksMutex_);
-
-    const auto poolHash = pool.hash();
-    if (cachedBlocks_->contains(poolSequence)) {
-        csdebug() << kLogPrefix << "ignore duplicated block #" << poolSequence << " in cache";
-        // it is not error, so caller code nothing to do with it
-        cachedBlockEvent(poolSequence);
-        return true;
-    }
-
-    // cache block for future recording
-    cachedBlocks_->insert(pool, type);
-
-    csdebug() << kLogPrefix << "cache block #" << poolSequence << "("
-        << (pool.is_read_only() ? "Read-Only" : "Normal")
-        << ") signed by " << pool.signatures().size()
-        << " nodes for future (" << cachedBlocks_->size() << " total)";
-
-    cachedBlockEvent(poolSequence);
-
-    // cache always successful
-    return true;
-}
-
-std::string BlockChain::poolInfo(const csdb::Pool& pool) {
-    std::string res = "";
-    res += "seq: " + std::to_string(pool.sequence());
-    res += ", trxs: " + std::to_string(pool.transactions().size());
-    res += ", sigs: " + std::to_string(pool.signatures().size());
-    //res += ", hash: " + pool.hash().to_string();
-    return res;
-}
-
-void BlockChain::testCachedBlocks() {
-    csdebug() << kLogPrefix << "test cached blocks";
-
-    cs::Lock lock(cachedBlocksMutex_);
-
-    if (cachedBlocks_->isEmpty()) {
-        csdebug() << kLogPrefix << "no cached blocks";
-        return;
-    }
-
-    auto lastSeq = getLastSeq() + 1;
-
-    // clear unnecessary sequence
-    if (cachedBlocks_->minSequence() < lastSeq) {
-        csdebug() << kLogPrefix << "Remove outdated blocks up to #" << lastSeq << " from cache";
-        cachedBlocks_->remove(cachedBlocks_->minSequence(), lastSeq - 1);
-    }
-
-    size_t countStored = 0;
-    cs::Sequence fromSeq = lastSeq;
-
-    while (!cachedBlocks_->isEmpty()) {
-        if (stop_) {
-            // stop requested while handle cached blocks
-            return;
-        }
-
-        auto firstBlockInCache = cachedBlocks_->minSequence();
-
-        if (firstBlockInCache == lastSeq) {
-            // retrieve and use block if it is exactly what we need:
-            auto data = cachedBlocks_->pop(firstBlockInCache);
-
-            if (!data.has_value()) {
-                cswarning() << "cached blocks returned not valid pool, stop testing cache";
-                break;
-            }
-
-<<<<<<< HEAD
-            auto cachedPool = data.value().pool;
-            const bool ok = storeBlock(cachedPool, data.value().type);
-=======
-            if (data.value().pool.is_read_only() && data.value().type == cs::PoolStoreType::Created) {
-                cswarning() << "created block from chache is read-only";
-            }
-
-            const bool ok = storeBlock(data.value().pool, data.value().type);
->>>>>>> e2a16aa8
-
-            if (!ok) {
-                cserror() << kLogPrefix << "Failed to record cached block to chain, drop it & wait to request again";
-                break;
-            }
-
-            ++countStored;
-
-            if (countStored >= 1000) {
-                cslog() << "BLOCKCHAIN> stored " << WithDelimiters(countStored)
-                    << " blocks " << WithDelimiters(fromSeq) << " .. " << WithDelimiters(fromSeq + countStored) << " from cache";
-                countStored = 0;
-                fromSeq = lastSeq + 1;
-            }
-
-            lastSeq = getLastSeq() + 1;
-        }
-        else {
-            // stop processing, we have not got required block in cache yet
-            csdebug() << kLogPrefix << "Stop store blocks from cache. Next blocks in cache #" << firstBlockInCache;
-            break;
-        }
-    }
-
-    if (countStored > 0) {
-        cslog() << "BLOCKCHAIN> stored " << WithDelimiters(countStored)
-            << " blocks " << WithDelimiters(fromSeq) << " .. " << WithDelimiters(fromSeq + countStored) << " from cache";
-        countStored = 0;
-        fromSeq = lastSeq + 1;
-    }
-}
-
-std::optional<BlockChain::SequenceInterval> BlockChain::getFreeSpaceBlocks() const {
-    auto lastWrittenSequence = getLastSeq();
-    cs::Sequence sequence = 0;
-
-    {
-        cs::Lock lock(cachedBlocksMutex_);
-
-        if (!cachedBlocks_->isEmpty()) {
-            sequence = cachedBlocks_->minSequence();
-        }
-    }
-
-    if (sequence <= lastWrittenSequence || (sequence - lastWrittenSequence) == 0) {
-        return std::nullopt;
-    }
-
-    return std::make_optional(std::make_pair(lastWrittenSequence + 1, sequence));
-}
-
-const cs::ReadBlockSignal& BlockChain::readBlockEvent() const {
-    return storage_.readBlockEvent();
-}
-
-const cs::StartReadingBlocksSignal& BlockChain::startReadingBlocksEvent() const {
-    return storage_.readingStartedEvent();
-}
-
-std::size_t BlockChain::getCachedBlocksSize() const {
-    cs::Lock lock(cachedBlocksMutex_);
-    return cachedBlocks_->size();
-}
-
-std::size_t BlockChain::getCachedBlocksSizeSynced() const {
-    cs::Lock lock(cachedBlocksMutex_);
-    return cachedBlocks_->sizeSynced();
-}
-
-void BlockChain::clearBlockCache() {
-    cs::Lock lock(cachedBlocksMutex_);
-    cachedBlocks_->clear();
-}
-
-std::vector<BlockChain::SequenceInterval> BlockChain::getRequiredBlocks() const {
-    cs::Sequence seq = getLastSeq();
-    const auto firstSequence = seq + 1;
-    const auto currentRoundNumber = cs::Conveyer::instance().currentRoundNumber()-1;
-
-    if (firstSequence >= currentRoundNumber) {
-        return std::vector<SequenceInterval>();
-    }
-
-    const auto roundNumber = currentRoundNumber > 0 ? std::max(firstSequence, currentRoundNumber - 1) : 0;
-
-    // return at least [next, 0] or [next, currentRoundNumber]:
-    if (cachedBlocks_->isEmpty()) {
-        return std::vector<SequenceInterval>{ {firstSequence, roundNumber} };
-    }
-
-    auto ranges = cachedBlocks_->ranges();
-
-    if (ranges.empty()) {
-        return std::vector<SequenceInterval>{ {firstSequence, roundNumber} };
-    }
-    bool emplaceLater = false;
-    if (firstSequence < ranges.front().first) {
-        ranges.emplace_back(firstSequence, cachedBlocks_->minSequence() - 1);
-        emplaceLater = true;
-    }
-    //TODO: this piece of code should be precisely examined
-    if (ranges.back().second < roundNumber) {
-        ranges.emplace_back(cachedBlocks_->maxSequence() + 1, roundNumber);
-    }
-    if (emplaceLater) {
-        ranges.emplace_back(firstSequence, cachedBlocks_->minSequence() - 1);
-    }
-
-
-    return ranges;
-}
-
-void BlockChain::setTransactionsFees(TransactionsPacket& packet) {
-    fee::setCountedFees(packet.transactions());
-}
-
-void BlockChain::setTransactionsFees(csdb::Pool& pool, cs::PoolStoreType type) {
-    csdebug() << __func__;
-    if (pool.is_read_only() && type == cs::PoolStoreType::Created) {
-        cserror() << kLogPrefix << "Pool is read-only";
-        return;
-    }
-    fee::setCountedFees(pool.transactions());
-}
-
-void BlockChain::setTransactionsFees(std::vector<csdb::Transaction>& transactions) {
-    fee::setCountedFees(transactions);
-}
-
-void BlockChain::setTransactionsFees(std::vector<csdb::Transaction>& transactions, const cs::Bytes&) {
-    fee::setCountedFees(transactions);
-}
-
-const csdb::Address& BlockChain::getGenesisAddress() const {
-    return genesisAddress_;
-}
-
-csdb::Address BlockChain::getAddressByType(const csdb::Address& addr, AddressType type) const {
-    csdb::Address addr_res{};
-    switch (type) {
-        case AddressType::PublicKey:
-            if (addr.is_public_key() || !findAddrByWalletId(addr.wallet_id(), addr_res)) {
-                addr_res = addr;
-            }
-
-            break;
-        case AddressType::Id:
-            uint32_t _id;
-            if (findWalletId(addr, _id)) {
-                addr_res = csdb::Address::from_wallet_id(_id);
-            }
-
-            break;
-    }
-    return addr_res;
-}
-
-bool BlockChain::isEqual(const csdb::Address& laddr, const csdb::Address& raddr) const {
-    if (getAddressByType(laddr, AddressType::PublicKey) == getAddressByType(raddr, AddressType::PublicKey)) {
-        return true;
-    }
-
-    return false;
-}
-
-uint32_t BlockChain::getTransactionsCount(const csdb::Address& addr) {
-    std::lock_guard lock(cacheMutex_);
-
-    auto pubKey = getAddressByType(addr, AddressType::PublicKey);
-    auto wallDataPtr = walletsCacheUpdater_->findWallet(pubKey.public_key());
-
-    if (!wallDataPtr) {
-        return 0;
-    }
-
-    return static_cast<uint32_t>(wallDataPtr->transNum_);
-}
-
-csdb::TransactionID BlockChain::getLastTransaction(const csdb::Address& addr) const {
-    std::lock_guard lock(cacheMutex_);
-
-    auto pubKey = getAddressByType(addr, AddressType::PublicKey);
-    auto wallDataPtr = walletsCacheUpdater_->findWallet(pubKey.public_key());
-
-    if (!wallDataPtr) {
-        return csdb::TransactionID();
-    }
-
-    return wallDataPtr->lastTransaction_;
-}
-
-cs::Sequence BlockChain::getPreviousPoolSeq(const csdb::Address& addr, cs::Sequence ps) const {
-    auto previousSequence = trxIndex_->getPrevTransBlock(addr, ps);
-
-    if (previousSequence == ps) {
-        auto pubKey = getAddressByType(addr, AddressType::PublicKey).public_key();
-        cserror() << kLogPrefix << "Inconsistent transaction index for public key: "
-                  << EncodeBase58(Bytes(pubKey.begin(), pubKey.end()))
-                  << ", block seq is " << ps;
-
-        if (cs::ConfigHolder::instance().config()->autoShutdownEnabled()) {
-            cserror() << kLogPrefix << "Node will be stopped due to index error. Please restart it.";
-
-            trxIndex_->invalidate();
-            Node::requestStop();
-        }
-
-        return kWrongSequence;
-    }
-
-    return previousSequence;
-}
-
-std::pair<cs::Sequence, uint32_t> BlockChain::getLastNonEmptyBlock() {
-    std::lock_guard lock(dbLock_);
-    return std::make_pair(lastNonEmptyBlock_.poolSeq, lastNonEmptyBlock_.transCount);
-}
-
-std::pair<cs::Sequence, uint32_t> BlockChain::getPreviousNonEmptyBlock(cs::Sequence seq) {
-    std::lock_guard lock(dbLock_);
-    const auto it = previousNonEmpty_.find(seq);
-
-    if (it != previousNonEmpty_.end()) {
-        return std::make_pair(it->second.poolSeq, it->second.transCount);
-    }
-
-    return std::pair<cs::Sequence, uint32_t>(cs::kWrongSequence, 0);
-}
-
-cs::Sequence BlockChain::getLastSeq() const {
-    return lastSequence_;
-}
-
-const MultiWallets& BlockChain::multiWallets() const {
-    return walletsCacheStorage_->multiWallets();
-}
-
-void BlockChain::setBlocksToBeRemoved(cs::Sequence number) {
-    if (blocksToBeRemoved_ > 0) {
-        csdebug() << kLogPrefix << "Can't change number of blocks to be removed, because the previous removal is still not finished";
-        return;
-    }
-    csdebug() << kLogPrefix << "Allowed NUMBER blocks to remove is set to " << blocksToBeRemoved_;
-    blocksToBeRemoved_ = number;
-}
-
-namespace {
-    static void serializeComparableContent(cs::ODataStream<cs::Bytes>& out, const csdb::Pool& block) {
-        out << block.sequence();
-
-        // put user fields except special timestamp field "TimestampID"
-        const auto ids = block.user_field_ids();
-        size_t cnt = ids.size();
-        if (cnt > 0) {
-            cnt -= ids.count(BlockChain::kFieldTimestamp);
-            if (cnt > 0) {
-                for (const auto id: ids) {
-                    if (id == BlockChain::kFieldTimestamp) {
-                        continue;
-                    }
-                    out << id;
-                    const auto fld = block.user_field(id);
-                    if (fld.is_valid()) {
-                        switch (fld.type()) {
-                        case csdb::UserField::Integer:
-                            out << fld.value<int>();
-                            break;
-                        case csdb::UserField::Amount:
-                            out << fld.value<csdb::Amount>();
-                            break;
-                        case csdb::UserField::String:
-                            out << fld.value<std::string>();
-                            break;
-                        default:
-                            break;
-                        }
-                    }
-                }
-            }
-        }
-
-        out << block.roundCost();
-
-        out << block.transactions_count();
-        for (const auto& t : block.transactions()) {
-            out << t.to_byte_stream_for_sig();
-        }
-
-        const auto& wallets = block.newWallets();
-        out << wallets.size();
-        for (const auto& w : wallets) {
-            union {
-                csdb::Pool::NewWalletInfo::AddressId address_id;
-                size_t value;
-            } conv{};
-            conv.address_id = w.addressId_;
-            out << conv.value;
-            out << w.walletId_;
-        }
-        const auto& confidants = block.confidants();
-        for (const auto& it : confidants) {
-            out << it;
-        }
-        out << block.previous_hash();
-    }
-}
-
-/*static*/
-bool BlockChain::testContentEqual(const csdb::Pool& lhs, const csdb::Pool& rhs) {
-    if (lhs.is_valid() != rhs.is_valid()) {
-        return false;
-    }
-    if (!lhs.is_valid()) {
-        // both has no content
-        return true;
-    }
-
-    cs::Bytes lhs_bin;
-    cs::ODataStream lhs_out(lhs_bin);
-    serializeComparableContent(lhs_out, lhs);
-    const cs::Hash l = cscrypto::calculateHash(lhs_bin.data(), lhs_bin.size());
-
-    cs::Bytes rhs_bin;
-    cs::ODataStream rhs_out(rhs_bin);
-    serializeComparableContent(rhs_out, rhs);
-    const cs::Hash r = cscrypto::calculateHash(rhs_bin.data(), rhs_bin.size());
-
-    return std::equal(l.cbegin(), l.cend(), r.cbegin());
-}
-
-void BlockChain::addIncorrectBlockNumber(cs::Sequence seq) {
-    incorrectBlocks_.push_back(seq);
-}
-
-std::vector<cs::Sequence>* BlockChain::getIncorrectBlockNumbers() {
-    return &incorrectBlocks_;
-}
-
-void BlockChain::showDBParams() {
-    csinfo() << "last seq = " << lastSequence_ << ", db size = " << storage_.size();
-}
-//while caching the blocks are put out of the storeage in the with sequence decrement
-void BlockChain::cacheLastBlocks() {
-    csinfo() << kLogPrefix << __func__;//we have to begin with good block
-    bool firstIteration = false;
-    if (!antiForkMode_) {
-        antiForkMode_ = true;
-        firstIteration = true;
-    }
-
-    cs::Sequence lastSeq;
-    while (!incorrectBlocks_.empty() || !selectionFinished_) {
-        csinfo() << kLogPrefix << "Starting blocks transferring cycle";
-        auto lastBlock = getLastBlock();
-        lastSeq = lastBlock.sequence();
-        csinfo() << kLogPrefix << "now dealing with " << lastSeq;
-
-        if (incorrectBlocks_.back() < lastBlock.sequence()) {
-            csinfo() << kLogPrefix << "incorrect block sequence not reached";//and selFin == " << (selectionFinished_?"true":"false");
-        }
-        else if (incorrectBlocks_.back() == lastSeq) {
-            csinfo() << kLogPrefix << "Incorrect block reached, remove it form list";
-            incorrectBlocks_.pop_back();
-        }
-        else {
-            csinfo() << kLogPrefix << "Incorrect block overjumped - hmm .. look though your code better";
-        }
-
-        if (lastBlock.is_valid() && lastBlock.hash() == lastPrevHash_ || firstIteration) {
-            selectionFinished_ = true;
-            csinfo() << kLogPrefix << "caching block " << lastBlock.sequence();
-            cachedBlocks_->insert(lastBlock, cs::PoolStoreType::Restored);
-        }
-        else {
-            emittingRequest_ = 1;
-            selectionFinished_ = false;
-            csinfo() << kLogPrefix << "reached block with nonconsistant hash: orderNecessaryBlock";
-            emit orderNecessaryBlock(lastPrevHash_, lastSeq);
-            blocksToBeRemoved_ = 1;
-            removeLastBlock();
-            return;
-        }
-
-        lastPrevHash_ = lastBlock.previous_hash();
-        blocksToBeRemoved_ = 1;
-        removeLastBlock();
-    }
-    antiForkMode_ = false;
-    lastPrevHash_ = csdb::PoolHash();
- }
-
-void BlockChain::replaceCachedIncorrectBlock(const csdb::Pool& block) {
-    csdebug() << kLogPrefix << __func__;
-    lastPrevHash_ = block.previous_hash();
-    cachedBlocks_->insert(block, cs::PoolStoreType::Synced);
-    if (emittingRequest_ == 1) {
-        emittingRequest_ = 0;
-        cacheLastBlocks();
-    }
-    if (emittingRequest_ == 2) {
-        emittingRequest_ = 0;
-        arrangeBlocksInCache();
-    }
-    if (emittingRequest_ == 3) {
-        emittingRequest_ = 0;
-        badBlockIssue(block);
-    }
-}
-
-void BlockChain::arrangeBlocksInCache() {
-    csdebug() << kLogPrefix << __func__;
-    if (!antiForkMode_ && cachedBlocks_->maxSequence() < getLastSeq() + 5ULL) {
-        return;
-    }
-    if (neededCacheSeq_ == 0ULL) {
-        antiForkMode_ = true;
-        neededCacheSeq_ = getLastSeq() + 4ULL;
-        startingBchSeq_ = getLastSeq();
-    }
-
-    while (neededCacheSeq_ > getLastSeq() || lastPrevHash_ != getLastHash()) {
-        if (cachedBlocks_->contains(neededCacheSeq_)) {
-            auto data = cachedBlocks_->value(neededCacheSeq_);
-            csdb::Pool currentCachedBlock;
-            if (data.has_value()) {
-                currentCachedBlock = data.value().pool;
-            }
-            else {
-                //TODO - think how to find the first synched block in cache !!!
-                csdebug() << "No valid synced block found in cache trying to order it: " << neededCacheSeq_;
-                emittingRequest_ = 2;
-                emit orderNecessaryBlock(lastPrevHash_, neededCacheSeq_);
-                return;
-            }
-            lastPrevHash_ = currentCachedBlock.previous_hash();
-        }
-        else {
-            csdebug() << "No synced block found in cache trying to order it :" << neededCacheSeq_;
-            emittingRequest_ = 2;
-            emit orderNecessaryBlock(lastPrevHash_, neededCacheSeq_);
-            return;
-        }
-
-        
-        --neededCacheSeq_;
-    }
-
-    antiForkMode_ = false;
-    lastPrevHash_ = csdb::PoolHash();
-    neededCacheSeq_ = 0ULL;
-    startingBchSeq_ = 0ULL;
-}
-
-void BlockChain::lookForBadBlocks() {
-    if (badBlocks_.empty()) {
-        return;
-    }
-    for (auto it : badBlocks_) {
-
-    }
-}
-
-void BlockChain::badBlockIssue(const csdb::Pool& pool) {
-    csdebug() << kLogPrefix << __func__ << ": "<<  pool.sequence();
-    if (!antiForkMode_ && cachedBlocks_->maxSequence() < getLastSeq() + 5ULL) {
-        csdebug() << kLogPrefix << "AntiForkMode is " << (antiForkMode_?"ON":"OFF") << ", cached blocks: "
-            << cachedBlocks_->maxSequence() << ", last seq: " << getLastSeq();
-        return;
-    }
-    cachedBlocks_->insert(pool, cs::PoolStoreType::Synced);
-    if (neededCacheSeq_ == 0ULL) {
-        csdebug() << kLogPrefix << "Initializing variables";
-        antiForkMode_ = true;
-        lastPrevHash_ = getLastHash();
-        startingBchSeq_ = getLastSeq();
-        neededCacheSeq_ = startingBchSeq_;
-    }
-    while (lastPrevHash_ == pool.previous_hash()) {
-        if (cachedBlocks_->contains(neededCacheSeq_) && cachedBlocks_->value(neededCacheSeq_).has_value()) {
-            csdb::Pool currentBlock = cachedBlocks_->value(neededCacheSeq_).value().pool;
-            if (cachedBlocks_->maxSequence() > neededCacheSeq_ && cachedBlocks_->contains(++neededCacheSeq_)) {
-                lastPrevHash_ = currentBlock.hash();
-            }
-        }
-
-        else {
-            emittingRequest_ = 3;
-            emit orderNecessaryBlock(lastPrevHash_, neededCacheSeq_);
-            return;
-        }
-
-    }
-    arrangeBlocksInCache();
-}
-
-void BlockChain::getCachedMissedBlock(const csdb::Pool& block) {
-    csdebug() << kLogPrefix << __func__;
-    lastPrevHash_ = block.previous_hash();
-    cachedBlocks_->insert(block, cs::PoolStoreType::Synced);
-    cacheLastBlocks();
-}
+#include <base58.h>
+#include <csdb/currency.hpp>
+#include <lib/system/hash.hpp>
+#include <lib/system/logger.hpp>
+#include <lib/system/utils.hpp>
+#include <limits>
+
+#ifdef DBSQL
+#include <dbsql/roundinfo.hpp>
+#endif
+#include <csnode/blockchain.hpp>
+#include <csnode/blockhashes.hpp>
+#include <csnode/conveyer.hpp>
+#include <csnode/datastream.hpp>
+#include <csnode/fee.hpp>
+#include <csnode/nodeutils.hpp>
+#include <csnode/node.hpp>
+#include <csnode/transactionsindex.hpp>
+#include <csnode/transactionsiterator.hpp>
+#include <csnode/configholder.hpp>
+#include <solver/smartcontracts.hpp>
+
+#include <boost/filesystem.hpp>
+
+
+using namespace cs;
+namespace fs = boost::filesystem;
+
+namespace {
+const char* cachesPath = "./caches";
+const char* kLogPrefix = "BLOCKCHAIN: ";
+} // namespace
+
+BlockChain::BlockChain(csdb::Address genesisAddress, csdb::Address startAddress, bool recreateIndex)
+: good_(false)
+, dbLock_()
+, genesisAddress_(genesisAddress)
+, startAddress_(startAddress)
+, walletIds_(new WalletsIds)
+, walletsCacheStorage_(new WalletsCache(*walletIds_))
+, cacheMutex_() {
+    createCachesPath();
+    walletsCacheUpdater_ = walletsCacheStorage_->createUpdater();
+    blockHashes_ = std::make_unique<cs::BlockHashes>(cachesPath);
+    cachedBlocks_ = std::make_unique<cs::PoolCache>(cachesPath);
+    trxIndex_ = std::make_unique<cs::TransactionsIndex>(*this, cachesPath, recreateIndex);
+}
+
+BlockChain::~BlockChain() {}
+
+void BlockChain::subscribeToSignals() {
+    // the order of two following calls matters
+    cs::Connector::connect(&storage_.readBlockEvent(), trxIndex_.get(), &TransactionsIndex::onReadFromDb);
+    cs::Connector::connect(&storage_.readBlockEvent(), this, &BlockChain::onReadFromDB);
+    cs::Connector::connect(&storage_.readingStartedEvent(), trxIndex_.get(), &TransactionsIndex::onStartReadFromDb);
+    cs::Connector::connect(&storage_.readingStartedEvent(), this, &BlockChain::onStartReadFromDB);
+
+    cs::Connector::connect(&storage_.readingStoppedEvent(), trxIndex_.get(), &TransactionsIndex::onDbReadFinished);
+}
+
+bool BlockChain::bindSerializationManToCaches(cs::CachesSerializationManager* serializationManPtr) {
+    if (!serializationManPtr) {
+        cserror() << "NO SERIALIZATION MANAGER PROVIDED!";
+        return false;
+    }
+
+    serializationManPtr_ = serializationManPtr;
+
+    serializationManPtr_->bind(*this);
+    serializationManPtr_->bind(*walletsCacheStorage_);
+    serializationManPtr_->bind(*walletIds_);
+
+    return true;
+}
+
+bool BlockChain::tryQuickStart(cs::CachesSerializationManager* serializationManPtr) {
+    cslog() << "Try QUICK START...";
+
+    if (!bindSerializationManToCaches(serializationManPtr)) {
+        return false;
+    }
+
+    bool ok = serializationManPtr_->load();
+
+    if (ok) {
+        cslog() << "Caches for QUICK START loaded successfully!";
+    } else {
+        cswarning() << "Could not load caches for QUICK START, continue with slow start :(";
+    }
+
+    return ok;
+}
+
+bool BlockChain::init(const std::string& path, cs::CachesSerializationManager* serializationManPtr, cs::Sequence newBlockchainTop) {
+    cs::Connector::connect(&this->removeBlockEvent, trxIndex_.get(), &TransactionsIndex::onRemoveBlock);
+
+    lastSequence_ = 0;
+    bool successfulQuickStart = false;
+
+    if (newBlockchainTop == cs::kWrongSequence) {
+        if (trxIndex_->recreate()) {
+            cslog() << "Cannot use QUICK START, trxIndex has to be recreated";
+            bindSerializationManToCaches(serializationManPtr);
+        }
+        else {
+            successfulQuickStart = tryQuickStart(serializationManPtr);
+        }
+    }
+
+    cs::Sequence firstBlockToReadInDatabase = 0;
+    if (successfulQuickStart) {
+        if (lastSequence_ != 0) {
+            firstBlockToReadInDatabase = lastSequence_ + 1;
+        }
+
+        csinfo() << "QUICK START! lastSequence_   is " << lastSequence_.load();
+        csinfo() << "QUICK START! first block to read in database is " << firstBlockToReadInDatabase;
+    }
+    else {
+        cslog() << "SLOW START...";
+    }
+
+    cslog() << kLogPrefix << "Trying to open DB...";
+
+    size_t totalLoaded = 0;
+    bool checkTrxIndexRecreate = true;
+
+    csdb::Storage::OpenCallback progress = [&](const csdb::Storage::OpenProgress& progress) {
+        if (checkTrxIndexRecreate) {
+          checkTrxIndexRecreate = false;
+          if (trxIndex_->recreate() && successfulQuickStart) {
+              cslog() << "Blockchain: TrxIndex must be recreated, cancel QUICK START... Restart NODE, please";
+              trxIndex_->invalidate();
+              return true;
+          }
+        }
+
+        totalLoaded = progress.poolsProcessed;
+        if (totalLoaded % 1000 == 0) {
+            std::cout << '\r' << WithDelimiters(progress.poolsProcessed) << std::flush;
+        }
+        return false;
+    };
+
+    if (!storage_.open(path, progress, newBlockchainTop, firstBlockToReadInDatabase)) {
+        cserror() << kLogPrefix << "Couldn't open database at " << path;
+        return false;
+    }
+
+    if (newBlockchainTop != cs::kWrongSequence) {
+        return true;
+    }
+
+    cslog() << "\rDB is opened, loaded " << WithDelimiters(totalLoaded) << " blocks";
+
+    if (storage_.last_hash().is_empty()) {
+        csdebug() << "Last hash is empty...";
+        if (storage_.size()) {
+            cserror() << "failed!!! Delete the Database!!! It will be restored from nothing...";
+            return false;
+        }
+        if (successfulQuickStart) {
+            serializationManPtr_->clear();
+        }
+        writeGenesisBlock();
+    }
+    else {
+        if (!postInitFromDB(successfulQuickStart)) {
+            return false;
+        }
+    }
+
+    good_ = true;
+    blocksToBeRemoved_ = totalLoaded - 1; // any amount to remave after start
+    return true;
+}
+
+bool BlockChain::isGood() const {
+    return good_;
+}
+
+uint64_t BlockChain::uuid() const {
+    return uuid_;
+}
+
+void BlockChain::onStartReadFromDB(cs::Sequence lastWrittenPoolSeq) {
+    if (lastWrittenPoolSeq > 0) {
+        cslog() << kLogPrefix << "start reading blocks from DB, " 
+                << "last is " << WithDelimiters(lastWrittenPoolSeq);
+    }
+}
+
+void BlockChain::onReadFromDB(csdb::Pool block, bool* shouldStop) {
+    auto blockSeq = block.sequence();
+    lastSequence_ = blockSeq;
+    if (blockSeq == 1) {
+        cs::Lock lock(dbLock_);
+        uuid_ = uuidFromBlock(block);
+        csdebug() << kLogPrefix << "UUID = " << uuid_;
+    }
+
+    if (!updateWalletIds(block, *walletsCacheUpdater_.get())) {
+        cserror() << kLogPrefix << "updateWalletIds() failed on block #" << block.sequence();
+        *shouldStop = true;
+    }
+    else {
+        if (!blockHashes_->onNextBlock(block)) {
+            cserror() << kLogPrefix << "blockHashes_->onReadBlock(block) failed on block #" << block.sequence();
+            *shouldStop = true;
+        }
+        else {
+            if (block.transactions_count() > 0) {
+                const auto block_time = BlockChain::getBlockTime(block);
+                for (auto& t : block.transactions()) {
+                    t.set_time(block_time);
+                }
+            }
+            updateNonEmptyBlocks(block);
+            walletsCacheUpdater_->loadNextBlock(block, block.confidants(), *this);
+        }
+    }
+}
+
+inline void BlockChain::updateNonEmptyBlocks(const csdb::Pool& pool) {
+    const auto transactionsCount = pool.transactions_count();
+
+    if (transactionsCount > 0) {
+        totalTransactionsCount_ += transactionsCount;
+
+        if (lastNonEmptyBlock_.transCount && pool.sequence() != lastNonEmptyBlock_.poolSeq) {
+            previousNonEmpty_[pool.sequence()] = lastNonEmptyBlock_;
+        }
+
+        lastNonEmptyBlock_.poolSeq = pool.sequence();
+        lastNonEmptyBlock_.transCount = static_cast<uint32_t>(transactionsCount);
+    }
+}
+
+bool BlockChain::postInitFromDB(bool successfulQuickStart) {
+    auto func = [](const cs::PublicKey& key, const WalletData& wallet) {
+        double bal = wallet.balance_.to_double();
+        if (bal < -std::numeric_limits<double>::min()) {
+            csdebug() << kLogPrefix << "Wallet with negative balance (" << bal << ") detected: "
+                      << cs::Utils::byteStreamToHex(key.data(), key.size()) << " ("
+                      << EncodeBase58(key.data(), key.data() + key.size()) << ")";
+        }
+        return true;
+    };
+    walletsCacheStorage_->iterateOverWallets(func);
+    if (successfulQuickStart) {
+        emit stopReadingBlocksEvent(totalTransactionsCount_);
+    }
+    return true;
+}
+
+csdb::PoolHash BlockChain::getLastHash() const {
+    std::lock_guard lock(dbLock_);
+
+    if (deferredBlock_.is_valid()) {
+        return deferredBlock_.hash().clone();
+    }
+
+    return storage_.last_hash();
+}
+
+std::string BlockChain::getLastTimeStamp() const {
+    std::lock_guard<decltype(dbLock_)> l(dbLock_);
+
+    if (deferredBlock_.is_valid()) {
+        if (deferredBlock_.user_field_ids().count(kFieldTimestamp) > 0) {
+            return deferredBlock_.user_field(kFieldTimestamp).value<std::string>();
+        }
+        else {
+            return std::string("0");
+        }
+    }
+    else {
+        return getLastBlock().user_field(kFieldTimestamp).value<std::string>();
+    }
+}
+
+cs::Bytes BlockChain::getLastRealTrusted() const {
+    std::lock_guard<decltype(dbLock_)> l(dbLock_);
+
+    if (deferredBlock_.is_valid()) {
+        return cs::Utils::bitsToMask(deferredBlock_.numberTrusted(), deferredBlock_.realTrusted());
+    }
+    else {
+        return cs::Utils::bitsToMask(getLastBlock().numberTrusted(), getLastBlock().realTrusted());
+    }
+}
+
+void BlockChain::writeGenesisBlock() {
+    cswarning() << kLogPrefix << "Adding the genesis block";
+
+    csdb::Pool genesis;
+    csdb::Transaction transaction;
+
+    std::string strAddr = "5B3YXqDTcWQFGAqEJQJP3Bg1ZK8FFtHtgCiFLT5VAxpe";
+    std::vector<uint8_t> pub_key;
+    DecodeBase58(strAddr, pub_key);
+
+    csdb::Address test_address = csdb::Address::from_public_key(pub_key);
+    transaction.set_target(test_address);
+    transaction.set_source(genesisAddress_);
+    transaction.set_currency(csdb::Currency(1));
+    transaction.set_amount(csdb::Amount(249'471'071, 0));
+    transaction.set_max_fee(csdb::AmountCommission(0.0));
+    transaction.set_counted_fee(csdb::AmountCommission(0.0));
+    transaction.set_innerID(0);
+
+    genesis.add_transaction(transaction);
+
+    genesis.set_previous_hash(csdb::PoolHash());
+    genesis.set_sequence(0);
+    addNewWalletsToPool(genesis);
+
+    csdebug() << kLogPrefix << "Genesis block completed ... trying to save";
+
+    /*ignored =*/ finalizeBlock(genesis, true, cs::PublicKeys{});
+    /*ignored =*/ applyBlockToCaches(genesis);
+    deferredBlock_ = genesis;
+    emit storeBlockEvent(deferredBlock_);
+
+    csdebug() << genesis.hash().to_string();
+
+    //uint32_t bSize;
+    //auto p = genesis.to_byte_stream(bSize);
+    //csdebug() << "Genesis" << cs::Utils::byteStreamToHex(p, bSize);
+}
+
+void BlockChain::iterateOverWallets(const std::function<bool(const cs::PublicKey&, const cs::WalletsCache::WalletData&)> func) {
+    std::lock_guard lock(cacheMutex_);
+    walletsCacheStorage_->iterateOverWallets(func);
+}
+
+#ifdef MONITOR_NODE
+void BlockChain::iterateOverWriters(const std::function<bool(const cs::PublicKey&, const cs::WalletsCache::TrustedData&)> func) {
+    std::lock_guard lock(cacheMutex_);
+    walletsCacheStorage_->iterateOverWriters(func);
+}
+
+void BlockChain::applyToWallet(const csdb::Address& addr, const std::function<void(const cs::WalletsCache::WalletData&)> func) {
+    std::lock_guard lock(cacheMutex_);
+    auto pub = getAddressByType(addr, BlockChain::AddressType::PublicKey);
+    auto wd = walletsCacheUpdater_->findWallet(pub.public_key());
+
+    func(*wd);
+}
+#endif
+
+size_t BlockChain::getSize() const {
+    std::lock_guard lock(dbLock_);
+    const auto storageSize = storage_.size();
+    return deferredBlock_.is_valid() ? (storageSize + 1) : storageSize;
+}
+
+csdb::Pool BlockChain::loadBlock(const csdb::PoolHash& ph) const {
+    if (ph.is_empty()) {
+        return csdb::Pool{};
+    }
+
+    std::lock_guard l(dbLock_);
+
+    if (deferredBlock_.hash() == ph) {
+        return deferredBlock_.clone();
+    }
+
+    return storage_.pool_load(ph);
+}
+
+csdb::Pool BlockChain::loadBlock(const cs::Sequence sequence) const {
+    std::lock_guard lock(dbLock_);
+
+    if (deferredBlock_.is_valid() && deferredBlock_.sequence() == sequence) {
+        // deferredBlock already composed:
+        return deferredBlock_.clone();
+    }
+    if (sequence > getLastSeq()) {
+        return csdb::Pool{};
+    }
+    return storage_.pool_load(sequence);
+}
+
+csdb::Pool BlockChain::loadBlockForSync(const cs::Sequence sequence) const {
+    if (uncertainLastBlockFlag_ && uncertainSequence_ == sequence) {
+        return csdb::Pool{};
+    }
+    else {
+        return loadBlock(sequence);
+    }
+}
+
+csdb::Pool BlockChain::loadBlockMeta(const csdb::PoolHash& ph, size_t& cnt) const {
+    std::lock_guard lock(dbLock_);
+
+    if (deferredBlock_.hash() == ph) {
+        return deferredBlock_.clone();
+    }
+
+    return storage_.pool_load_meta(ph, cnt);
+}
+
+csdb::Transaction BlockChain::loadTransaction(const csdb::TransactionID& transId) const {
+    std::lock_guard l(dbLock_);
+    csdb::Transaction transaction;
+
+    if (deferredBlock_.is_valid() && deferredBlock_.sequence() == transId.pool_seq()) {
+        transaction = deferredBlock_.transaction(transId).clone();
+        transaction.set_time(BlockChain::getBlockTime(deferredBlock_));
+    }
+    else {
+        transaction = storage_.transaction(transId).clone();
+        auto tmp = storage_.pool_load(transId.pool_seq());
+        transaction.set_time(BlockChain::getBlockTime(tmp));
+    }
+
+    return transaction;
+}
+
+// - remove the last block from the top of blockchain
+// - remove pair (hash, sequence) from cache (blockHashes_)
+// - decrement the last sequence by 1
+// - undo all transactions / new wallets
+void BlockChain::removeLastBlock() {
+    if (blocksToBeRemoved_ == 0) {
+        csmeta(csdebug) << kLogPrefix << "There are no blocks, allowed to be removed";
+        return;
+    }
+    //--blocksToBeRemoved_;
+	cs::Sequence remove_seq = lastSequence_;
+	csdb::PoolHash remove_hash = blockHashes_->find(remove_seq);
+    csmeta(csdebug) << remove_seq;
+    csdb::Pool pool{};
+
+    {
+        std::lock_guard lock(dbLock_);
+
+        if (deferredBlock_.is_valid()) {
+            pool = deferredBlock_;
+            deferredBlock_ = csdb::Pool{};
+        }
+        else {
+            pool = storage_.pool_remove_last();
+        }
+    }
+
+    if (!pool.is_valid()) {
+        csmeta(cserror) << kLogPrefix << "Error! Removed pool is not valid";
+
+		if (remove_hash.is_empty()) {
+			cserror() << kLogPrefix << "storage is corrupted, storage rescan is required, removed hash is empty";
+			return;
+		}
+        csinfo() << kLogPrefix << "pool to be deleted is not valid, trying to use repair_remove";
+		{
+			std::lock_guard lock(dbLock_);
+			if (!storage_.pool_remove_last_repair(remove_seq, remove_hash)) {
+				cserror() << kLogPrefix << "storage is corrupted, storage rescan is required";
+				return;
+			}
+		}
+
+		cswarning() << kLogPrefix << "Wallets balances maybe invalidated, storage rescan required";
+    }
+    else {
+        // just removed pool is valid
+
+        if (!(remove_hash == pool.hash())) {
+            cswarning() << kLogPrefix << "Hashes cache is corrupted, storage rescan is required: last: " 
+                << remove_hash.to_string() << ", pool: " << pool.hash().to_string() 
+                << ", total hashes: " << blockHashes_->size() 
+                << ", total pools: " << getLastSeq() + 1ULL;
+            remove_hash = pool.hash();
+        }
+
+        if (pool.sequence() == 0) {
+            csmeta(cswarning) << kLogPrefix << "Attempt to remove Genesis block !!!!!";
+            return;
+        }
+
+		// such operations are only possible on valid pool:
+        totalTransactionsCount_ -= pool.transactions().size();
+		walletsCacheUpdater_->loadNextBlock(pool, pool.confidants(), *this, true);
+		// remove wallets exposed by the block
+		removeWalletsInPoolFromCache(pool);
+		// signal all subscribers, transaction index is still consistent up to removed block!
+		emit removeBlockEvent(pool);
+
+        if (lastNonEmptyBlock_.poolSeq == pool.sequence()) {
+            lastNonEmptyBlock_ = previousNonEmpty_[lastNonEmptyBlock_.poolSeq];
+            previousNonEmpty_.erase(pool.sequence());
+        }
+    }
+
+    // to be sure, try to remove both sequence and hash
+    if (!blockHashes_->remove(remove_seq)) {
+        blockHashes_->remove(remove_hash);
+    }
+    --lastSequence_;
+
+    csmeta(csdebug) << kLogPrefix << "done";
+}
+
+bool BlockChain::compromiseLastBlock(const csdb::PoolHash& desired_hash) {
+    csdb::Pool last_block = csdb::Pool{};
+    {
+        cs::Lock lock(dbLock_);
+
+        if (deferredBlock_.is_valid()) {
+            last_block = deferredBlock_.clone();
+        }
+    }
+    if (!last_block.is_valid()) {
+        cserror() << kLogPrefix << "can only compromise the deferred block, not flushed yet";
+        uncertainLastBlockFlag_ = false;
+        return false;
+    }
+
+    const auto seq = last_block.sequence();
+    const auto current = last_block.hash();
+    const auto desired = desired_hash;
+
+    if (uncertainLastBlockFlag_ && seq != uncertainSequence_) {
+        cswarning() << kLogPrefix << "change uncertain sequence from " << uncertainSequence_ << " to " << seq;
+    }
+    uncertainSequence_ = seq;
+    if (uncertainLastBlockFlag_ && current != uncertainHash_) {
+        cswarning() << kLogPrefix << "change uncertain hash from " << uncertainHash_.to_string() << " to " << current.to_string();
+    }
+    uncertainHash_ = current;
+    if (uncertainLastBlockFlag_ && desired != desiredHash_) {
+        cswarning() << kLogPrefix << "change desired hash from " << desiredHash_.to_string() << " to " << desired.to_string();
+    }
+    desiredHash_ = desired;
+
+    uncertainLastBlockFlag_ = true;
+    cslog() << kLogPrefix << "block " << WithDelimiters(uncertainSequence_) << ", hash " << uncertainHash_.to_string()
+        << " is uncertain, desired hash " << desiredHash_.to_string();
+
+    /*signal*/ uncertainBlock(uncertainSequence_);
+    return true;
+}
+
+void BlockChain::updateLastTransactions(const std::vector<std::pair<cs::PublicKey, csdb::TransactionID>>& updates) {
+    std::lock_guard l(cacheMutex_);
+    walletsCacheUpdater_->updateLastTransactions(updates);
+}
+
+/*static*/
+csdb::Address BlockChain::getAddressFromKey(const std::string& key) {
+    if (key.size() == kPublicKeyLength) {
+        csdb::Address res = csdb::Address::from_public_key(key.data());
+        return res;
+    }
+    else {
+        csdb::internal::WalletId id = *reinterpret_cast<const csdb::internal::WalletId*>(key.data());
+        csdb::Address res = csdb::Address::from_wallet_id(id);
+        return res;
+    }
+}
+
+/*static*/
+uint64_t BlockChain::getBlockTime(const csdb::Pool& block) noexcept {
+    if (block.is_valid()) {
+        if (block.user_field_ids().count(kFieldTimestamp) > 0) {
+            std::string tmp = block.user_field(kFieldTimestamp).value<std::string>();
+            try {
+                return std::stoull(tmp);
+            }
+            catch (...) {
+                csdebug() << kLogPrefix << "block " << WithDelimiters(block.sequence()) << " contains incorrect timestamp value " << tmp;
+            }
+        }
+    }
+    return 0;
+}
+
+void BlockChain::removeWalletsInPoolFromCache(const csdb::Pool& pool) {
+    try {
+        std::lock_guard lock(cacheMutex_);
+        const csdb::Pool::NewWallets& newWallets = pool.newWallets();
+
+        for (const auto& newWall : newWallets) {
+            csdb::Address newWallAddress;
+            if (!pool.getWalletAddress(newWall, newWallAddress)) {
+                cserror() << kLogPrefix << "Wrong new wallet data";
+                return;
+            }
+            if (!walletIds_->normal().remove(newWallAddress)) {
+                cswarning() << kLogPrefix << "Wallet was not removed " << newWallAddress.to_string();
+            }
+        }
+
+        for (const auto& it : pool.transactions()) {
+            if (cs::SmartContracts::is_deploy(it)) {
+                if (!walletIds_->normal().remove(it.target())) {
+                    cswarning() << kLogPrefix << "Contract address was not removed: " << it.target().to_string();
+                }
+            }
+        }
+
+    }
+    catch (std::exception& e) {
+        cserror() << "Exc=" << e.what();
+    }
+    catch (...) {
+        cserror() << "Exc=...";
+    }
+}
+
+void BlockChain::logBlockInfo(csdb::Pool& pool) {
+    const auto& trusted = pool.confidants();
+    std::string realTrustedString;
+    auto mask = cs::Utils::bitsToMask(pool.numberTrusted(), pool.realTrusted());
+    for (auto i : mask) {
+        realTrustedString = realTrustedString + "[" + std::to_string(static_cast<int>(i)) + "] ";
+    }
+
+    csdebug() << " trusted count " << trusted.size() << ", RealTrusted = " << realTrustedString;
+    for (const auto& t : trusted) {
+        csdebug() << "\t- " << cs::Utils::byteStreamToHex(t.data(), t.size());
+    }
+    csdebug() << " transactions count " << pool.transactions_count();
+    if (pool.user_field_ids().count(kFieldTimestamp) > 0) {
+        csdebug() << " time: " << pool.user_field(kFieldTimestamp).value<std::string>().c_str();
+    }
+    csdebug() << " previous hash: " << pool.previous_hash().to_string();
+    csdebug() << " hash(" << pool.sequence() << "): " << pool.hash().to_string();
+    csdebug() << " last storage size: " << getSize();
+}
+
+bool BlockChain::finalizeBlock(csdb::Pool& pool, bool isTrusted, cs::PublicKeys lastConfidants) {
+    if (!pool.compose()) {
+        csmeta(cserror) << kLogPrefix << "Couldn't compose block: " << pool.sequence();
+        return false;
+    }
+
+    cs::Sequence currentSequence = pool.sequence();
+    const auto& confidants = pool.confidants();
+    const auto& signatures = pool.signatures();
+    const auto& realTrusted = pool.realTrusted();
+    if (currentSequence > 1) {
+        csdebug() << kLogPrefix << "Finalize: starting confidants validation procedure (#" << currentSequence << "):";
+
+        cs::Bytes trustedToHash;
+        cs::ODataStream tth(trustedToHash);
+        tth << currentSequence;
+        tth << confidants;
+
+        cs::Hash trustedHash = cscrypto::calculateHash(trustedToHash.data(), trustedToHash.size());
+
+        const cs::Signatures& sigs = pool.roundConfirmations();
+        const auto& confMask = cs::Utils::bitsToMask(pool.numberConfirmations(), pool.roundConfirmationMask());
+        // for debugging only delete->
+        csdebug() << kLogPrefix << "Mask size = " << confMask.size() << " for next confidants:";
+        for (auto& it : lastConfidants) {
+            csdebug() << cs::Utils::byteStreamToHex(it.data(), it.size());
+        }
+        // <-delete
+        if (!BlockChain::isBootstrap(pool) && confMask.size() > 1) {
+            if (!NodeUtils::checkGroupSignature(lastConfidants, confMask, sigs, trustedHash)) {
+                csdebug() << kLogPrefix << "           The Confidants confirmations are not OK";
+                return false;
+            }
+            else {
+                csdebug() << kLogPrefix << "           The Confidants confirmations are OK";
+            }
+        }
+        else {
+            // TODO: add SS or bootstrap confidants PKey to the prevConfidants
+        }
+    }
+
+    if (signatures.empty() && (!isTrusted || pool.sequence() != 0)) {
+        csmeta(csdebug) << kLogPrefix << "The pool #" << pool.sequence() << " doesn't contain signatures";
+        return false;
+    }
+
+    if (signatures.size() < static_cast<size_t>(cs::Utils::maskValue(realTrusted)) && !isTrusted && pool.sequence() != 0) {
+        csmeta(csdebug) << kLogPrefix << "The number of signatures is insufficient";
+        return false;
+    }
+    auto mask = cs::Utils::bitsToMask(pool.numberTrusted(), pool.realTrusted());
+
+    // pool signatures check: start
+    if (pool.sequence() > 0) {
+        //  csmeta(csdebug) << "Pool Hash: " << cs::Utils::byteStreamToHex(pool.hash().to_binary().data(), pool.hash().to_binary().size());
+        //  csmeta(csdebug) << "Prev Hash: " << cs::Utils::byteStreamToHex(pool.previous_hash().to_binary().data(), pool.previous_hash().to_binary().size());
+        Hash tempHash;
+        auto hash = pool.hash().to_binary();
+        std::copy(hash.cbegin(), hash.cend(), tempHash.data());
+        if (NodeUtils::checkGroupSignature(confidants, mask, signatures, tempHash)) {
+            csmeta(csdebug) << kLogPrefix << "The number of signatures is sufficient and all of them are OK";
+        }
+        else {
+            cswarning() << kLogPrefix << "Some of Pool Signatures aren't valid. The pool will not be written to DB. It will be automatically written, when we get proper data";
+            return false;
+        }
+    }
+    else {
+        csmeta(csdebug) << kLogPrefix << "Genesis block will be written without signatures verification";
+    }
+    // pool signatures check: end
+
+    if (pool.transactions_count() > 0) {
+        const auto block_time = BlockChain::getBlockTime(pool);
+        for (auto& t : pool.transactions()) {
+            t.set_time(block_time);
+        }
+    }
+
+    csmeta(csdetails) << kLogPrefix << "last hash: " << pool.hash().to_string();
+    return true;
+}
+
+bool BlockChain::applyBlockToCaches(const csdb::Pool& pool) {
+    if (!walletsCacheUpdater_) {
+        cserror() << "apply block to caches: wallets cache updater unitialized";
+        return false;
+    }
+
+    csdebug() << kLogPrefix << "store block #" << pool.sequence() << " to chain, update wallets ids";
+    updateWalletIds(pool, *walletsCacheUpdater_);
+
+    // ATTENTION! Due to undesired side effect trxIndex_ must be updated prior to wallets caches
+    // update transactions index
+    trxIndex_->update(pool);
+
+    // update wallet caches
+
+    // former updateFromNextBlock(pool) method:
+    try {
+        std::lock_guard lock(cacheMutex_);
+        // currently block stores own round confidants, not next round:
+        const auto& currentRoundConfidants = pool.confidants();
+        walletsCacheUpdater_->loadNextBlock(pool, currentRoundConfidants, *this);
+
+        if (!blockHashes_->onNextBlock(pool)) {
+            cslog() << kLogPrefix << "Error updating block hashes storage";
+        }
+
+        // update non-empty block storage
+        updateNonEmptyBlocks(pool);
+    }
+    catch (std::exception & e) {
+        cserror() << "apply block to caches, exception: " << e.what();
+        return false;
+    }
+    catch (...) {
+        cserror() << "apply block to caches, unexpected exception";
+        return false;
+    }
+
+    if (serializationManPtr_
+        && pool.sequence()
+        && pool.sequence() % kQuickStartSaveCachesInterval == 0
+        && !serializationManPtr_->save(pool.sequence())) {
+        cserror() << "Cannot save caches with version " << pool.sequence();
+    }
+
+    return true;
+}
+
+csdb::PoolHash BlockChain::getHashBySequence(cs::Sequence seq) const {
+    std::lock_guard lock(dbLock_);
+
+    if (deferredBlock_.sequence() == seq) {
+        return deferredBlock_.hash().clone();
+    }
+
+    csdb::PoolHash tmp = blockHashes_->find(seq);
+    if (!tmp.is_empty()) {
+        return tmp;
+    }
+
+    return storage_.pool_hash(seq);
+}
+
+cs::Sequence BlockChain::getSequenceByHash(const csdb::PoolHash& hash) const {
+    std::lock_guard lock(dbLock_);
+    
+    if (deferredBlock_.hash() == hash) {
+        return deferredBlock_.sequence();
+    }
+
+    cs::Sequence seq = blockHashes_->find(hash);
+    if (seq != kWrongSequence) {
+        return seq;
+    }
+
+    return storage_.pool_sequence(hash);
+}
+
+uint64_t BlockChain::getWalletsCountWithBalance() {
+    std::lock_guard lock(cacheMutex_);
+
+    uint64_t count = 0;
+    auto proc = [&](const cs::PublicKey&, const WalletData& wallet) {
+        constexpr csdb::Amount zero_balance(0);
+        if (wallet.balance_ >= zero_balance) {
+            count++;
+        }
+        return true;
+    };
+    walletsCacheStorage_->iterateOverWallets(proc);
+    return count;
+}
+
+uint64_t BlockChain::getWalletsCount() const {
+    std::lock_guard lock(cacheMutex_);
+    return walletsCacheStorage_->getCount();
+}
+
+void BlockChain::getTransactions(Transactions& transactions, csdb::Address address, uint64_t offset, uint64_t limit) {
+    for (auto trIt = cs::TransactionsIterator(*this, address); trIt.isValid(); trIt.next()) {
+        if (offset > 0) {
+            --offset;
+            continue;
+        }
+
+        transactions.push_back(*trIt);
+        transactions.back().set_time(BlockChain::getBlockTime(trIt.getPool()));
+
+        if (--limit == 0)
+            break;
+    }
+}
+
+void BlockChain::getTransactionsUntill(Transactions& transactions, csdb::Address address, csdb::TransactionID id, uint16_t flagg) {
+    for (auto trIt = cs::TransactionsIterator(*this, address); trIt.isValid(); trIt.next()) {
+        if (id.pool_seq() + 1 > cs::Conveyer::instance().currentRoundNumber() 
+            && id.pool_seq() > trIt->id().pool_seq()) {
+            break;
+        }
+        if (id.pool_seq() < trIt->id().pool_seq() || (id.pool_seq() == trIt->id().pool_seq() && id.index() < trIt->id().index())) {
+            if (flagg == 1) {
+                bool match = false;
+                if (trIt->target().is_public_key())
+                {
+                    if (trIt->target().public_key() == address.public_key()) {
+                        match = true;
+                    }
+                }
+                if (trIt->target().is_wallet_id())
+                {
+                    csdb::Address pKey;
+                    findAddrByWalletId(trIt->target().wallet_id(), pKey);
+                    if (pKey.public_key() == address.public_key()) {
+                        match = true;
+                    }
+                }
+                if(match)
+                {
+                    transactions.push_back(*trIt);
+                    transactions.back().set_time(getBlockTime(trIt.getPool()));
+                }
+            }
+            if (flagg ==2){
+                bool match = false;
+                if (trIt->source().is_public_key())
+                {
+                    if (trIt->source().public_key() == address.public_key()) {
+                        match = true;
+                    }
+                }
+                if (trIt->source().is_wallet_id())
+                {
+                    csdb::Address pKey;
+                    findAddrByWalletId(trIt->source().wallet_id(), pKey);
+                    if (pKey.public_key() == address.public_key()) {
+                        match = true;
+                    }
+                }
+                if (match)
+                {
+                    transactions.push_back(*trIt);
+                    transactions.back().set_time(getBlockTime(trIt.getPool()));
+                }
+            }
+
+            if (flagg == 3) {
+                transactions.push_back(*trIt);
+                transactions.back().set_time(getBlockTime(trIt.getPool()));
+            }
+        }
+        //if (--limit == 0)
+        //    break;
+    }
+}
+
+bool BlockChain::updateWalletIds(const csdb::Pool& pool, WalletsCache::Updater& proc) {
+    try {
+        std::lock_guard lock(cacheMutex_);
+
+        const csdb::Pool::NewWallets& newWallets = pool.newWallets();
+        for (const auto& newWall : newWallets) {
+            csdb::Address newWallAddress;
+            if (!pool.getWalletAddress(newWall, newWallAddress)) {
+                cserror() << kLogPrefix << "Wrong new wallet data";
+                return false;
+            }
+
+            if (!insertNewWalletId(newWallAddress, newWall.walletId_, proc)) {
+                cserror() << kLogPrefix << "Wallet was already added as new";
+            }
+        }
+    }
+    catch (std::exception& e) {
+        cserror() << "Exc=" << e.what();
+        return false;
+    }
+    catch (...) {
+        cserror() << "Exc=...";
+        return false;
+    }
+
+    return true;
+}
+
+bool BlockChain::insertNewWalletId(const csdb::Address& newWallAddress, WalletId newWalletId, WalletsCache::Updater&) {
+    if (!walletIds_->normal().insert(newWallAddress, newWalletId)) {
+        cserror() << kLogPrefix << "Cannot add new wallet";
+        return false;
+    }
+
+    return true;
+}
+
+bool BlockChain::addNewWalletsToPool(csdb::Pool& pool) {
+    csdebug() << kLogPrefix << "store block #" << pool.sequence() << " add new wallets to pool";
+
+    csdb::Pool::NewWallets* newWallets = pool.newWallets();
+
+    if (!newWallets) {
+        cserror() << kLogPrefix << "Pool is read-only";
+        return false;
+    }
+
+    newWallets->clear();
+
+    std::map<csdb::Address, std::pair<WalletId, csdb::Pool::NewWalletInfo::AddressId>> addrsAndIds;
+
+    csdb::Pool::Transactions& transactions = pool.transactions();
+    for (size_t idx = 0; idx < transactions.size(); ++idx) {
+        addrsAndIds[transactions[idx].source()].second = {idx, csdb::Pool::NewWalletInfo::AddressType::AddressIsSource};
+        addrsAndIds[transactions[idx].target()].second = {idx, csdb::Pool::NewWalletInfo::AddressType::AddressIsTarget};
+    }
+
+    const auto& confidants = pool.confidants();
+    size_t confWalletsIndexStart = transactions.size();
+    for (size_t i = 0; i < confidants.size(); ++i) {
+        addrsAndIds[csdb::Address::from_public_key(confidants[i])].second = {confWalletsIndexStart + i, csdb::Pool::NewWalletInfo::AddressType::AddressIsTarget};
+    }
+
+    addrsAndIds.erase(genesisAddress_);
+
+    {
+        std::lock_guard lock(cacheMutex_);
+        walletIds_->normal().fillIds(addrsAndIds);
+    }
+
+    for (auto& addrAndId : addrsAndIds) {
+        if (!addrAndId.first.is_public_key() || addrAndId.second.first == WalletsIds::kWrongWalletId || addrAndId.first == genesisAddress_) {
+            continue;
+        }
+        newWallets->emplace_back(csdb::Pool::NewWalletInfo{addrAndId.second.second, addrAndId.second.first});
+    }
+    return true;
+}
+
+void BlockChain::tryFlushDeferredBlock() {
+    cs::Lock lock(dbLock_);
+    if (deferredBlock_.is_valid() && deferredBlock_.is_read_only()) {
+        Hash tempHash;
+        auto hash = deferredBlock_.hash().to_binary();
+        std::copy(hash.cbegin(), hash.cend(), tempHash.data());
+        auto mask = cs::Utils::bitsToMask(deferredBlock_.numberTrusted(), deferredBlock_.realTrusted());
+        if (NodeUtils::checkGroupSignature(deferredBlock_.confidants(), mask, deferredBlock_.signatures(), tempHash)) {
+            deferredBlock_.set_storage(storage_);
+            if (deferredBlock_.save()) {
+#ifdef DBSQL
+                dbsql::saveConfidants(deferredBlock_.sequence(), deferredBlock_.confidants(), deferredBlock_.realTrusted());
+#endif
+                csdebug() << kLogPrefix << "block #" << WithDelimiters(deferredBlock_.sequence()) << " is flushed to DB";
+                deferredBlock_ = csdb::Pool{};
+            }
+            else {
+                cserror() << kLogPrefix << "Failed to flush block #" << WithDelimiters(deferredBlock_.sequence()) << " to DB";
+            }
+        }
+    }
+}
+
+void BlockChain::close() {
+    stop_ = true;
+    tryFlushDeferredBlock();
+    cs::Lock lock(dbLock_);
+    storage_.close();
+    cs::Connector::disconnect(&storage_.readBlockEvent(), this, &BlockChain::onReadFromDB);
+    blockHashes_->close();
+    trxIndex_->close();
+
+    if (!serializationManPtr_) {
+        csinfo() << "Blockchain: no serialization manager provided to save caches for QUICK START.";
+        return;
+    }
+
+    csinfo() << "Blockchain: try to save caches for QUICK START.";
+
+    if (serializationManPtr_->save()) {
+      csinfo() << "Blockchain: caches for QUICK START saved successfully.";
+    }
+    else {
+      csinfo() << "~Blockchain: couldn't save caches for QUICK START.";
+    }
+}
+
+bool BlockChain::getTransaction(const csdb::Address& addr, const int64_t& innerId, csdb::Transaction& result) const {
+    for (auto it = cs::TransactionsIterator(*this, addr); it.isValid(); it.next()) {
+        if (it->innerID() == innerId) {
+            result = *it;
+            return true;
+        }
+    }
+    return false;
+}
+
+bool BlockChain::updateContractData(const csdb::Address& abs_addr, const cs::Bytes& data) const {
+    cs::Lock lock(dbLock_);
+    return storage_.update_contract_data(abs_addr, data);
+}
+
+bool BlockChain::getContractData(const csdb::Address& abs_addr, cs::Bytes& data) const {
+    cs::Lock lock(dbLock_);
+    return storage_.get_contract_data(abs_addr, data);
+}
+
+void BlockChain::createCachesPath() {
+    fs::path dbPath(cachesPath);
+    boost::system::error_code code;
+    const auto res = fs::is_directory(dbPath, code);
+
+    if (!res) {
+        fs::create_directory(dbPath);
+    }
+}
+
+bool BlockChain::findWalletData(const csdb::Address& address, WalletData& wallData, WalletId& id) const {
+    if (address.is_wallet_id()) {
+        id = address.wallet_id();
+        return findWalletData(address.wallet_id(), wallData);
+    }
+
+    std::lock_guard lock(cacheMutex_);
+
+    if (!walletIds_->normal().find(address, id)) {
+        return false;
+    }
+
+    return findWalletData_Unsafe(id, wallData);
+}
+
+bool BlockChain::findWalletData(const csdb::Address& address, WalletData& wallData) const {
+    if (address.is_wallet_id()) {
+        return findWalletData(address.wallet_id(), wallData);
+    }
+
+    std::lock_guard lock(cacheMutex_);
+
+    auto wallDataPtr = walletsCacheUpdater_->findWallet(address.public_key());
+    if (wallDataPtr) {
+        wallData = *wallDataPtr;
+        return true;
+    }
+    return false;
+}
+
+bool BlockChain::findWalletData(WalletId id, WalletData& wallData) const {
+    std::lock_guard lock(cacheMutex_);
+    return findWalletData_Unsafe(id, wallData);
+}
+
+bool BlockChain::findWalletData_Unsafe(WalletId id, WalletData& wallData) const {
+    auto pubKey = getAddressByType(csdb::Address::from_wallet_id(id), AddressType::PublicKey);
+    auto wallDataPtr = walletsCacheUpdater_->findWallet(pubKey.public_key());
+
+    if (wallDataPtr) {
+        wallData = *wallDataPtr;
+        return true;
+    }
+
+    return false;
+}
+
+bool BlockChain::findWalletId(const WalletAddress& address, WalletId& id) const {
+    if (address.is_wallet_id()) {
+        id = address.wallet_id();
+        return true;
+    }
+    else if (address.is_public_key()) {
+        std::lock_guard lock(cacheMutex_);
+        return walletIds_->normal().find(address, id);
+    }
+
+    cserror() << kLogPrefix << "Wrong address";
+    return false;
+}
+
+bool BlockChain::findAddrByWalletId(const WalletId id, csdb::Address& addr) const {
+    if (!walletIds_->normal().findaddr(id, addr)) {
+        return false;
+    }
+
+    return true;
+}
+
+bool BlockChain::checkForConsistency(csdb::Pool& pool, bool isNew) {
+    if (pool.sequence() == 0) {
+        return true;
+    }
+    if (pool.confidants().size() < pool.signatures().size()) {
+        return false;
+    }
+    if (cs::Utils::maskValue(pool.realTrusted()) != pool.signatures().size()) {
+        return false;
+    }
+    csdb::Pool tmp = pool.clone();
+    if (isNew && !tmp.compose()) {
+        csinfo() << kLogPrefix << "Check for consistency: can't compose block";
+        return false;
+    }
+
+    cs::Bytes checking = tmp.to_binary();
+    csdb::Pool tmpCopy = csdb::Pool::from_binary(std::move(checking));
+    if (tmpCopy.sequence() == 0) {
+        csinfo() << kLogPrefix << "Check for consistency: Failed to create correct binary representation of block #" << pool.sequence();
+        return false;
+    }
+
+    if (isNew && tmpCopy.previous_hash() != getLastHash()) {
+        csinfo() << kLogPrefix << "Check for consistency: block hash in pool #" << pool.sequence() << " doesn't correspond to the last one";
+        return false;
+    }
+    if (!isNew && tmpCopy.previous_hash() != loadBlock(tmpCopy.sequence() - 1ULL).hash()) {
+        csinfo() << kLogPrefix << "Check for consistency: block hash in pool #" << pool.sequence() << " doesn't correspond to the last one";
+        return false;
+    }
+
+    return true;
+
+}
+
+std::string  BlockChain::printWalletCaches() {
+    std::string res;
+    csdb::Amount totalCheck{ 0 };
+    res += ":\nLast block: " + std::to_string(lastSequence_) + "\n#.     Public Key:                                                    Balance:                    Delegated:  TrxsCount: LastTrxId:  TrxID: Heap:\n";
+    int counter = 0;
+    iterateOverWallets([&res, &counter, &totalCheck](const cs::PublicKey& addr, const cs::WalletsCache::WalletData& wd) {
+        ++counter;
+        res += std::to_string(counter) + ". " + cs::Utils::byteStreamToHex(addr.data(), addr.size()) + "   ";
+        auto am = wd.balance_.to_string();
+        totalCheck += wd.balance_ + wd.delegated_;
+        res += am;
+        for (size_t k = am.size(); k < 28; ++k) { // 28 positions are covered with " " to align digits
+            res += " ";
+        }
+        auto deleg = wd.delegated_.to_string();
+        res += deleg;
+        //res += std::to_string(wd.transNum_) + "   ";
+        //res += (wd.trxTail_.getLastTransactionId() > 1'000'000'000 ? "No" : std::to_string(wd.trxTail_.getLastTransactionId())) + "   ";
+        //res += (wd.lastTransaction_.pool_seq() > 1'000'000'000 ? "No" : std::to_string(wd.lastTransaction_.pool_seq())) + "." + std::to_string(wd.lastTransaction_.index()) + "  ";
+        //res += wd.trxTail_.printHeap();
+        res += "\n";
+
+        if (wd.delegateSources_ && !wd.delegateSources_->empty()) {
+            int delCounter = 0;
+            res += "    Delegate Sources(" + std::to_string(wd.delegateSources_->size()) + "):" + "\n";
+            for (auto& it : *wd.delegateSources_) {
+                ++delCounter;
+                res += "        " + std::to_string(counter) + "." + std::to_string(delCounter) + " " + cs::Utils::byteStreamToHex(it.first.data(), it.first.size());
+                int cnt = 0;
+                for (auto& itt : it.second) {
+                    if (cnt > 0) {
+                        res += "                                                                            ";
+                    }
+                    res += "                      " + itt.amount.to_string() + "      " + std::to_string(itt.time) + "\n";
+                    ++cnt;
+                }
+            }
+        }
+        if (wd.delegateTargets_ && !wd.delegateTargets_->empty()) {
+            int delCounter = 0;
+            res += "    Delegate Targets(" + std::to_string(wd.delegateTargets_->size()) + "):" + "\n";
+            for (auto& it : *wd.delegateTargets_) {
+                ++delCounter;
+                res += "        " + std::to_string(counter) + "." + std::to_string(delCounter) + " " + cs::Utils::byteStreamToHex(it.first.data(), it.first.size());
+                int cnt = 0;
+                for (auto& itt : it.second) {
+                    if (cnt > 0) {
+                        res += "                                                                            ";
+                    }
+                    res += "                      " + itt.amount.to_string() + "      " + std::to_string(itt.time) + "\n";
+                    ++cnt;
+                }
+            }
+        }
+        return true;
+
+    });
+    res += "---------------------------------------------------------\n";
+    res += "Total: " + totalCheck.to_string();
+    //csdebug() << res;
+    return res;
+}
+
+std::optional<csdb::Pool> BlockChain::recordBlock(csdb::Pool& pool, bool isTrusted) {
+    const auto last_seq = getLastSeq();
+    const auto pool_seq = pool.sequence();
+
+    csdebug() << kLogPrefix << "finish & store block #" << pool_seq << " to chain";
+
+    if (last_seq + 1 != pool_seq) {
+        cserror() << kLogPrefix << "cannot record block #" << pool_seq << " to chain, last sequence " << last_seq;
+        return std::nullopt;
+    }
+
+    pool.set_previous_hash(getLastHash());
+    if (!checkForConsistency(pool, true)) {
+        csdebug() << kLogPrefix << "Pool #" << pool_seq << " failed the consistency check";
+        return std::nullopt;
+    }
+    if (!checkForConsistency(deferredBlock_, false)) {
+        csdebug() << kLogPrefix << "Pool #" << deferredBlock_.sequence() << " failed the consistency check";
+        //emit stopNode(true);
+        return std::nullopt;
+    }
+
+    constexpr cs::Sequence NoSequence = std::numeric_limits<cs::Sequence>::max();
+    cs::Sequence flushed_block_seq = NoSequence;
+
+    //if the block is not applied here, but the deferred block is already saved 
+//we have situation when we try to save the deferred block anther time
+//the pool counter was not incremented and we have to save this block again
+    cs::PublicKeys lastConfidants;
+    if (pool_seq > 1) {
+
+        cs::Lock lock(dbLock_);
+
+        if (deferredBlock_.sequence() + 1 == pool_seq) {
+            lastConfidants = deferredBlock_.confidants();
+        }
+        else {
+            lastConfidants = loadBlock(pool_seq - 1).confidants();
+        }
+    }
+
+    if (finalizeBlock(pool, isTrusted, lastConfidants)) {
+        csdebug() << kLogPrefix << "The block is correct";
+        if (!applyBlockToCaches(pool)) {
+            csdebug() << kLogPrefix << "failed to apply block to caches";
+            return std::nullopt;
+        }
+    }
+    else {
+        csdebug() << kLogPrefix << "the signatures of the block are insufficient or incorrect";
+        setBlocksToBeRemoved(1U);
+        return std::nullopt;
+    }
+    //========================================
+
+    {
+        cs::Lock lock(dbLock_);
+
+        if (deferredBlock_.is_valid()) {
+
+            deferredBlock_.set_storage(storage_);
+
+            if (deferredBlock_.save()) {
+#ifdef DBSQL
+                dbsql::saveConfidants(pool_seq, deferredBlock_.confidants(), deferredBlock_.realTrusted());
+#endif
+                flushed_block_seq = deferredBlock_.sequence();
+                if (uuid_ == 0 && flushed_block_seq == 1) {
+                    uuid_ = uuidFromBlock(deferredBlock_);
+                    csdebug() << kLogPrefix << "UUID = " << uuid_;
+                }
+            }
+            else {
+                csmeta(cserror) << kLogPrefix << "Couldn't save block: " << deferredBlock_.sequence();
+                return std::nullopt;
+            }
+        }
+    }
+
+    if (flushed_block_seq != NoSequence) {
+        csdebug() << "---------------------------- Flush block #" << flushed_block_seq << " to disk ---------------------------";
+        csdebug() << "signatures amount = " << deferredBlock_.signatures().size() << ", smartSignatures amount = " << deferredBlock_.smartSignatures().size()
+                  << ", see block info above";
+        csdebug() << "----------------------------------------------------------------------------------";
+    }
+
+
+    {
+        cs::Lock lock(dbLock_);
+
+        deferredBlock_ = pool;
+        pool = deferredBlock_.clone();
+        lastSequence_ = deferredBlock_.sequence();
+    }
+
+    //csdetails() << kLogPrefix << "Pool #" << deferredBlock_.sequence() << ": " << cs::Utils::byteStreamToHex(deferredBlock_.to_binary().data(), deferredBlock_.to_binary().size());
+    emit storeBlockEvent(pool);
+    if constexpr (false && (pool.transactions_count() > 0 || pool.sequence() % 10 == 0)) {//log code
+        std::string res = printWalletCaches() + "\nTransactions: \n";
+        csdb::Amount r_cost{ 0 };
+        for (auto it : pool.transactions()) {
+            res += it.id().to_string() + " " + it.source().to_string() + " -> " + it.target().to_string() + " : " + it.amount().to_string() 
+                + ", Counted fee: " + std::to_string(it.counted_fee().to_double()) + ", Max fee: " + std::to_string(it.max_fee().to_double()) + "\n";
+            r_cost += it.counted_fee().to_double();
+        }
+        res += "Round cost: " + pool.roundCost().to_string() + " Counted Round cost: " + r_cost.to_string();
+        csdebug() << res;
+    }
+
+    // log cached block
+    csdebug() << "----------------------- Defer block #" << pool.sequence() << " until next round ----------------------";
+    logBlockInfo(pool);
+    csdebug() << "----------------------------------- " << pool.sequence() << " --------------------------------------";
+
+    return std::make_optional(pool);
+}
+
+bool BlockChain::updateLastBlock(cs::RoundPackage& rPackage) {
+    return updateLastBlock(rPackage, deferredBlock_);
+}
+
+bool BlockChain::updateLastBlock(cs::RoundPackage& rPackage, const csdb::Pool& poolFrom) {
+    csdebug() << kLogPrefix << "Starting update last block: check ...";
+    //if (deferredBlock_.is_valid()) {
+    //  csdebug() << "BLOCKCHAIN> Deferred block is invalid, can't update it";
+    //  return false;
+    //}
+    if (poolFrom.is_read_only()) {
+        csdebug() << kLogPrefix << "Deferred block is read_only, be carefull";
+        //return false;
+    }
+
+    if (poolFrom.sequence() != rPackage.poolMetaInfo().sequenceNumber) {
+        csdebug() << kLogPrefix << "Deferred block sequence " << poolFrom.sequence() << " doesn't equal to that in the roundPackage " << rPackage.poolMetaInfo().sequenceNumber << ", can't update it";
+        return false;
+    }
+    if (poolFrom.signatures().size() >= rPackage.poolSignatures().size()) {
+        csdebug() << kLogPrefix << "Deferred block has more or the same amount Signatures, than received roundPackage, can't update it";
+        return true;
+    }
+    if (poolFrom.previous_hash() != rPackage.poolMetaInfo().previousHash) {
+        csdebug() << kLogPrefix << "Deferred block PREVIOUS HASH doesn't equal to that in the roundPackage, can't update it";
+        return false;
+    }
+    csdebug() << kLogPrefix << "Ok";
+
+    csdb::Pool tmpPool;
+    tmpPool.set_sequence(poolFrom.sequence());
+    tmpPool.set_previous_hash(poolFrom.previous_hash());
+    tmpPool.add_real_trusted(cs::Utils::maskToBits(rPackage.poolMetaInfo().realTrustedMask));
+    csdebug() << kLogPrefix << "new mask set to deferred block: " << cs::TrustedMask::toString(rPackage.poolMetaInfo().realTrustedMask);
+    tmpPool.add_number_trusted(static_cast<uint8_t>(rPackage.poolMetaInfo().realTrustedMask.size()));
+    tmpPool.setRoundCost(poolFrom.roundCost());
+    tmpPool.set_confidants(poolFrom.confidants());
+    for (auto& it : poolFrom.transactions()) {
+        tmpPool.add_transaction(it);
+    }
+    BlockChain::setTimestamp(tmpPool, rPackage.poolMetaInfo().timestamp);
+    for (auto& it : poolFrom.smartSignatures()) {
+        tmpPool.add_smart_signature(it);
+    }
+    csdb::Pool::NewWallets* newWallets = tmpPool.newWallets();
+    const csdb::Pool::NewWallets& defWallets = poolFrom.newWallets();
+    if (!newWallets) {
+        csdebug() << kLogPrefix << "newPool is read-only";
+        return false;
+    }
+
+    for (auto it : defWallets) {
+        newWallets->push_back(it);
+    }
+
+    if (rPackage.poolMetaInfo().sequenceNumber > 1) {
+        tmpPool.add_number_confirmations(poolFrom.numberConfirmations());
+        tmpPool.add_confirmation_mask(poolFrom.roundConfirmationMask());
+        tmpPool.add_round_confirmations(poolFrom.roundConfirmations());
+    }
+
+    return deferredBlockExchange(rPackage, tmpPool);
+}
+
+/*static*/
+void BlockChain::setTimestamp(csdb::Pool& block, const std::string& timestamp) {
+    block.add_user_field(BlockChain::kFieldTimestamp, timestamp);
+}
+
+// user field "kFieldServiceInfo": [0] - info version, [1] - block flag, == 1 if boostrap block
+
+/*static*/
+void BlockChain::setBootstrap(csdb::Pool& block, bool is_bootstrap) {
+    if (is_bootstrap) {
+        std::string info;
+        if (block.user_field_ids().count(BlockChain::kFieldServiceInfo) > 0) {
+            info = block.user_field(BlockChain::kFieldServiceInfo).value<std::string>();
+        }
+        if (info.size() >= 2) {
+            if (info[1] == '\001') {
+                // already set
+                csdetails() << "BlockChain: block #" << block.sequence() << " bootstrap flag has already set";
+                return;
+            }
+        }
+        else {
+            info.resize(2);
+        }
+        info[1] = '\001'; // boostrap block
+        block.add_user_field(BlockChain::kFieldServiceInfo, info);
+        csdebug() << "BlockChain: set block #" << block.sequence() << " bootstrap flag";
+    }
+    else {
+        // clear bootstrap flag if set, otherwise ignore
+        if (block.user_field_ids().count(BlockChain::kFieldServiceInfo) > 0) {
+            std::string info = block.user_field(BlockChain::kFieldServiceInfo).value<std::string>();
+            if (info.size() >= 2) {
+                if (info[1] == '\000') {
+                    // already unset
+                    csdetails() << "BlockChain: block #" << block.sequence() << " bootstrap flag has already unset";
+                    return;
+                }
+                info[1] = '\000'; // non-boostrap block
+                block.add_user_field(BlockChain::kFieldServiceInfo, info);
+                csdebug() << "BlockChain: clear block #" << block.sequence() << " bootstrap flag";
+            }
+            else {
+                cserror() << "BlockChain: unable to parse block service info, incompatible version";
+            }
+        }
+    }
+}
+
+/*static*/
+bool BlockChain::isBootstrap(const csdb::Pool& block) {
+    if (block.user_field_ids().count(BlockChain::kFieldServiceInfo) > 0) {
+        std::string s = block.user_field(BlockChain::kFieldServiceInfo).value<std::string>();
+        if (s.size() >= 2 && s[0] == 0) {
+            return s[1] == 1;
+        }
+        else {
+            csdebug() << "BlockChain: unable to parse block service info, incompatible version";
+        }
+    }
+    return false;
+}
+
+bool BlockChain::deferredBlockExchange(cs::RoundPackage& rPackage, const csdb::Pool& newPool) {
+
+    // final compose and test:
+    csdb::Pool tmp_clone = newPool.clone();
+    auto tmp = rPackage.poolSignatures();
+    tmp_clone.set_signatures(tmp);
+    tmp_clone.compose();
+    Hash tempHash;
+    auto hash = tmp_clone.hash();
+    auto bytes = hash.to_binary();
+    std::copy(bytes.cbegin(), bytes.cend(), tempHash.data());
+    if (NodeUtils::checkGroupSignature(tmp_clone.confidants(), rPackage.poolMetaInfo().realTrustedMask, rPackage.poolSignatures(), tempHash)) {
+        csmeta(csdebug) << kLogPrefix << "The number of signatures is sufficient and all of them are OK!";
+        if (!checkForConsistency(tmp_clone, true)) {
+            csdebug() << kLogPrefix << "Replace the deferred block #" << tmp_clone.sequence() << ": consistency check failed";
+            return false;
+        }
+    }
+    else {
+        cswarning() << kLogPrefix << "Some of Pool Signatures aren't valid. The pool will not be written to DB. It will be automatically written, when we get proper data";
+        return false;
+    }
+
+
+    // update deferred block
+    std::lock_guard lock(dbLock_);
+    deferredBlock_ = tmp_clone;
+    this->blockHashes_->update(deferredBlock_);
+
+    return true;
+}
+
+bool BlockChain::isSpecial(const csdb::Transaction& t) {
+    if (t.user_field(cs::trx_uf::sp::managing).is_valid()) {
+        return true;
+    }
+    return false;
+}
+
+bool BlockChain::storeBlock(csdb::Pool& pool, cs::PoolStoreType type) {
+    const auto lastSequence = getLastSeq();
+    const auto poolSequence = pool.sequence();
+    
+    csdebug() << csfunc() << "last #" << lastSequence << ", pool #" << poolSequence;
+
+    if (poolSequence < lastSequence) {
+        // ignore
+        csdebug() << kLogPrefix << "ignore oudated block #" << poolSequence << ", last written #" << lastSequence;
+        // it is not error, so caller code nothing to do with it
+        return true;
+    }
+
+    if (!BlockChain::isBootstrap(pool)) {
+        if ((pool.numberConfirmations() == 0 || pool.roundConfirmations().size() == 0) && pool.sequence() > 1) {
+            return false;
+        }
+    }
+
+    if (poolSequence == lastSequence) {
+        csdebug() << kLogPrefix << "poolSequence == lastSequence";
+        if (isLastBlockUncertain() && pool.sequence() == uncertainSequence_) {
+            cslog() << kLogPrefix << "review replacement for uncertain block " << WithDelimiters(poolSequence);
+            if (pool.hash() == desiredHash_) {
+                cslog() << kLogPrefix << "replacement candidate has excactly desired hash, compare content of both block versions";
+
+                std::lock_guard lock(dbLock_);
+
+                if (BlockChain::testContentEqual(pool, deferredBlock_)) {
+                    deferredBlock_ = pool;
+                    resetUncertainState();
+                    ++cntUncertainReplaced;
+                    csdebug() << kLogPrefix << "get desired last block with the same content, continue with blockchain successfully";
+                    return true;
+                }
+                else {
+                    csdebug() << kLogPrefix << "the desired last block has the different content, drop it and remove own last block";
+                    removeLastBlock();
+                    return false;
+                }
+            }
+            else {
+                cslog() << kLogPrefix << "replacement candidate has undesired hash, ignore";
+            }
+        }
+
+        std::lock_guard lock(dbLock_);
+
+        // ignore
+        csdebug() << kLogPrefix << "ignore oudated block #" << poolSequence << ", last written #" << lastSequence;
+        // it is not error, so caller code nothing to do with it
+        return true;
+    }
+
+    if (poolSequence == lastSequence + 1) {
+        if (pool.previous_hash() != getLastHash()) {
+            csdebug() << "BLOCKCHAIN> new pool\'s prev. hash does not equal to current last hash";
+            if (getLastHash().is_empty()) {
+                cserror() << kLogPrefix << "own last hash is empty";
+            }
+            if (pool.previous_hash().is_empty()) {
+                cserror() << "BLOCKCHAIN> new pool\'s prev. hash is empty, don\'t write it, do not any harm to our blockchain";
+                return false;
+            }
+            if (compromiseLastBlock(pool.previous_hash())) {
+                csdebug() << kLogPrefix << "compromise own last block and cancel store operation";
+            }
+            else {
+                //if (lastSequence + 5ULL < cs::Conveyer::instance().currentRoundNumber()) {
+                //    arrangeBlocksInCache();
+                //}
+                csdebug() << kLogPrefix << "remove own last block and cancel store operation";
+                removeLastBlock();
+            }
+            return false;
+        }
+
+        setTransactionsFees(pool, type);
+        if (type == cs::PoolStoreType::Created) {
+            if (!addNewWalletsToPool(pool)) {
+                csdebug() << kLogPrefix << "can't write a block without adding new wallets";
+            }
+        }
+
+        //validate block to prevent bc from saving invalid instances:
+        bool check_failed = false;
+        emit tryToStoreBlockEvent(pool, &check_failed);
+        if (check_failed) {
+            csdebug() << kLogPrefix << "The pool " << pool.sequence() << " is invalid, won't be stored";
+            if (lastSequence_ == poolSequence) {
+                --lastSequence_;
+                csdebug() << kLogPrefix << "Deleting defered block: " << deferredBlock_.sequence();
+                deferredBlock_ = csdb::Pool{};
+            }
+            badBlocks_.push_back(pool.sequence());
+            emit alarmBadBlock(pool.sequence());
+            return false;
+        }
+
+        // write immediately
+        if (recordBlock(pool, false).has_value()) {
+            csdebug() << kLogPrefix << "block #" << poolSequence << " has recorded to chain successfully";
+            // unable to call because stack overflow in case of huge written blocks amount possible:
+            // testCachedBlocks();
+            blocksToBeRemoved_ = 1;
+            resetUncertainState(); // every successful record require the new confirmation of uncertainity
+            return true;
+        }
+
+        csdebug() << kLogPrefix << "failed to store block #" << poolSequence << " to chain";
+
+        // no need to perform removeLastBlock() as we've updated only wallet ids
+        removeWalletsInPoolFromCache(pool);
+        //here the problem could arise if deferred the block is saved to db
+        if (lastSequence_ == poolSequence) {
+            --lastSequence_;
+            deferredBlock_ = csdb::Pool{};
+        }
+
+        return false;
+    }
+
+    cs::Lock lock(cachedBlocksMutex_);
+
+    const auto poolHash = pool.hash();
+    if (cachedBlocks_->contains(poolSequence)) {
+        csdebug() << kLogPrefix << "ignore duplicated block #" << poolSequence << " in cache";
+        // it is not error, so caller code nothing to do with it
+        cachedBlockEvent(poolSequence);
+        return true;
+    }
+
+    // cache block for future recording
+    cachedBlocks_->insert(pool, type);
+
+    csdebug() << kLogPrefix << "cache block #" << poolSequence << "("
+        << (pool.is_read_only() ? "Read-Only" : "Normal")
+        << ") signed by " << pool.signatures().size()
+        << " nodes for future (" << cachedBlocks_->size() << " total)";
+
+    cachedBlockEvent(poolSequence);
+
+    // cache always successful
+    return true;
+}
+
+std::string BlockChain::poolInfo(const csdb::Pool& pool) {
+    std::string res = "";
+    res += "seq: " + std::to_string(pool.sequence());
+    res += ", trxs: " + std::to_string(pool.transactions().size());
+    res += ", sigs: " + std::to_string(pool.signatures().size());
+    //res += ", hash: " + pool.hash().to_string();
+    return res;
+}
+
+void BlockChain::testCachedBlocks() {
+    csdebug() << kLogPrefix << "test cached blocks";
+
+    cs::Lock lock(cachedBlocksMutex_);
+
+    if (cachedBlocks_->isEmpty()) {
+        csdebug() << kLogPrefix << "no cached blocks";
+        return;
+    }
+
+    auto lastSeq = getLastSeq() + 1;
+
+    // clear unnecessary sequence
+    if (cachedBlocks_->minSequence() < lastSeq) {
+        csdebug() << kLogPrefix << "Remove outdated blocks up to #" << lastSeq << " from cache";
+        cachedBlocks_->remove(cachedBlocks_->minSequence(), lastSeq - 1);
+    }
+
+    size_t countStored = 0;
+    cs::Sequence fromSeq = lastSeq;
+
+    while (!cachedBlocks_->isEmpty()) {
+        if (stop_) {
+            // stop requested while handle cached blocks
+            return;
+        }
+
+        auto firstBlockInCache = cachedBlocks_->minSequence();
+
+        if (firstBlockInCache == lastSeq) {
+            // retrieve and use block if it is exactly what we need:
+            auto data = cachedBlocks_->pop(firstBlockInCache);
+
+            if (!data.has_value()) {
+                cswarning() << "cached blocks returned not valid pool, stop testing cache";
+                break;
+            }
+
+            if (data.value().pool.is_read_only() && data.value().type == cs::PoolStoreType::Created) {
+                cswarning() << "created block from chache is read-only";
+            }
+
+            const bool ok = storeBlock(data.value().pool, data.value().type);
+
+            if (!ok) {
+                cserror() << kLogPrefix << "Failed to record cached block to chain, drop it & wait to request again";
+                break;
+            }
+
+            ++countStored;
+
+            if (countStored >= 1000) {
+                cslog() << "BLOCKCHAIN> stored " << WithDelimiters(countStored)
+                    << " blocks " << WithDelimiters(fromSeq) << " .. " << WithDelimiters(fromSeq + countStored) << " from cache";
+                countStored = 0;
+                fromSeq = lastSeq + 1;
+            }
+
+            lastSeq = getLastSeq() + 1;
+        }
+        else {
+            // stop processing, we have not got required block in cache yet
+            csdebug() << kLogPrefix << "Stop store blocks from cache. Next blocks in cache #" << firstBlockInCache;
+            break;
+        }
+    }
+
+    if (countStored > 0) {
+        cslog() << "BLOCKCHAIN> stored " << WithDelimiters(countStored)
+            << " blocks " << WithDelimiters(fromSeq) << " .. " << WithDelimiters(fromSeq + countStored) << " from cache";
+        countStored = 0;
+        fromSeq = lastSeq + 1;
+    }
+}
+
+std::optional<BlockChain::SequenceInterval> BlockChain::getFreeSpaceBlocks() const {
+    auto lastWrittenSequence = getLastSeq();
+    cs::Sequence sequence = 0;
+
+    {
+        cs::Lock lock(cachedBlocksMutex_);
+
+        if (!cachedBlocks_->isEmpty()) {
+            sequence = cachedBlocks_->minSequence();
+        }
+    }
+
+    if (sequence <= lastWrittenSequence || (sequence - lastWrittenSequence) == 0) {
+        return std::nullopt;
+    }
+
+    return std::make_optional(std::make_pair(lastWrittenSequence + 1, sequence));
+}
+
+const cs::ReadBlockSignal& BlockChain::readBlockEvent() const {
+    return storage_.readBlockEvent();
+}
+
+const cs::StartReadingBlocksSignal& BlockChain::startReadingBlocksEvent() const {
+    return storage_.readingStartedEvent();
+}
+
+std::size_t BlockChain::getCachedBlocksSize() const {
+    cs::Lock lock(cachedBlocksMutex_);
+    return cachedBlocks_->size();
+}
+
+std::size_t BlockChain::getCachedBlocksSizeSynced() const {
+    cs::Lock lock(cachedBlocksMutex_);
+    return cachedBlocks_->sizeSynced();
+}
+
+void BlockChain::clearBlockCache() {
+    cs::Lock lock(cachedBlocksMutex_);
+    cachedBlocks_->clear();
+}
+
+std::vector<BlockChain::SequenceInterval> BlockChain::getRequiredBlocks() const {
+    cs::Sequence seq = getLastSeq();
+    const auto firstSequence = seq + 1;
+    const auto currentRoundNumber = cs::Conveyer::instance().currentRoundNumber()-1;
+
+    if (firstSequence >= currentRoundNumber) {
+        return std::vector<SequenceInterval>();
+    }
+
+    const auto roundNumber = currentRoundNumber > 0 ? std::max(firstSequence, currentRoundNumber - 1) : 0;
+
+    // return at least [next, 0] or [next, currentRoundNumber]:
+    if (cachedBlocks_->isEmpty()) {
+        return std::vector<SequenceInterval>{ {firstSequence, roundNumber} };
+    }
+
+    auto ranges = cachedBlocks_->ranges();
+
+    if (ranges.empty()) {
+        return std::vector<SequenceInterval>{ {firstSequence, roundNumber} };
+    }
+    bool emplaceLater = false;
+    if (firstSequence < ranges.front().first) {
+        ranges.emplace_back(firstSequence, cachedBlocks_->minSequence() - 1);
+        emplaceLater = true;
+    }
+    //TODO: this piece of code should be precisely examined
+    if (ranges.back().second < roundNumber) {
+        ranges.emplace_back(cachedBlocks_->maxSequence() + 1, roundNumber);
+    }
+    if (emplaceLater) {
+        ranges.emplace_back(firstSequence, cachedBlocks_->minSequence() - 1);
+    }
+
+
+    return ranges;
+}
+
+void BlockChain::setTransactionsFees(TransactionsPacket& packet) {
+    fee::setCountedFees(packet.transactions());
+}
+
+void BlockChain::setTransactionsFees(csdb::Pool& pool, cs::PoolStoreType type) {
+    csdebug() << __func__;
+    if (pool.is_read_only() && type == cs::PoolStoreType::Created) {
+        cserror() << kLogPrefix << "Pool is read-only";
+        return;
+    }
+    fee::setCountedFees(pool.transactions());
+}
+
+void BlockChain::setTransactionsFees(std::vector<csdb::Transaction>& transactions) {
+    fee::setCountedFees(transactions);
+}
+
+void BlockChain::setTransactionsFees(std::vector<csdb::Transaction>& transactions, const cs::Bytes&) {
+    fee::setCountedFees(transactions);
+}
+
+const csdb::Address& BlockChain::getGenesisAddress() const {
+    return genesisAddress_;
+}
+
+csdb::Address BlockChain::getAddressByType(const csdb::Address& addr, AddressType type) const {
+    csdb::Address addr_res{};
+    switch (type) {
+        case AddressType::PublicKey:
+            if (addr.is_public_key() || !findAddrByWalletId(addr.wallet_id(), addr_res)) {
+                addr_res = addr;
+            }
+
+            break;
+        case AddressType::Id:
+            uint32_t _id;
+            if (findWalletId(addr, _id)) {
+                addr_res = csdb::Address::from_wallet_id(_id);
+            }
+
+            break;
+    }
+    return addr_res;
+}
+
+bool BlockChain::isEqual(const csdb::Address& laddr, const csdb::Address& raddr) const {
+    if (getAddressByType(laddr, AddressType::PublicKey) == getAddressByType(raddr, AddressType::PublicKey)) {
+        return true;
+    }
+
+    return false;
+}
+
+uint32_t BlockChain::getTransactionsCount(const csdb::Address& addr) {
+    std::lock_guard lock(cacheMutex_);
+
+    auto pubKey = getAddressByType(addr, AddressType::PublicKey);
+    auto wallDataPtr = walletsCacheUpdater_->findWallet(pubKey.public_key());
+
+    if (!wallDataPtr) {
+        return 0;
+    }
+
+    return static_cast<uint32_t>(wallDataPtr->transNum_);
+}
+
+csdb::TransactionID BlockChain::getLastTransaction(const csdb::Address& addr) const {
+    std::lock_guard lock(cacheMutex_);
+
+    auto pubKey = getAddressByType(addr, AddressType::PublicKey);
+    auto wallDataPtr = walletsCacheUpdater_->findWallet(pubKey.public_key());
+
+    if (!wallDataPtr) {
+        return csdb::TransactionID();
+    }
+
+    return wallDataPtr->lastTransaction_;
+}
+
+cs::Sequence BlockChain::getPreviousPoolSeq(const csdb::Address& addr, cs::Sequence ps) const {
+    auto previousSequence = trxIndex_->getPrevTransBlock(addr, ps);
+
+    if (previousSequence == ps) {
+        auto pubKey = getAddressByType(addr, AddressType::PublicKey).public_key();
+        cserror() << kLogPrefix << "Inconsistent transaction index for public key: "
+                  << EncodeBase58(Bytes(pubKey.begin(), pubKey.end()))
+                  << ", block seq is " << ps;
+
+        if (cs::ConfigHolder::instance().config()->autoShutdownEnabled()) {
+            cserror() << kLogPrefix << "Node will be stopped due to index error. Please restart it.";
+
+            trxIndex_->invalidate();
+            Node::requestStop();
+        }
+
+        return kWrongSequence;
+    }
+
+    return previousSequence;
+}
+
+std::pair<cs::Sequence, uint32_t> BlockChain::getLastNonEmptyBlock() {
+    std::lock_guard lock(dbLock_);
+    return std::make_pair(lastNonEmptyBlock_.poolSeq, lastNonEmptyBlock_.transCount);
+}
+
+std::pair<cs::Sequence, uint32_t> BlockChain::getPreviousNonEmptyBlock(cs::Sequence seq) {
+    std::lock_guard lock(dbLock_);
+    const auto it = previousNonEmpty_.find(seq);
+
+    if (it != previousNonEmpty_.end()) {
+        return std::make_pair(it->second.poolSeq, it->second.transCount);
+    }
+
+    return std::pair<cs::Sequence, uint32_t>(cs::kWrongSequence, 0);
+}
+
+cs::Sequence BlockChain::getLastSeq() const {
+    return lastSequence_;
+}
+
+const MultiWallets& BlockChain::multiWallets() const {
+    return walletsCacheStorage_->multiWallets();
+}
+
+void BlockChain::setBlocksToBeRemoved(cs::Sequence number) {
+    if (blocksToBeRemoved_ > 0) {
+        csdebug() << kLogPrefix << "Can't change number of blocks to be removed, because the previous removal is still not finished";
+        return;
+    }
+    csdebug() << kLogPrefix << "Allowed NUMBER blocks to remove is set to " << blocksToBeRemoved_;
+    blocksToBeRemoved_ = number;
+}
+
+namespace {
+    static void serializeComparableContent(cs::ODataStream<cs::Bytes>& out, const csdb::Pool& block) {
+        out << block.sequence();
+
+        // put user fields except special timestamp field "TimestampID"
+        const auto ids = block.user_field_ids();
+        size_t cnt = ids.size();
+        if (cnt > 0) {
+            cnt -= ids.count(BlockChain::kFieldTimestamp);
+            if (cnt > 0) {
+                for (const auto id: ids) {
+                    if (id == BlockChain::kFieldTimestamp) {
+                        continue;
+                    }
+                    out << id;
+                    const auto fld = block.user_field(id);
+                    if (fld.is_valid()) {
+                        switch (fld.type()) {
+                        case csdb::UserField::Integer:
+                            out << fld.value<int>();
+                            break;
+                        case csdb::UserField::Amount:
+                            out << fld.value<csdb::Amount>();
+                            break;
+                        case csdb::UserField::String:
+                            out << fld.value<std::string>();
+                            break;
+                        default:
+                            break;
+                        }
+                    }
+                }
+            }
+        }
+
+        out << block.roundCost();
+
+        out << block.transactions_count();
+        for (const auto& t : block.transactions()) {
+            out << t.to_byte_stream_for_sig();
+        }
+
+        const auto& wallets = block.newWallets();
+        out << wallets.size();
+        for (const auto& w : wallets) {
+            union {
+                csdb::Pool::NewWalletInfo::AddressId address_id;
+                size_t value;
+            } conv{};
+            conv.address_id = w.addressId_;
+            out << conv.value;
+            out << w.walletId_;
+        }
+        const auto& confidants = block.confidants();
+        for (const auto& it : confidants) {
+            out << it;
+        }
+        out << block.previous_hash();
+    }
+}
+
+/*static*/
+bool BlockChain::testContentEqual(const csdb::Pool& lhs, const csdb::Pool& rhs) {
+    if (lhs.is_valid() != rhs.is_valid()) {
+        return false;
+    }
+    if (!lhs.is_valid()) {
+        // both has no content
+        return true;
+    }
+
+    cs::Bytes lhs_bin;
+    cs::ODataStream lhs_out(lhs_bin);
+    serializeComparableContent(lhs_out, lhs);
+    const cs::Hash l = cscrypto::calculateHash(lhs_bin.data(), lhs_bin.size());
+
+    cs::Bytes rhs_bin;
+    cs::ODataStream rhs_out(rhs_bin);
+    serializeComparableContent(rhs_out, rhs);
+    const cs::Hash r = cscrypto::calculateHash(rhs_bin.data(), rhs_bin.size());
+
+    return std::equal(l.cbegin(), l.cend(), r.cbegin());
+}
+
+void BlockChain::addIncorrectBlockNumber(cs::Sequence seq) {
+    incorrectBlocks_.push_back(seq);
+}
+
+std::vector<cs::Sequence>* BlockChain::getIncorrectBlockNumbers() {
+    return &incorrectBlocks_;
+}
+
+void BlockChain::showDBParams() {
+    csinfo() << "last seq = " << lastSequence_ << ", db size = " << storage_.size();
+}
+//while caching the blocks are put out of the storeage in the with sequence decrement
+void BlockChain::cacheLastBlocks() {
+    csinfo() << kLogPrefix << __func__;//we have to begin with good block
+    bool firstIteration = false;
+    if (!antiForkMode_) {
+        antiForkMode_ = true;
+        firstIteration = true;
+    }
+
+    cs::Sequence lastSeq;
+    while (!incorrectBlocks_.empty() || !selectionFinished_) {
+        csinfo() << kLogPrefix << "Starting blocks transferring cycle";
+        auto lastBlock = getLastBlock();
+        lastSeq = lastBlock.sequence();
+        csinfo() << kLogPrefix << "now dealing with " << lastSeq;
+
+        if (incorrectBlocks_.back() < lastBlock.sequence()) {
+            csinfo() << kLogPrefix << "incorrect block sequence not reached";//and selFin == " << (selectionFinished_?"true":"false");
+        }
+        else if (incorrectBlocks_.back() == lastSeq) {
+            csinfo() << kLogPrefix << "Incorrect block reached, remove it form list";
+            incorrectBlocks_.pop_back();
+        }
+        else {
+            csinfo() << kLogPrefix << "Incorrect block overjumped - hmm .. look though your code better";
+        }
+
+        if (lastBlock.is_valid() && lastBlock.hash() == lastPrevHash_ || firstIteration) {
+            selectionFinished_ = true;
+            csinfo() << kLogPrefix << "caching block " << lastBlock.sequence();
+            cachedBlocks_->insert(lastBlock, cs::PoolStoreType::Restored);
+        }
+        else {
+            emittingRequest_ = 1;
+            selectionFinished_ = false;
+            csinfo() << kLogPrefix << "reached block with nonconsistant hash: orderNecessaryBlock";
+            emit orderNecessaryBlock(lastPrevHash_, lastSeq);
+            blocksToBeRemoved_ = 1;
+            removeLastBlock();
+            return;
+        }
+
+        lastPrevHash_ = lastBlock.previous_hash();
+        blocksToBeRemoved_ = 1;
+        removeLastBlock();
+    }
+    antiForkMode_ = false;
+    lastPrevHash_ = csdb::PoolHash();
+ }
+
+void BlockChain::replaceCachedIncorrectBlock(const csdb::Pool& block) {
+    csdebug() << kLogPrefix << __func__;
+    lastPrevHash_ = block.previous_hash();
+    cachedBlocks_->insert(block, cs::PoolStoreType::Synced);
+    if (emittingRequest_ == 1) {
+        emittingRequest_ = 0;
+        cacheLastBlocks();
+    }
+    if (emittingRequest_ == 2) {
+        emittingRequest_ = 0;
+        arrangeBlocksInCache();
+    }
+    if (emittingRequest_ == 3) {
+        emittingRequest_ = 0;
+        badBlockIssue(block);
+    }
+}
+
+void BlockChain::arrangeBlocksInCache() {
+    csdebug() << kLogPrefix << __func__;
+    if (!antiForkMode_ && cachedBlocks_->maxSequence() < getLastSeq() + 5ULL) {
+        return;
+    }
+    if (neededCacheSeq_ == 0ULL) {
+        antiForkMode_ = true;
+        neededCacheSeq_ = getLastSeq() + 4ULL;
+        startingBchSeq_ = getLastSeq();
+    }
+
+    while (neededCacheSeq_ > getLastSeq() || lastPrevHash_ != getLastHash()) {
+        if (cachedBlocks_->contains(neededCacheSeq_)) {
+            auto data = cachedBlocks_->value(neededCacheSeq_);
+            csdb::Pool currentCachedBlock;
+            if (data.has_value()) {
+                currentCachedBlock = data.value().pool;
+            }
+            else {
+                //TODO - think how to find the first synched block in cache !!!
+                csdebug() << "No valid synced block found in cache trying to order it: " << neededCacheSeq_;
+                emittingRequest_ = 2;
+                emit orderNecessaryBlock(lastPrevHash_, neededCacheSeq_);
+                return;
+            }
+            lastPrevHash_ = currentCachedBlock.previous_hash();
+        }
+        else {
+            csdebug() << "No synced block found in cache trying to order it :" << neededCacheSeq_;
+            emittingRequest_ = 2;
+            emit orderNecessaryBlock(lastPrevHash_, neededCacheSeq_);
+            return;
+        }
+
+        
+        --neededCacheSeq_;
+    }
+
+    antiForkMode_ = false;
+    lastPrevHash_ = csdb::PoolHash();
+    neededCacheSeq_ = 0ULL;
+    startingBchSeq_ = 0ULL;
+}
+
+void BlockChain::lookForBadBlocks() {
+    if (badBlocks_.empty()) {
+        return;
+    }
+    for (auto it : badBlocks_) {
+
+    }
+}
+
+void BlockChain::badBlockIssue(const csdb::Pool& pool) {
+    csdebug() << kLogPrefix << __func__ << ": "<<  pool.sequence();
+    if (!antiForkMode_ && cachedBlocks_->maxSequence() < getLastSeq() + 5ULL) {
+        csdebug() << kLogPrefix << "AntiForkMode is " << (antiForkMode_?"ON":"OFF") << ", cached blocks: "
+            << cachedBlocks_->maxSequence() << ", last seq: " << getLastSeq();
+        return;
+    }
+    cachedBlocks_->insert(pool, cs::PoolStoreType::Synced);
+    if (neededCacheSeq_ == 0ULL) {
+        csdebug() << kLogPrefix << "Initializing variables";
+        antiForkMode_ = true;
+        lastPrevHash_ = getLastHash();
+        startingBchSeq_ = getLastSeq();
+        neededCacheSeq_ = startingBchSeq_;
+    }
+    while (lastPrevHash_ == pool.previous_hash()) {
+        if (cachedBlocks_->contains(neededCacheSeq_) && cachedBlocks_->value(neededCacheSeq_).has_value()) {
+            csdb::Pool currentBlock = cachedBlocks_->value(neededCacheSeq_).value().pool;
+            if (cachedBlocks_->maxSequence() > neededCacheSeq_ && cachedBlocks_->contains(++neededCacheSeq_)) {
+                lastPrevHash_ = currentBlock.hash();
+            }
+        }
+
+        else {
+            emittingRequest_ = 3;
+            emit orderNecessaryBlock(lastPrevHash_, neededCacheSeq_);
+            return;
+        }
+
+    }
+    arrangeBlocksInCache();
+}
+
+void BlockChain::getCachedMissedBlock(const csdb::Pool& block) {
+    csdebug() << kLogPrefix << __func__;
+    lastPrevHash_ = block.previous_hash();
+    cachedBlocks_->insert(block, cs::PoolStoreType::Synced);
+    cacheLastBlocks();
+}