#include <base58.h>
#include <csdb/currency.hpp>
#include <lib/system/hash.hpp>
#include <lib/system/logger.hpp>
#include <lib/system/utils.hpp>
#include <limits>

#ifdef DBSQL
#include <dbsql/roundinfo.hpp>
#endif
#include <csnode/blockchain.hpp>
#include <csnode/blockhashes.hpp>
#include <csnode/conveyer.hpp>
#include <csnode/datastream.hpp>
#include <csnode/fee.hpp>
#include <csnode/nodeutils.hpp>
#include <csnode/node.hpp>
#include <csnode/transactionsindex.hpp>
#include <csnode/transactionsiterator.hpp>
#include <csnode/configholder.hpp>
#include <solver/smartcontracts.hpp>

#include <boost/filesystem.hpp>


using namespace cs;
namespace fs = boost::filesystem;

namespace {
const char* cachesPath = "./caches";
const char* kLogPrefix = "BLOCKCHAIN: ";
} // namespace

BlockChain::BlockChain(csdb::Address genesisAddress, csdb::Address startAddress, bool recreateIndex)
: good_(false)
, dbLock_()
, genesisAddress_(genesisAddress)
, startAddress_(startAddress)
, walletIds_(new WalletsIds)
, walletsCacheStorage_(new WalletsCache(*walletIds_))
, multiWallets_(new MultiWallets())
, cacheMutex_() {
    createCachesPath();
    walletsCacheUpdater_ = walletsCacheStorage_->createUpdater();
    blockHashes_ = std::make_unique<cs::BlockHashes>(cachesPath);
    trxIndex_ = std::make_unique<cs::TransactionsIndex>(*this, cachesPath, recreateIndex);

}

BlockChain::~BlockChain() {}

void BlockChain::subscribeToSignals() {
    // the order of two following calls matters
    cs::Connector::connect(&storage_.readBlockEvent(), trxIndex_.get(), &TransactionsIndex::onReadFromDb);
    cs::Connector::connect(&storage_.readBlockEvent(), this, &BlockChain::onReadFromDB);
    cs::Connector::connect(&storage_.readingStartedEvent(), trxIndex_.get(), &TransactionsIndex::onStartReadFromDb);
    cs::Connector::connect(&storage_.readingStartedEvent(), this, &BlockChain::onStartReadFromDB);

    cs::Connector::connect(&storage_.readingStoppedEvent(), trxIndex_.get(), &TransactionsIndex::onDbReadFinished);
    cs::Connector::connect(&storage_.readingStoppedEvent(), walletsCacheUpdater_.get(), &WalletsCache::Updater::onStopReadingFromDB);

    cs::Connector::connect(&walletsCacheUpdater_->updateFromDBFinishedEvent, multiWallets_.get(), &MultiWallets::onDbReadFinished);
    cs::Connector::connect(&walletsCacheUpdater_->updateFromDBFinishedEvent, [this](const auto&) {
        cs::Connector::connect(&walletsCacheUpdater_->walletUpdateEvent, multiWallets_.get(), &MultiWallets::onWalletCacheUpdated);
    });
}

bool BlockChain::init(const std::string& path, cs::Sequence newBlockchainTop) {
    cs::Connector::connect(&this->removeBlockEvent, trxIndex_.get(), &TransactionsIndex::onRemoveBlock);

    cslog() << kLogPrefix << "Trying to open DB...";

    size_t totalLoaded = 0;
    lastSequence_ = 0;
    csdb::Storage::OpenCallback progress = [&](const csdb::Storage::OpenProgress& progress) {
        ++totalLoaded;
        if (progress.poolsProcessed % 1000 == 0) {
            std::cout << '\r' << WithDelimiters(progress.poolsProcessed) << std::flush;
        }
        return false;
    };

    if (!storage_.open(path, progress, newBlockchainTop)) {
        cserror() << kLogPrefix << "Couldn't open database at " << path;
        return false;
    }

    if (newBlockchainTop != cs::kWrongSequence) {
        return true;
    }

    cslog() << "\rDB is opened, loaded " << WithDelimiters(totalLoaded) << " blocks";

    if (storage_.last_hash().is_empty()) {
        csdebug() << "Last hash is empty...";
        if (storage_.size()) {
            cserror() << "failed!!! Delete the Database!!! It will be restored from nothing...";
            return false;
        }
        writeGenesisBlock();
    }
    else {
        if (!postInitFromDB()) {
            return false;
        }
    }

    good_ = true;
    blocksToBeRemoved_ = totalLoaded - 1; // any amount to remave after start
    return true;
}

bool BlockChain::isGood() const {
    return good_;
}

uint64_t BlockChain::uuid() const {
    return uuid_;
}

void BlockChain::onStartReadFromDB(cs::Sequence lastWrittenPoolSeq) {
    if (lastWrittenPoolSeq > 0) {
        cslog() << kLogPrefix << "start reading " << WithDelimiters(lastWrittenPoolSeq + 1)
            << " blocks from DB, 0.." << WithDelimiters(lastWrittenPoolSeq);
    }
}

void BlockChain::onReadFromDB(csdb::Pool block, bool* shouldStop) {
    auto blockSeq = block.sequence();
    lastSequence_ = blockSeq;
    if (blockSeq == 1) {
        cs::Lock lock(dbLock_);
        uuid_ = uuidFromBlock(block);
        csdebug() << kLogPrefix << "UUID = " << uuid_;
    }

    if (!updateWalletIds(block, *walletsCacheUpdater_.get())) {
        cserror() << kLogPrefix << "updateWalletIds() failed on block #" << block.sequence();
        *shouldStop = true;
    }
    else {
        if (!blockHashes_->onNextBlock(block)) {
            cserror() << kLogPrefix << "blockHashes_->onReadBlock(block) failed on block #" << block.sequence();
            *shouldStop = true;
        }
        else {
            if (block.transactions_count() > 0) {
                const auto block_time = BlockChain::getBlockTime(block);
                for (auto& t : block.transactions()) {
                    t.set_time(block_time);
                }
            }
            updateNonEmptyBlocks(block);
            walletsCacheUpdater_->loadNextBlock(block, block.confidants(), *this);
        }
    }
}

inline void BlockChain::updateNonEmptyBlocks(const csdb::Pool& pool) {
    const auto transactionsCount = pool.transactions_count();

    if (transactionsCount > 0) {
        totalTransactionsCount_ += transactionsCount;

        if (lastNonEmptyBlock_.transCount && pool.sequence() != lastNonEmptyBlock_.poolSeq) {
            previousNonEmpty_[pool.sequence()] = lastNonEmptyBlock_;
        }

        lastNonEmptyBlock_.poolSeq = pool.sequence();
        lastNonEmptyBlock_.transCount = static_cast<uint32_t>(transactionsCount);
    }
}

bool BlockChain::postInitFromDB() {
    auto func = [](const cs::PublicKey& key, const WalletData& wallet) {
        double bal = wallet.balance_.to_double();
        if (bal < -std::numeric_limits<double>::min()) {
            csdebug() << kLogPrefix << "Wallet with negative balance (" << bal << ") detected: "
                      << cs::Utils::byteStreamToHex(key.data(), key.size()) << " ("
                      << EncodeBase58(key.data(), key.data() + key.size()) << ")";
        }
        return true;
    };
    walletsCacheStorage_->iterateOverWallets(func);
    return true;
}

csdb::PoolHash BlockChain::getLastHash() const {
    std::lock_guard lock(dbLock_);

    if (deferredBlock_.is_valid()) {
        return deferredBlock_.hash().clone();
    }

    return storage_.last_hash();
}

std::string BlockChain::getLastTimeStamp() const {
    std::lock_guard<decltype(dbLock_)> l(dbLock_);

    if (deferredBlock_.is_valid()) {
<<<<<<< HEAD
        if (deferredBlock_.user_field_ids().count(kFieldTimestamp) > 0) {
            return deferredBlock_.user_field(kFieldTimestamp).value<std::string>();
=======
        if (deferredBlock_.user_field_ids().count(TimestampID) > 0) {
            return deferredBlock_.user_field(TimestampID).value<std::string>();
>>>>>>> 7d2ce50e
        }
        else {
            return std::string("0");
        }
    }
    else {
        return getLastBlock().user_field(kFieldTimestamp).value<std::string>();
    }
}

cs::Bytes BlockChain::getLastRealTrusted() const {
    std::lock_guard<decltype(dbLock_)> l(dbLock_);

    if (deferredBlock_.is_valid()) {
        return cs::Utils::bitsToMask(deferredBlock_.numberTrusted(), deferredBlock_.realTrusted());
    }
    else {
        return cs::Utils::bitsToMask(getLastBlock().numberTrusted(), getLastBlock().realTrusted());
    }
}

void BlockChain::writeGenesisBlock() {
    cswarning() << kLogPrefix << "Adding the genesis block";

    csdb::Pool genesis;
    csdb::Transaction transaction;

    std::string strAddr = "5B3YXqDTcWQFGAqEJQJP3Bg1ZK8FFtHtgCiFLT5VAxpe";
    std::vector<uint8_t> pub_key;
    DecodeBase58(strAddr, pub_key);

    csdb::Address test_address = csdb::Address::from_public_key(pub_key);
    transaction.set_target(test_address);
    transaction.set_source(genesisAddress_);
    transaction.set_currency(csdb::Currency(1));
    transaction.set_amount(csdb::Amount(249'471'071, 0));
    transaction.set_max_fee(csdb::AmountCommission(0.0));
    transaction.set_counted_fee(csdb::AmountCommission(0.0));
    transaction.set_innerID(0);

    genesis.add_transaction(transaction);

    genesis.set_previous_hash(csdb::PoolHash());
    genesis.set_sequence(0);
    addNewWalletsToPool(genesis);

    csdebug() << kLogPrefix << "Genesis block completed ... trying to save";

    /*ignored =*/ finalizeBlock(genesis, true, cs::PublicKeys{});
    /*ignored =*/ applyBlockToCaches(genesis);
    deferredBlock_ = genesis;
    emit storeBlockEvent(deferredBlock_);

    csdebug() << genesis.hash().to_string();

    uint32_t bSize;
    genesis.to_byte_stream(bSize);
}

void BlockChain::iterateOverWallets(const std::function<bool(const cs::PublicKey&, const cs::WalletsCache::WalletData&)> func) {
    std::lock_guard lock(cacheMutex_);
    walletsCacheStorage_->iterateOverWallets(func);
}

#ifdef MONITOR_NODE
void BlockChain::iterateOverWriters(const std::function<bool(const cs::PublicKey&, const cs::WalletsCache::TrustedData&)> func) {
    std::lock_guard lock(cacheMutex_);
    walletsCacheStorage_->iterateOverWriters(func);
}

void BlockChain::applyToWallet(const csdb::Address& addr, const std::function<void(const cs::WalletsCache::WalletData&)> func) {
    std::lock_guard lock(cacheMutex_);
    auto pub = getAddressByType(addr, BlockChain::AddressType::PublicKey);
    auto wd = walletsCacheUpdater_->findWallet(pub.public_key());

    func(*wd);
}
#endif

size_t BlockChain::getSize() const {
    std::lock_guard lock(dbLock_);
    const auto storageSize = storage_.size();
    return deferredBlock_.is_valid() ? (storageSize + 1) : storageSize;
}

csdb::Pool BlockChain::loadBlock(const csdb::PoolHash& ph) const {
    if (ph.is_empty()) {
        return csdb::Pool{};
    }

    std::lock_guard l(dbLock_);

    if (deferredBlock_.hash() == ph) {
        return deferredBlock_.clone();
    }

    return storage_.pool_load(ph);
}

csdb::Pool BlockChain::loadBlock(const cs::Sequence sequence) const {
    std::lock_guard lock(dbLock_);

    if (deferredBlock_.is_valid() && deferredBlock_.sequence() == sequence) {
        // deferredBlock already composed:
        return deferredBlock_.clone();
    }
    if (sequence > getLastSeq()) {
        return csdb::Pool{};
    }
    return storage_.pool_load(sequence);
}

csdb::Pool BlockChain::loadBlockMeta(const csdb::PoolHash& ph, size_t& cnt) const {
    std::lock_guard lock(dbLock_);

    if (deferredBlock_.hash() == ph) {
        return deferredBlock_.clone();
    }

    return storage_.pool_load_meta(ph, cnt);
}

csdb::Transaction BlockChain::loadTransaction(const csdb::TransactionID& transId) const {
    std::lock_guard l(dbLock_);
    csdb::Transaction transaction;

    if (deferredBlock_.is_valid() && deferredBlock_.sequence() == transId.pool_seq()) {
        transaction = deferredBlock_.transaction(transId).clone();
        transaction.set_time(BlockChain::getBlockTime(deferredBlock_));
    }
    else {
        transaction = storage_.transaction(transId).clone();
        auto tmp = storage_.pool_load(transId.pool_seq());
        transaction.set_time(BlockChain::getBlockTime(tmp));
    }

    return transaction;
}

// - remove the last block from the top of blockchain
// - remove pair (hash, sequence) from cache (blockHashes_)
// - decrement the last sequence by 1
// - undo all transactions / new wallets
void BlockChain::removeLastBlock() {
    if (blocksToBeRemoved_ == 0) {
        csmeta(csdebug) << kLogPrefix << "There are no blocks, allowed to be removed";
        return;
    }
    //--blocksToBeRemoved_;
	cs::Sequence remove_seq = lastSequence_;
	csdb::PoolHash remove_hash = blockHashes_->find(remove_seq);
    csmeta(csdebug) << remove_seq;
    csdb::Pool pool{};

    {
        std::lock_guard lock(dbLock_);

        if (deferredBlock_.is_valid()) {
            pool = deferredBlock_;
            deferredBlock_ = csdb::Pool{};
        }
        else {
            pool = storage_.pool_remove_last();
        }
    }

    if (!pool.is_valid()) {
        csmeta(cserror) << kLogPrefix << "Error! Removed pool is not valid";

		if (remove_hash.is_empty()) {
			cserror() << kLogPrefix << "storage is corrupted, storage rescan is required";
			return;
		}

		{
			std::lock_guard lock(dbLock_);
			if (!storage_.pool_remove_last_repair(remove_seq, remove_hash)) {
				cserror() << kLogPrefix << "storage is corrupted, storage rescan is required";
				return;
			}
		}

		cswarning() << kLogPrefix << "Wallets balances maybe invalidated, storage rescan required";
    }
    else {
        // just removed pool is valid

        if (!(remove_hash == pool.hash())) {
            cswarning() << kLogPrefix << "Hashes cache is corrupted, storage rescan is requiredrequired: last: " << remove_hash.to_string() << ", pool: " << pool.hash().to_string();
            remove_hash = pool.hash();
        }

        if (pool.sequence() == 0) {
            csmeta(cswarning) << kLogPrefix << "Attempt to remove Genesis block !!!!!";
            return;
        }

		// such operations are only possible on valid pool:
        totalTransactionsCount_ -= pool.transactions().size();
		walletsCacheUpdater_->loadNextBlock(pool, pool.confidants(), *this, true);
		// remove wallets exposed by the block
		removeWalletsInPoolFromCache(pool);
		// signal all subscribers, transaction index is still consistent up to removed block!
		emit removeBlockEvent(pool);

        if (lastNonEmptyBlock_.poolSeq == pool.sequence()) {
            lastNonEmptyBlock_ = previousNonEmpty_[lastNonEmptyBlock_.poolSeq];
            previousNonEmpty_.erase(pool.sequence());
        }
    }

    // to be sure, try to remove both sequence and hash
    if (!blockHashes_->remove(remove_seq)) {
        blockHashes_->remove(remove_hash);
    }
    --lastSequence_;

    csmeta(csdebug) << kLogPrefix << "done";
}

bool BlockChain::compromiseLastBlock(const csdb::PoolHash& desired_hash) {
    csdb::Pool last_block = csdb::Pool{};
    {
        cs::Lock lock(dbLock_);

        if (deferredBlock_.is_valid()) {
            last_block = deferredBlock_.clone();
        }
    }
    if (!last_block.is_valid()) {
        cserror() << kLogPrefix << "can only compromise the deferred block, not flushed yet";
        uncertainLastBlockFlag_ = false;
        return false;
    }

    const auto seq = last_block.sequence();
    const auto current = last_block.hash();
    const auto desired = desired_hash;

    if (uncertainLastBlockFlag_ && seq != uncertainSequence_) {
        cswarning() << kLogPrefix << "change uncertain sequence from " << uncertainSequence_ << " to " << seq;
    }
    uncertainSequence_ = seq;
    if (uncertainLastBlockFlag_ && current != uncertainHash_) {
        cswarning() << kLogPrefix << "change uncertain hash from " << uncertainHash_.to_string() << " to " << current.to_string();
    }
    uncertainHash_ = current;
    if (uncertainLastBlockFlag_ && desired != desiredHash_) {
        cswarning() << kLogPrefix << "change desired hash from " << desiredHash_.to_string() << " to " << desired.to_string();
    }
    desiredHash_ = desired;

    uncertainLastBlockFlag_ = true;
    cslog() << kLogPrefix << "block " << WithDelimiters(uncertainSequence_) << ", hash " << uncertainHash_.to_string()
        << " is uncertain, desired hash " << desiredHash_.to_string();

    /*signal*/ uncertainBlock(uncertainSequence_);
    return true;
}

void BlockChain::updateLastTransactions(const std::vector<std::pair<cs::PublicKey, csdb::TransactionID>>& updates) {
    std::lock_guard l(cacheMutex_);
    walletsCacheUpdater_->updateLastTransactions(updates);
}

/*static*/
csdb::Address BlockChain::getAddressFromKey(const std::string& key) {
    if (key.size() == kPublicKeyLength) {
        csdb::Address res = csdb::Address::from_public_key(key.data());
        return res;
    }
    else {
        csdb::internal::WalletId id = *reinterpret_cast<const csdb::internal::WalletId*>(key.data());
        csdb::Address res = csdb::Address::from_wallet_id(id);
        return res;
    }
}

/*static*/
uint64_t BlockChain::getBlockTime(const csdb::Pool& block) noexcept {
    if (block.is_valid()) {
        if (block.user_field_ids().count(kFieldTimestamp) > 0) {
            std::string tmp = block.user_field(kFieldTimestamp).value<std::string>();
            try {
                return std::stoull(tmp);
            }
            catch (...) {
                csdebug() << kLogPrefix << "block " << WithDelimiters(block.sequence()) << " contains incorrect timestamp value " << tmp;
            }
        }
    }
    return 0;
}

void BlockChain::removeWalletsInPoolFromCache(const csdb::Pool& pool) {
    try {
        std::lock_guard lock(cacheMutex_);
        const csdb::Pool::NewWallets& newWallets = pool.newWallets();

        for (const auto& newWall : newWallets) {
            csdb::Address newWallAddress;
            if (!pool.getWalletAddress(newWall, newWallAddress)) {
                cserror() << kLogPrefix << "Wrong new wallet data";
                return;
            }
            if (!walletIds_->normal().remove(newWallAddress)) {
                cswarning() << kLogPrefix << "Wallet was not removed " << newWallAddress.to_string();
            }
        }

        for (const auto it : pool.transactions()) {
            if (cs::SmartContracts::is_deploy(it)) {
                if (!walletIds_->normal().remove(it.target())) {
                    cswarning() << kLogPrefix << "Contract address was not removed: " << it.target().to_string();
                }
            }
        }

    }
    catch (std::exception& e) {
        cserror() << "Exc=" << e.what();
    }
    catch (...) {
        cserror() << "Exc=...";
    }
}

void BlockChain::logBlockInfo(csdb::Pool& pool) {
    const auto& trusted = pool.confidants();
    std::string realTrustedString;
    auto mask = cs::Utils::bitsToMask(pool.numberTrusted(), pool.realTrusted());
    for (auto i : mask) {
        realTrustedString = realTrustedString + "[" + std::to_string(static_cast<int>(i)) + "] ";
    }

    csdebug() << " trusted count " << trusted.size() << ", RealTrusted = " << realTrustedString;
    for (const auto& t : trusted) {
        csdebug() << "\t- " << cs::Utils::byteStreamToHex(t.data(), t.size());
    }
    csdebug() << " transactions count " << pool.transactions_count();
    if (pool.user_field_ids().count(kFieldTimestamp) > 0) {
        csdebug() << " time: " << pool.user_field(kFieldTimestamp).value<std::string>().c_str();
    }
    csdebug() << " previous hash: " << pool.previous_hash().to_string();
    csdebug() << " hash(" << pool.sequence() << "): " << pool.hash().to_string();
    csdebug() << " last storage size: " << getSize();
}

bool BlockChain::finalizeBlock(csdb::Pool& pool, bool isTrusted, cs::PublicKeys lastConfidants) {
    if (!pool.compose()) {
        csmeta(cserror) << kLogPrefix << "Couldn't compose block: " << pool.sequence();
        return false;
    }

    cs::Sequence currentSequence = pool.sequence();
    const auto& confidants = pool.confidants();
    const auto& signatures = pool.signatures();
    const auto& realTrusted = pool.realTrusted();
    if (currentSequence > 1) {
        csdebug() << kLogPrefix << "Finalize: starting confidants validation procedure:";

        cs::Bytes trustedToHash;
        cs::ODataStream tth(trustedToHash);
        tth << currentSequence;
        tth << confidants;

        cs::Hash trustedHash = cscrypto::calculateHash(trustedToHash.data(), trustedToHash.size());

        const cs::Signatures& sigs = pool.roundConfirmations();
        const auto& confMask = cs::Utils::bitsToMask(pool.numberConfirmations(), pool.roundConfirmationMask());
        // for debugging only delete->
        csdebug() << kLogPrefix << "Mask size = " << confMask.size() << " for next confidants:";
        for (auto& it : lastConfidants) {
            csdebug() << cs::Utils::byteStreamToHex(it.data(), it.size());
        }
        // <-delete
        if (!BlockChain::isBootstrap(pool) && confMask.size() > 1) {
            if (!NodeUtils::checkGroupSignature(lastConfidants, confMask, sigs, trustedHash)) {
                csdebug() << kLogPrefix << "           The Confidants confirmations are not OK";
                return false;
            }
            else {
                csdebug() << kLogPrefix << "           The Confidants confirmations are OK";
            }
        }
        else {
            // TODO: add SS or bootstrap confidants PKey to the prevConfidants
        }
    }

    if (signatures.empty() && (!isTrusted || pool.sequence() != 0)) {
        csmeta(csdebug) << kLogPrefix << "The pool #" << pool.sequence() << " doesn't contain signatures";
        return false;
    }

    if (signatures.size() < static_cast<size_t>(cs::Utils::maskValue(realTrusted)) && !isTrusted && pool.sequence() != 0) {
        csmeta(csdebug) << kLogPrefix << "The number of signatures is insufficient";
        return false;
    }
    auto mask = cs::Utils::bitsToMask(pool.numberTrusted(), pool.realTrusted());

    // pool signatures check: start
    if (pool.sequence() > 0) {
        //  csmeta(csdebug) << "Pool Hash: " << cs::Utils::byteStreamToHex(pool.hash().to_binary().data(), pool.hash().to_binary().size());
        //  csmeta(csdebug) << "Prev Hash: " << cs::Utils::byteStreamToHex(pool.previous_hash().to_binary().data(), pool.previous_hash().to_binary().size());
        Hash tempHash;
        auto hash = pool.hash().to_binary();
        std::copy(hash.cbegin(), hash.cend(), tempHash.data());
        if (NodeUtils::checkGroupSignature(confidants, mask, signatures, tempHash)) {
            csmeta(csdebug) << kLogPrefix << "The number of signatures is sufficient and all of them are OK!";
        }
        else {
            cswarning() << kLogPrefix << "Some of Pool Signatures aren't valid. The pool will not be written to DB. It will be automatically written, when we get proper data";
            return false;
        }
    }
    else {
        csmeta(csdebug) << kLogPrefix << "Genesis block will be written without signatures verification";
    }
    // pool signatures check: end

    if (pool.transactions_count() > 0) {
        const auto block_time = BlockChain::getBlockTime(pool);
        for (auto& t : pool.transactions()) {
            t.set_time(block_time);
        }
    }

    csmeta(csdetails) << kLogPrefix << "last hash: " << pool.hash().to_string();
    return true;
}

bool BlockChain::applyBlockToCaches(const csdb::Pool& pool) {
    // Attention!
    // wallets Ids updated separately, in storeBlock() on normal/sync nodes and in Solver::spawn_next_round() on trusted nodes

    if (!walletsCacheUpdater_) {
        cserror() << "apply block to caches: wallets cache updater unitialized";
        return false;
    }

    // ATTENTION! Due to undesired side effect trxIndex_ must be updated prior to wallets caches
    // update transactions index
    trxIndex_->update(pool);

    // update wallet caches

    // former updateFromNextBlock(pool) method:
    try {
        std::lock_guard lock(cacheMutex_);
        // currently block stores own round confidants, not next round:
        const auto& currentRoundConfidants = pool.confidants();
        walletsCacheUpdater_->loadNextBlock(pool, currentRoundConfidants, *this);

        if (!blockHashes_->onNextBlock(pool)) {
            cslog() << kLogPrefix << "Error updating block hashes storage";
        }

        // update non-empty block storage
        updateNonEmptyBlocks(pool);
    }
    catch (std::exception & e) {
        cserror() << "apply block to caches, exception: " << e.what();
        return false;
    }
    catch (...) {
        cserror() << "apply block to caches, unexpected exception";
        return false;
    }

    return true;
}

csdb::PoolHash BlockChain::getHashBySequence(cs::Sequence seq) const {
    std::lock_guard lock(dbLock_);

    if (deferredBlock_.sequence() == seq) {
        return deferredBlock_.hash().clone();
    }

    csdb::PoolHash tmp = blockHashes_->find(seq);
    if (!tmp.is_empty()) {
        return tmp;
    }

    return storage_.pool_hash(seq);
}

cs::Sequence BlockChain::getSequenceByHash(const csdb::PoolHash& hash) const {
    std::lock_guard lock(dbLock_);
    
    if (deferredBlock_.hash() == hash) {
        return deferredBlock_.sequence();
    }

    cs::Sequence seq = blockHashes_->find(hash);
    if (seq != kWrongSequence) {
        return seq;
    }

    return storage_.pool_sequence(hash);
}

uint64_t BlockChain::getWalletsCountWithBalance() {
    std::lock_guard lock(cacheMutex_);

    uint64_t count = 0;
    auto proc = [&](const cs::PublicKey&, const WalletData& wallet) {
        constexpr csdb::Amount zero_balance(0);
        if (wallet.balance_ >= zero_balance) {
            count++;
        }
        return true;
    };
    walletsCacheStorage_->iterateOverWallets(proc);
    return count;
}

void BlockChain::getTransactions(Transactions& transactions, csdb::Address address, uint64_t offset, uint64_t limit) {
    for (auto trIt = cs::TransactionsIterator(*this, address); trIt.isValid(); trIt.next()) {
        if (offset > 0) {
            --offset;
            continue;
        }

        transactions.push_back(*trIt);
        transactions.back().set_time(BlockChain::getBlockTime(trIt.getPool()));

        if (--limit == 0)
            break;
    }
}

bool BlockChain::updateWalletIds(const csdb::Pool& pool, WalletsCache::Updater& proc) {
    try {
        std::lock_guard lock(cacheMutex_);

        const csdb::Pool::NewWallets& newWallets = pool.newWallets();
        for (const auto& newWall : newWallets) {
            csdb::Address newWallAddress;
            if (!pool.getWalletAddress(newWall, newWallAddress)) {
                cserror() << kLogPrefix << "Wrong new wallet data";
                return false;
            }

            if (!insertNewWalletId(newWallAddress, newWall.walletId_, proc)) {
                cserror() << kLogPrefix << "Wallet was already added as new";
            }
        }
    }
    catch (std::exception& e) {
        cserror() << "Exc=" << e.what();
        return false;
    }
    catch (...) {
        cserror() << "Exc=...";
        return false;
    }

    return true;
}

bool BlockChain::insertNewWalletId(const csdb::Address& newWallAddress, WalletId newWalletId, WalletsCache::Updater&) {
    if (!walletIds_->normal().insert(newWallAddress, newWalletId)) {
        cserror() << kLogPrefix << "Cannot add new wallet";
        return false;
    }

    return true;
}

void BlockChain::addNewWalletToPool(const csdb::Address& walletAddress, const csdb::Pool::NewWalletInfo::AddressId& addressId, csdb::Pool::NewWallets& newWallets) {
    if (!walletAddress.is_public_key()) {
        return;
    }

    if (walletAddress == genesisAddress_) {
        return;
    }

    WalletId id{};

    if (getWalletId(walletAddress, id)) {
        newWallets.emplace_back(csdb::Pool::NewWalletInfo{addressId, id});
    }
}

void BlockChain::addNewWalletsToPool(csdb::Pool& pool) {
    csdb::Pool::NewWallets* newWallets = pool.newWallets();

    if (!newWallets) {
        cserror() << kLogPrefix << "Pool is read-only";
        return;
    }

    newWallets->clear();

    csdb::Pool::Transactions& transactions = pool.transactions();

    for (size_t idx = 0; idx < transactions.size(); ++idx) {
        {
            csdb::Pool::NewWalletInfo::AddressId addressId = {idx, csdb::Pool::NewWalletInfo::AddressType::AddressIsSource};
            addNewWalletToPool(transactions[idx].source(), addressId, *newWallets);
        }
        {
            csdb::Pool::NewWalletInfo::AddressId addressId = {idx, csdb::Pool::NewWalletInfo::AddressType::AddressIsTarget};
            addNewWalletToPool(transactions[idx].target(), addressId, *newWallets);
        }
    }

    const auto& confidants = pool.confidants();
    size_t confWalletsIndexStart = transactions.size();
    for (size_t i = 0; i < confidants.size(); ++i) {
        csdb::Pool::NewWalletInfo::AddressId addressId = {confWalletsIndexStart + i, csdb::Pool::NewWalletInfo::AddressType::AddressIsTarget};
        addNewWalletToPool(csdb::Address::from_public_key(confidants[i]), addressId, *newWallets);
    }
}

void BlockChain::tryFlushDeferredBlock() {
    cs::Lock lock(dbLock_);
    if (deferredBlock_.is_valid() && deferredBlock_.is_read_only()) {
        Hash tempHash;
        auto hash = deferredBlock_.hash().to_binary();
        std::copy(hash.cbegin(), hash.cend(), tempHash.data());
        auto mask = cs::Utils::bitsToMask(deferredBlock_.numberTrusted(), deferredBlock_.realTrusted());
        if (NodeUtils::checkGroupSignature(deferredBlock_.confidants(), mask, deferredBlock_.signatures(), tempHash)) {
            deferredBlock_.set_storage(storage_);
            if (deferredBlock_.save()) {
#ifdef DBSQL
                dbsql::saveConfidants(deferredBlock_.sequence(), deferredBlock_.confidants(), deferredBlock_.realTrusted());
#endif
                csdebug() << kLogPrefix << "block #" << WithDelimiters(deferredBlock_.sequence()) << " is flushed to DB";
                deferredBlock_ = csdb::Pool{};
            }
            else {
                cserror() << kLogPrefix << "Failed to flush block #" << WithDelimiters(deferredBlock_.sequence()) << " to DB";
            }
        }
    }
}

void BlockChain::close() {
    stop_ = true;
    tryFlushDeferredBlock();
    cs::Lock lock(dbLock_);
    storage_.close();
    cs::Connector::disconnect(&storage_.readBlockEvent(), this, &BlockChain::onReadFromDB);
    blockHashes_->close();
    trxIndex_->close();
}

bool BlockChain::getTransaction(const csdb::Address& addr, const int64_t& innerId, csdb::Transaction& result) const {
    for (auto it = cs::TransactionsIterator(*this, addr); it.isValid(); it.next()) {
        if (it->innerID() == innerId) {
            result = *it;
            return true;
        }
    }
    return false;
}

bool BlockChain::updateContractData(const csdb::Address& abs_addr, const cs::Bytes& data) const {
    cs::Lock lock(dbLock_);
    return storage_.update_contract_data(abs_addr, data);
}

bool BlockChain::getContractData(const csdb::Address& abs_addr, cs::Bytes& data) const {
    cs::Lock lock(dbLock_);
    return storage_.get_contract_data(abs_addr, data);
}

void BlockChain::createCachesPath() {
    fs::path dbPath(cachesPath);
    boost::system::error_code code;
    const auto res = fs::is_directory(dbPath, code);

    if (!res) {
        fs::create_directory(dbPath);
    }
}

bool BlockChain::findWalletData(const csdb::Address& address, WalletData& wallData, WalletId& id) const {
    if (address.is_wallet_id()) {
        id = address.wallet_id();
        return findWalletData(address.wallet_id(), wallData);
    }

    std::lock_guard lock(cacheMutex_);

    if (!walletIds_->normal().find(address, id)) {
        return false;
    }

    return findWalletData_Unsafe(id, wallData);
}

bool BlockChain::findWalletData(const csdb::Address& address, WalletData& wallData) const {
    if (address.is_wallet_id()) {
        return findWalletData(address.wallet_id(), wallData);
    }

    std::lock_guard lock(cacheMutex_);

    const WalletData* wallDataPtr = walletsCacheUpdater_->findWallet(address.public_key());
    if (wallDataPtr) {
        wallData = *wallDataPtr;
        return true;
    }
    return false;
}

bool BlockChain::findWalletData(WalletId id, WalletData& wallData) const {
    std::lock_guard lock(cacheMutex_);
    return findWalletData_Unsafe(id, wallData);
}

bool BlockChain::findWalletData_Unsafe(WalletId id, WalletData& wallData) const {
    auto pubKey = getAddressByType(csdb::Address::from_wallet_id(id), AddressType::PublicKey);
    const WalletData* wallDataPtr = walletsCacheUpdater_->findWallet(pubKey.public_key());

    if (wallDataPtr) {
        wallData = *wallDataPtr;
        return true;
    }

    return false;
}

bool BlockChain::findWalletId(const WalletAddress& address, WalletId& id) const {
    if (address.is_wallet_id()) {
        id = address.wallet_id();
        return true;
    }
    else if (address.is_public_key()) {
        std::lock_guard lock(cacheMutex_);
        return walletIds_->normal().find(address, id);
    }

    cserror() << kLogPrefix << "Wrong address";
    return false;
}

bool BlockChain::getWalletId(const WalletAddress& address, WalletId& id) {
    if (address.is_wallet_id()) {
        id = address.wallet_id();
        return false;
    }
    else if (address.is_public_key()) {
        std::lock_guard lock(cacheMutex_);
        return walletIds_->normal().get(address, id);
    }

    cserror() << kLogPrefix << "Wrong address";
    return false;
}

bool BlockChain::findAddrByWalletId(const WalletId id, csdb::Address& addr) const {
    if (!walletIds_->normal().findaddr(id, addr)) {
        return false;
    }

    return true;
}

bool BlockChain::checkForConsistency(csdb::Pool& pool) {
    if (pool.sequence() == 0) {
        return true;
    }
    if (pool.confidants().size() < pool.signatures().size()) {
        return false;
    }
    if (cs::Utils::maskValue(pool.realTrusted()) != pool.signatures().size()) {
        return false;
    }
    csdb::Pool tmp = pool.clone();
    if (!tmp.compose()) {
        return false;
    }
    cs::Bytes checking = tmp.to_binary();
    csdb::Pool tmpCopy = csdb::Pool::from_binary(std::move(checking));
    if (tmpCopy.sequence() == 0) {
        csinfo() << kLogPrefix << "Failed to create correct binary representation of block #" << pool.sequence();
        return false;
    }
    return true;

}

std::string  BlockChain::printWalletCaches() {
    std::string res;
    csdb::Amount totalCheck{ 0 };
    res += ":\nLast block: " + std::to_string(lastSequence_) + "\n#.     Public Key:                                                    Balance:                    Delegated:  TrxsCount: LastTrxId:  TrxID: Heap:\n";
    int counter = 0;
    iterateOverWallets([&res, &counter, &totalCheck](const cs::PublicKey& addr, const cs::WalletsCache::WalletData& wd) {
        ++counter;
        res += std::to_string(counter) + ". " + cs::Utils::byteStreamToHex(addr.data(), addr.size()) + "   ";
        auto am = wd.balance_.to_string();
        totalCheck += wd.balance_ + wd.delegated_;
        res += am;
        for (size_t k = am.size(); k < 28; ++k) { // 28 positions are covered with " " to align digits
            res += " ";
        }
        auto deleg = wd.delegated_.to_string();
        res += deleg;
        //res += std::to_string(wd.transNum_) + "   ";
        //res += (wd.trxTail_.getLastTransactionId() > 1'000'000'000 ? "No" : std::to_string(wd.trxTail_.getLastTransactionId())) + "   ";
        //res += (wd.lastTransaction_.pool_seq() > 1'000'000'000 ? "No" : std::to_string(wd.lastTransaction_.pool_seq())) + "." + std::to_string(wd.lastTransaction_.index()) + "  ";
        //res += wd.trxTail_.printHeap();
        res += "\n";

        if (wd.delegateSources_ && !wd.delegateSources_->empty()) {
            int delCounter = 0;
            res += "    Delegate Sources(" + std::to_string(wd.delegateSources_->size()) + "):" + "\n";
            for (auto& it : *wd.delegateSources_) {
                ++delCounter;
                res += "        " + std::to_string(counter) + "." + std::to_string(delCounter) + " " + cs::Utils::byteStreamToHex(it.first.data(), it.first.size());
                int cnt = 0;
                for (auto& itt : it.second) {
                    if (cnt > 0) {
                        res += "                                                                            ";
                    }
                    res += "                      " + itt.amount.to_string() + "      " + std::to_string(itt.time) + "\n";
                    ++cnt;
                }
            }
        }
        if (wd.delegateTargets_ && !wd.delegateTargets_->empty()) {
            int delCounter = 0;
            res += "    Delegate Targets(" + std::to_string(wd.delegateTargets_->size()) + "):" + "\n";
            for (auto& it : *wd.delegateTargets_) {
                ++delCounter;
                res += "        " + std::to_string(counter) + "." + std::to_string(delCounter) + " " + cs::Utils::byteStreamToHex(it.first.data(), it.first.size());
                int cnt = 0;
                for (auto& itt : it.second) {
                    if (cnt > 0) {
                        res += "                                                                            ";
                    }
                    res += "                      " + itt.amount.to_string() + "      " + std::to_string(itt.time) + "\n";
                    ++cnt;
                }
            }
        }
        return true;

    });
    res += "---------------------------------------------------------\n";
    res += "Total: " + totalCheck.to_string();
    //csdebug() << res;
    return res;
}

std::optional<csdb::Pool> BlockChain::recordBlock(csdb::Pool& pool, bool isTrusted) {
    const auto last_seq = getLastSeq();
    const auto pool_seq = pool.sequence();

    csdebug() << kLogPrefix << "finish & store block #" << pool_seq << " to chain";

    if (last_seq + 1 != pool_seq) {
        cserror() << kLogPrefix << "cannot record block #" << pool_seq << " to chain, last sequence " << last_seq;
        return std::nullopt;
    }

    pool.set_previous_hash(getLastHash());
    if (!checkForConsistency(pool)) {
        csdebug() << kLogPrefix << "Pool #" << pool_seq << " failed the consistency check";
        return std::nullopt;
    }

    constexpr cs::Sequence NoSequence = std::numeric_limits<cs::Sequence>::max();
    cs::Sequence flushed_block_seq = NoSequence;

    {
        cs::Lock lock(dbLock_);

        if (deferredBlock_.is_valid()) {

            deferredBlock_.set_storage(storage_);

            if (deferredBlock_.save()) {
#ifdef DBSQL
                dbsql::saveConfidants(pool_seq, deferredBlock_.confidants(), deferredBlock_.realTrusted());
#endif
                flushed_block_seq = deferredBlock_.sequence();
                if (uuid_ == 0 && flushed_block_seq == 1) {
                    uuid_ = uuidFromBlock(deferredBlock_);
                    csdebug() << kLogPrefix << "UUID = " << uuid_;
                }
            }
            else {
                csmeta(cserror) << kLogPrefix << "Couldn't save block: " << deferredBlock_.sequence();
            }
        }
    }

    if (flushed_block_seq != NoSequence) {
        csdebug() << "---------------------------- Flush block #" << flushed_block_seq << " to disk ---------------------------";
        csdebug() << "signatures amount = " << deferredBlock_.signatures().size() << ", smartSignatures amount = " << deferredBlock_.smartSignatures().size()
                  << ", see block info above";
        csdebug() << "----------------------------------------------------------------------------------";
    }



    cs::PublicKeys lastConfidants;
    if (pool_seq > 1) {

        cs::Lock lock(dbLock_);

        if (deferredBlock_.sequence() + 1 == pool_seq) {
            lastConfidants = deferredBlock_.confidants();
        }
        else {
            lastConfidants = loadBlock(pool_seq - 1).confidants();
        }
    }

    if (finalizeBlock(pool, isTrusted, lastConfidants)) {
        csdebug() << kLogPrefix << "The block is correct";
        if (!applyBlockToCaches(pool)) {
            csdebug() << kLogPrefix << "failed to apply block to caches";
            return std::nullopt;
        }
    }
    else {
        csdebug() << kLogPrefix << "the signatures of the block are incorrect";
        setBlocksToBeRemoved(1U);
        return std::nullopt;
    }

    {
        cs::Lock lock(dbLock_);

        deferredBlock_ = pool;
        pool = deferredBlock_.clone();
        lastSequence_ = deferredBlock_.sequence();
    }

    csdetails() << kLogPrefix << "Pool #" << deferredBlock_.sequence() << ": " << cs::Utils::byteStreamToHex(deferredBlock_.to_binary().data(), deferredBlock_.to_binary().size());
    emit storeBlockEvent(pool);
    if (false && (pool.transactions_count() > 0 || pool.sequence() % 10 == 0)) {//log code
        std::string res = printWalletCaches() + "\nTransactions: \n";
        csdb::Amount r_cost{ 0 };
        for (auto it : pool.transactions()) {
            res += it.id().to_string() + " " + it.source().to_string() + " -> " + it.target().to_string() + " : " + it.amount().to_string() 
                + ", Counted fee: " + std::to_string(it.counted_fee().to_double()) + ", Max fee: " + std::to_string(it.max_fee().to_double()) + "\n";
            r_cost += it.counted_fee().to_double();
        }
        res += "Round cost: " + pool.roundCost().to_string() + " Counted Round cost: " + r_cost.to_string();
        csdebug() << res;
    }

    // log cached block
    csdebug() << "----------------------- Defer block #" << pool.sequence() << " until next round ----------------------";
    logBlockInfo(pool);
    csdebug() << "----------------------------------- " << pool.sequence() << " --------------------------------------";

    return std::make_optional(pool);
}

bool BlockChain::updateLastBlock(cs::RoundPackage& rPackage) {
    return updateLastBlock(rPackage, deferredBlock_);
}

bool BlockChain::updateLastBlock(cs::RoundPackage& rPackage, const csdb::Pool& poolFrom) {
    csdebug() << kLogPrefix << "Starting update last block: check ...";
    //if (deferredBlock_.is_valid()) {
    //  csdebug() << "BLOCKCHAIN> Deferred block is invalid, can't update it";
    //  return false;
    //}
    if (poolFrom.is_read_only()) {
        csdebug() << kLogPrefix << "Deferred block is read_only, be carefull";
        //return false;
    }

    if (poolFrom.sequence() != rPackage.poolMetaInfo().sequenceNumber) {
        csdebug() << kLogPrefix << "Deferred block sequence " << poolFrom.sequence() << " doesn't equal to that in the roundPackage " << rPackage.poolMetaInfo().sequenceNumber << ", can't update it";
        return false;
    }
    if (poolFrom.signatures().size() >= rPackage.poolSignatures().size()) {
        csdebug() << kLogPrefix << "Deferred block has more or the same amount Signatures, than received roundPackage, can't update it";
        return true;
    }
    if (poolFrom.previous_hash() != rPackage.poolMetaInfo().previousHash) {
        csdebug() << kLogPrefix << "Deferred block PREVIOUS HASH doesn't equal to that in the roundPackage, can't update it";
        return false;
    }
    csdebug() << kLogPrefix << "Ok";

    csdb::Pool tmpPool;
    tmpPool.set_sequence(poolFrom.sequence());
    tmpPool.set_previous_hash(poolFrom.previous_hash());
    tmpPool.add_real_trusted(cs::Utils::maskToBits(rPackage.poolMetaInfo().realTrustedMask));
    csdebug() << kLogPrefix << "new mask set to deferred block: " << cs::TrustedMask::toString(rPackage.poolMetaInfo().realTrustedMask);
    tmpPool.add_number_trusted(static_cast<uint8_t>(rPackage.poolMetaInfo().realTrustedMask.size()));
    tmpPool.setRoundCost(poolFrom.roundCost());
    tmpPool.set_confidants(poolFrom.confidants());
    for (auto& it : poolFrom.transactions()) {
        tmpPool.add_transaction(it);
    }
    BlockChain::setTimestamp(tmpPool, rPackage.poolMetaInfo().timestamp);
    for (auto& it : poolFrom.smartSignatures()) {
        tmpPool.add_smart_signature(it);
    }
    csdb::Pool::NewWallets* newWallets = tmpPool.newWallets();
    const csdb::Pool::NewWallets& defWallets = poolFrom.newWallets();
    if (!newWallets) {
        csdebug() << kLogPrefix << "newPool is read-only";
        return false;
    }

    for (auto it : defWallets) {
        newWallets->push_back(it);
    }

    if (rPackage.poolMetaInfo().sequenceNumber > 1) {
        tmpPool.add_number_confirmations(poolFrom.numberConfirmations());
        tmpPool.add_confirmation_mask(poolFrom.roundConfirmationMask());
        tmpPool.add_round_confirmations(poolFrom.roundConfirmations());
    }

    return deferredBlockExchange(rPackage, tmpPool);
}

/*static*/
void BlockChain::setTimestamp(csdb::Pool& block, const std::string& timestamp) {
    block.add_user_field(BlockChain::kFieldTimestamp, timestamp);
}

// user field "kFieldServiceInfo": [0] - info version, [1] - block flag, == 1 if boostrap block

/*static*/
void BlockChain::setBootstrap(csdb::Pool& block, bool is_bootstrap) {
    if (is_bootstrap) {
        std::string info;
        if (block.user_field_ids().count(BlockChain::kFieldServiceInfo) > 0) {
            info = block.user_field(BlockChain::kFieldServiceInfo).value<std::string>();
        }
        if (info.size() >= 2) {
            if (info[1] == '\001') {
                // already set
                csdetails() << "BlockChain: block #" << block.sequence() << " bootstrap flag has already set";
                return;
            }
        }
        else {
            info.resize(2);
        }
        info[1] = '\001'; // boostrap block
        block.add_user_field(BlockChain::kFieldServiceInfo, info);
        csdebug() << "BlockChain: set block #" << block.sequence() << " bootstrap flag";
    }
    else {
        // clear bootstrap flag if set, otherwise ignore
        if (block.user_field_ids().count(BlockChain::kFieldServiceInfo) > 0) {
            std::string info = block.user_field(BlockChain::kFieldServiceInfo).value<std::string>();
            if (info.size() >= 2) {
                if (info[1] == '\000') {
                    // already unset
                    csdetails() << "BlockChain: block #" << block.sequence() << " bootstrap flag has already unset";
                    return;
                }
                info[1] = '\000'; // non-boostrap block
                block.add_user_field(BlockChain::kFieldServiceInfo, info);
                csdebug() << "BlockChain: clear block #" << block.sequence() << " bootstrap flag";
            }
            else {
                cserror() << "BlockChain: unable to parse block service info, incompatible version";
            }
        }
    }
}

/*static*/
bool BlockChain::isBootstrap(const csdb::Pool& block) {
    if (block.user_field_ids().count(BlockChain::kFieldServiceInfo) > 0) {
        std::string s = block.user_field(BlockChain::kFieldServiceInfo).value<std::string>();
        if (s.size() >= 2 && s[0] == 0) {
            return s[1] == 1;
        }
        else {
            csdebug() << "BlockChain: unable to parse block service info, incompatible version";
        }
    }
    return false;
}

bool BlockChain::deferredBlockExchange(cs::RoundPackage& rPackage, const csdb::Pool& newPool) {

    // final compose and test:
    csdb::Pool tmp_clone = newPool.clone();
    auto tmp = rPackage.poolSignatures();
    tmp_clone.set_signatures(tmp);
    tmp_clone.compose();
    Hash tempHash;
    auto hash = tmp_clone.hash();
    auto bytes = hash.to_binary();
    std::copy(bytes.cbegin(), bytes.cend(), tempHash.data());
    if (NodeUtils::checkGroupSignature(tmp_clone.confidants(), rPackage.poolMetaInfo().realTrustedMask, rPackage.poolSignatures(), tempHash)) {
        csmeta(csdebug) << kLogPrefix << "The number of signatures is sufficient and all of them are OK!";
        if (!checkForConsistency(tmp_clone)) {
            csdebug() << kLogPrefix << "Replace the deferred block #" << tmp_clone.sequence() << ": consistency check failed";
            return false;
        }
    }
    else {
        cswarning() << kLogPrefix << "Some of Pool Signatures aren't valid. The pool will not be written to DB. It will be automatically written, when we get proper data";
        return false;
    }


    // update deferred block
    std::lock_guard lock(dbLock_);
    deferredBlock_ = tmp_clone;
    this->blockHashes_->update(deferredBlock_);

    return true;
}

bool BlockChain::isSpecial(const csdb::Transaction& t) {
    if (t.user_field(cs::trx_uf::sp::managing).is_valid()) {
        return true;
    }
    return false;
}

bool BlockChain::storeBlock(csdb::Pool& pool, bool bySync) {
    const auto lastSequence = getLastSeq();
    const auto poolSequence = pool.sequence();
    csdebug() << csfunc() << "last #" << lastSequence << ", pool #" << poolSequence;

    if (poolSequence < lastSequence) {
        // ignore
        csdebug() << kLogPrefix << "ignore oudated block #" << poolSequence << ", last written #" << lastSequence;
        // it is not error, so caller code nothing to do with it
        return true;
    }

    if (!BlockChain::isBootstrap(pool)) {
        if ((pool.numberConfirmations() == 0 || pool.roundConfirmations().size() == 0) && pool.sequence() > 1) {
            return false;
        }
    }

    if (poolSequence == lastSequence) {
        if (isLastBlockUncertain() && pool.sequence() == uncertainSequence_) {
            cslog() << kLogPrefix << "review replacement for uncertain block " << WithDelimiters(poolSequence);
            if (pool.hash() == desiredHash_) {
                cslog() << kLogPrefix << "replacement candidate has excactly desired hash, compare content of both block versions";

                std::lock_guard lock(dbLock_);

                if (BlockChain::testContentEqual(pool, deferredBlock_)) {
                    deferredBlock_ = pool;
                    resetUncertainState();
                    ++cntUncertainReplaced;
                    csdebug() << kLogPrefix << "get desired last block with the same content, continue with blockchain successfully";
                    return true;
                }
                else {
                    csdebug() << kLogPrefix << "the desired last block has the different content, drop it and remove own last block";
                    removeLastBlock();
                    return false;
                }
            }
            else {
                cslog() << kLogPrefix << "replacement candidate has undesired hash, ignore";
            }
        }

        std::lock_guard lock(dbLock_);

        // ignore
        csdebug() << kLogPrefix << "ignore oudated block #" << poolSequence << ", last written #" << lastSequence;
        // it is not error, so caller code nothing to do with it
        return true;
    }

    if (poolSequence == lastSequence + 1) {
        if (pool.previous_hash() != getLastHash()) {
            csdebug() << "BLOCKCHAIN> new pool\'s prev. hash does not equal to current last hash";
            if (getLastHash().is_empty()) {
                cserror() << kLogPrefix << "own last hash is empty";
            }
            if (pool.previous_hash().is_empty()) {
                cserror() << "BLOCKCHAIN> new pool\'s prev. hash is empty, don\'t write it, do not any harm to our blockchain";
                return false;
            }
            if (compromiseLastBlock(pool.previous_hash())) {
                csdebug() << kLogPrefix << "compromise own last block and cancel store operation";
            }
            else {
                csdebug() << kLogPrefix << "remove own last block and cancel store operation";
                removeLastBlock();
            }
            return false;
        }

        setTransactionsFees(pool);

        //validate block to prevent bc from saving invalid instances:
        bool check_failed = false;
        emit tryToStoreBlockEvent(pool, &check_failed);
        if (check_failed) {
            csdebug() << kLogPrefix << "The pool " << pool.sequence() << " is invalid, won't be stored";
            emit alarmBadBlock(pool.sequence());
            return false;
        }
        // update wallet ids
        // it should be done before check pool's signature,
        // because it can change pool's binary representation
        if (bySync) {
            // ready-to-record block does not require anything
            csdebug() << kLogPrefix << "store block #" << poolSequence << " to chain, update wallets ids";
            updateWalletIds(pool, *walletsCacheUpdater_);
        }
        else {
            csdebug() << kLogPrefix << "store block #" << poolSequence << " add new wallets to pool";
            addNewWalletsToPool(pool);
        }


        // write immediately
        if (recordBlock(pool, false).has_value()) {
            csdebug() << kLogPrefix << "block #" << poolSequence << " has recorded to chain successfully";
            // unable to call because stack overflow in case of huge written blocks amount possible:
            // testCachedBlocks();
            blocksToBeRemoved_ = 1;
            resetUncertainState(); // every successful record require the new confirmation of uncertainity
            return true;
        }

        csdebug() << kLogPrefix << "failed to store block #" << poolSequence << " to chain";

        // no need to perform removeLastBlock() as we've updated only wallet ids
        removeWalletsInPoolFromCache(pool);

        if (lastSequence_ == poolSequence) {
            --lastSequence_;
            deferredBlock_ = csdb::Pool{};
        }

        return false;
    }

    cs::Lock lock(cachedBlocksMutex_);

    if (cachedBlocks_.count(poolSequence) > 0) {
        csdebug() << kLogPrefix << "ignore duplicated block #" << poolSequence << " in cache";
        // it is not error, so caller code nothing to do with it
        cachedBlockEvent(poolSequence);
        return true;
    }

    // cache block for future recording
    cachedBlocks_.emplace(poolSequence, BlockMeta{pool, bySync});
    csdebug() << kLogPrefix << "cache block #" << poolSequence << " signed by " << pool.signatures().size()
        << " nodes for future (" << cachedBlocks_.size() << " total)";
    cachedBlockEvent(poolSequence);

    // cache always successful
    return true;
}

void BlockChain::testCachedBlocks() {
    csdebug() << kLogPrefix << "test cached blocks";

    if (cachedBlocks_.empty()) {
        csdebug() << kLogPrefix << "no cached blocks";
        return;
    }

    auto lastSeq = getLastSeq() + 1;

    // clear unnecessary sequence
    if (cachedBlocks_.cbegin()->first < lastSeq) {
        auto it = cachedBlocks_.lower_bound(lastSeq);

        if (it != cachedBlocks_.begin()) {
            csdebug() << kLogPrefix << "Remove outdated blocks up to #" << (*it).first << " from cache";
            cachedBlocks_.erase(cachedBlocks_.begin(), it);
        }
    }

    size_t countStored = 0;
    cs::Sequence fromSeq = lastSeq;

    while (!cachedBlocks_.empty()) {

        if (stop_) {
            // stop requested while handle cached blocks
            return;
        }

        auto firstBlockInCache = cachedBlocks_.begin();

        if ((*firstBlockInCache).first == lastSeq) {
            // retrieve and use block if it is exactly what we need:
            auto data = (*firstBlockInCache).second;
            const bool ok = storeBlock(data.pool, data.bySync);
            cachedBlocks_.erase(firstBlockInCache);

            if (!ok) {
                cserror() << kLogPrefix << "Failed to record cached block to chain, drop it & wait to request again";
                break;
            }

            ++countStored;

            if (countStored >= 1000) {
                cslog() << "BLOCKCHAIN> stored " << WithDelimiters(countStored)
                    << " blocks " << WithDelimiters(fromSeq) << " .. " << WithDelimiters(fromSeq + countStored) << " from cache";
                countStored = 0;
                fromSeq = lastSeq + 1;
            }

            ++lastSeq;
        }
        else {
            // stop processing, we have not got required block in cache yet
            csdebug() << kLogPrefix << "Stop store blocks from cache. Next blocks in cache #" << (*firstBlockInCache).first;
            break;
        }
    }

    if (countStored > 0) {
        cslog() << "BLOCKCHAIN> stored " << WithDelimiters(countStored)
            << " blocks " << WithDelimiters(fromSeq) << " .. " << WithDelimiters(fromSeq + countStored) << " from cache";
        countStored = 0;
        fromSeq = lastSeq + 1;
    }
}

std::optional<BlockChain::SequenceInterval> BlockChain::getFreeSpaceBlocks() const {
    auto lastWrittenSequence = getLastSeq();
    cs::Sequence sequence = 0;

    {
        cs::Lock lock(cachedBlocksMutex_);

        if (!cachedBlocks_.empty()) {
            sequence = cachedBlocks_.begin()->first;
        }
    }

    if (sequence <= lastWrittenSequence || (sequence - lastWrittenSequence) == 0) {
        return std::nullopt;
    }

    return std::make_optional(std::make_pair(lastWrittenSequence + 1, sequence));
}

const cs::ReadBlockSignal& BlockChain::readBlockEvent() const {
    return storage_.readBlockEvent();
}

const cs::StartReadingBlocksSignal& BlockChain::startReadingBlocksEvent() const {
    return storage_.readingStartedEvent();
}

std::size_t BlockChain::getCachedBlocksSize() const {
    cs::Lock lock(cachedBlocksMutex_);
    return cachedBlocks_.size();
}

void BlockChain::clearBlockCache() {
    cs::Lock lock(cachedBlocksMutex_);
    cachedBlocks_.clear();
}

std::vector<BlockChain::SequenceInterval> BlockChain::getRequiredBlocks() const {
    cs::Sequence seq = getLastSeq();
    const auto firstSequence = seq + 1;
    const auto currentRoundNumber = cs::Conveyer::instance().currentRoundNumber();

    if (firstSequence >= currentRoundNumber) {
        return std::vector<SequenceInterval>();
    }

    const auto roundNumber = currentRoundNumber > 0 ? std::max(firstSequence, currentRoundNumber - 1) : 0;

    // return at least [next, 0] or [next, currentRoundNumber]:
    std::vector<SequenceInterval> vec{std::make_pair(firstSequence, roundNumber)};

    // always point to last interval
    auto firstUpper = cachedBlocks_.upper_bound(firstSequence);

    if (firstUpper != cachedBlocks_.end()) {
        auto sequence = firstUpper->first;
        vec[0].second = sequence - 1;

        while ((++firstUpper) != cachedBlocks_.end()) {
            ++sequence;
            if (firstUpper->first != sequence) {
                vec.emplace_back(std::make_pair(sequence, firstUpper->first - 1));
                sequence = firstUpper->first;
            }
        }
    }

    // add last interval [final + 1, end]
    if (!cachedBlocks_.empty()) {
        const auto lastCahedBlock = cachedBlocks_.crbegin()->first;
        if (roundNumber > lastCahedBlock) {
            vec.emplace_back(std::make_pair(lastCahedBlock, roundNumber));
        }
    }

    return vec;
}

void BlockChain::setTransactionsFees(TransactionsPacket& packet) {
    fee::setCountedFees(packet.transactions());
}

void BlockChain::setTransactionsFees(csdb::Pool& pool) {
    fee::setCountedFees(pool.transactions());
}

void BlockChain::setTransactionsFees(std::vector<csdb::Transaction>& transactions) {
    fee::setCountedFees(transactions);
}

void BlockChain::setTransactionsFees(std::vector<csdb::Transaction>& transactions, const cs::Bytes&) {
    fee::setCountedFees(transactions);
}

const csdb::Address& BlockChain::getGenesisAddress() const {
    return genesisAddress_;
}

csdb::Address BlockChain::getAddressByType(const csdb::Address& addr, AddressType type) const {
    csdb::Address addr_res{};
    switch (type) {
        case AddressType::PublicKey:
            if (addr.is_public_key() || !findAddrByWalletId(addr.wallet_id(), addr_res)) {
                addr_res = addr;
            }

            break;
        case AddressType::Id:
            uint32_t _id;
            if (findWalletId(addr, _id)) {
                addr_res = csdb::Address::from_wallet_id(_id);
            }

            break;
    }
    return addr_res;
}

bool BlockChain::isEqual(const csdb::Address& laddr, const csdb::Address& raddr) const {
    if (getAddressByType(laddr, AddressType::PublicKey) == getAddressByType(raddr, AddressType::PublicKey)) {
        return true;
    }

    return false;
}

uint32_t BlockChain::getTransactionsCount(const csdb::Address& addr) {
    std::lock_guard lock(cacheMutex_);

    auto pubKey = getAddressByType(addr, AddressType::PublicKey);
    const WalletData* wallDataPtr = walletsCacheUpdater_->findWallet(pubKey.public_key());

    if (!wallDataPtr) {
        return 0;
    }

    return static_cast<uint32_t>(wallDataPtr->transNum_);
}

//uint64_t BlockChain::initUuid() const {
//    // protects from subsequent calls
//    if (uuid_ != 0) {
//        return uuid_;
//    }
//    // lookup in hashes
//    if (!blockHashes_->empty()) {
//        const auto& hashes = blockHashes_->getHashes();
//        if (hashes.size() > 1) {
//            const auto tmp = uuidFromHash(hashes[1]);
//            if (tmp != 0) {
//                return tmp;
//            }
//        }
//    }
//    // lookup in chain
//    return uuidFromBlock(loadBlock(1));
//}

csdb::TransactionID BlockChain::getLastTransaction(const csdb::Address& addr) const {
    std::lock_guard lock(cacheMutex_);

    auto pubKey = getAddressByType(addr, AddressType::PublicKey);
    const WalletData* wallDataPtr = walletsCacheUpdater_->findWallet(pubKey.public_key());

    if (!wallDataPtr) {
        return csdb::TransactionID();
    }

    return wallDataPtr->lastTransaction_;
}

cs::Sequence BlockChain::getPreviousPoolSeq(const csdb::Address& addr, cs::Sequence ps) const {
    auto previousSequence = trxIndex_->getPrevTransBlock(addr, ps);

    if (previousSequence == ps) {
        auto pubKey = getAddressByType(addr, AddressType::PublicKey).public_key();
        cserror() << kLogPrefix << "Inconsistent transaction index for public key: "
                  << EncodeBase58(Bytes(pubKey.begin(), pubKey.end()))
                  << ", block seq is " << ps;

        if (cs::ConfigHolder::instance().config()->autoShutdownEnabled()) {
            cserror() << kLogPrefix << "Node will be stopped due to index error. Please restart it.";

            trxIndex_->invalidate();
            Node::requestStop();
        }

        return kWrongSequence;
    }

    return previousSequence;
}

std::pair<cs::Sequence, uint32_t> BlockChain::getLastNonEmptyBlock() {
    std::lock_guard lock(dbLock_);
    return std::make_pair(lastNonEmptyBlock_.poolSeq, lastNonEmptyBlock_.transCount);
}

std::pair<cs::Sequence, uint32_t> BlockChain::getPreviousNonEmptyBlock(cs::Sequence seq) {
    std::lock_guard lock(dbLock_);
    const auto it = previousNonEmpty_.find(seq);

    if (it != previousNonEmpty_.end()) {
        return std::make_pair(it->second.poolSeq, it->second.transCount);
    }

    return std::pair<cs::Sequence, uint32_t>(cs::kWrongSequence, 0);
}

cs::Sequence BlockChain::getLastSeq() const {
    return lastSequence_;
}

const MultiWallets& BlockChain::multiWallets() const {
    return *(multiWallets_.get());
}

void BlockChain::setBlocksToBeRemoved(cs::Sequence number) {
    if (blocksToBeRemoved_ > 0) {
        csdebug() << kLogPrefix << "Can't change number of blocks to be removed, because the previous removal is still not finished";
        return;
    }
    csdebug() << kLogPrefix << "Allowed NUMBER blocks to remove is set to " << blocksToBeRemoved_;
    blocksToBeRemoved_ = number;
}

namespace {
    static void serializeComparableContent(cs::ODataStream<cs::Bytes>& out, const csdb::Pool& block) {
        out << block.sequence();

        // put user fields except special timestamp field "TimestampID"
        const auto ids = block.user_field_ids();
        size_t cnt = ids.size();
        if (cnt > 0) {
            cnt -= ids.count(BlockChain::kFieldTimestamp);
            if (cnt > 0) {
                for (const auto id: ids) {
                    if (id == BlockChain::kFieldTimestamp) {
                        continue;
                    }
                    out << id;
                    const auto fld = block.user_field(id);
                    if (fld.is_valid()) {
                        switch (fld.type()) {
                        case csdb::UserField::Integer:
                            out << fld.value<int>();
                            break;
                        case csdb::UserField::Amount:
                            out << fld.value<csdb::Amount>();
                            break;
                        case csdb::UserField::String:
                            out << fld.value<std::string>();
                            break;
                        default:
                            break;
                        }
                    }
                }
            }
        }

        out << block.roundCost();

        out << block.transactions_count();
        for (const auto& t : block.transactions()) {
            out << t.to_byte_stream_for_sig();
        }

        const auto& wallets = block.newWallets();
        out << wallets.size();
        for (const auto& w : wallets) {
            union {
                csdb::Pool::NewWalletInfo::AddressId address_id;
                size_t value;
            } conv{};
            conv.address_id = w.addressId_;
            out << conv.value;
            out << w.walletId_;
        }
    }
}

/*static*/
bool BlockChain::testContentEqual(const csdb::Pool& lhs, const csdb::Pool& rhs) {
    if (lhs.is_valid() != rhs.is_valid()) {
        return false;
    }
    if (!lhs.is_valid()) {
        // both has no content
        return true;
    }

    cs::Bytes lhs_bin;
    cs::ODataStream lhs_out(lhs_bin);
    serializeComparableContent(lhs_out, lhs);
    const cs::Hash l = cscrypto::calculateHash(lhs_bin.data(), lhs_bin.size());

    cs::Bytes rhs_bin;
    cs::ODataStream rhs_out(rhs_bin);
    serializeComparableContent(rhs_out, rhs);
    const cs::Hash r = cscrypto::calculateHash(rhs_bin.data(), rhs_bin.size());

    return std::equal(l.cbegin(), l.cend(), r.cbegin());
}
<|MERGE_RESOLUTION|>--- conflicted
+++ resolved
@@ -1,1844 +1,1839 @@
-#include <base58.h>
-#include <csdb/currency.hpp>
-#include <lib/system/hash.hpp>
-#include <lib/system/logger.hpp>
-#include <lib/system/utils.hpp>
-#include <limits>
-
-#ifdef DBSQL
-#include <dbsql/roundinfo.hpp>
-#endif
-#include <csnode/blockchain.hpp>
-#include <csnode/blockhashes.hpp>
-#include <csnode/conveyer.hpp>
-#include <csnode/datastream.hpp>
-#include <csnode/fee.hpp>
-#include <csnode/nodeutils.hpp>
-#include <csnode/node.hpp>
-#include <csnode/transactionsindex.hpp>
-#include <csnode/transactionsiterator.hpp>
-#include <csnode/configholder.hpp>
-#include <solver/smartcontracts.hpp>
-
-#include <boost/filesystem.hpp>
-
-
-using namespace cs;
-namespace fs = boost::filesystem;
-
-namespace {
-const char* cachesPath = "./caches";
-const char* kLogPrefix = "BLOCKCHAIN: ";
-} // namespace
-
-BlockChain::BlockChain(csdb::Address genesisAddress, csdb::Address startAddress, bool recreateIndex)
-: good_(false)
-, dbLock_()
-, genesisAddress_(genesisAddress)
-, startAddress_(startAddress)
-, walletIds_(new WalletsIds)
-, walletsCacheStorage_(new WalletsCache(*walletIds_))
-, multiWallets_(new MultiWallets())
-, cacheMutex_() {
-    createCachesPath();
-    walletsCacheUpdater_ = walletsCacheStorage_->createUpdater();
-    blockHashes_ = std::make_unique<cs::BlockHashes>(cachesPath);
-    trxIndex_ = std::make_unique<cs::TransactionsIndex>(*this, cachesPath, recreateIndex);
-
-}
-
-BlockChain::~BlockChain() {}
-
-void BlockChain::subscribeToSignals() {
-    // the order of two following calls matters
-    cs::Connector::connect(&storage_.readBlockEvent(), trxIndex_.get(), &TransactionsIndex::onReadFromDb);
-    cs::Connector::connect(&storage_.readBlockEvent(), this, &BlockChain::onReadFromDB);
-    cs::Connector::connect(&storage_.readingStartedEvent(), trxIndex_.get(), &TransactionsIndex::onStartReadFromDb);
-    cs::Connector::connect(&storage_.readingStartedEvent(), this, &BlockChain::onStartReadFromDB);
-
-    cs::Connector::connect(&storage_.readingStoppedEvent(), trxIndex_.get(), &TransactionsIndex::onDbReadFinished);
-    cs::Connector::connect(&storage_.readingStoppedEvent(), walletsCacheUpdater_.get(), &WalletsCache::Updater::onStopReadingFromDB);
-
-    cs::Connector::connect(&walletsCacheUpdater_->updateFromDBFinishedEvent, multiWallets_.get(), &MultiWallets::onDbReadFinished);
-    cs::Connector::connect(&walletsCacheUpdater_->updateFromDBFinishedEvent, [this](const auto&) {
-        cs::Connector::connect(&walletsCacheUpdater_->walletUpdateEvent, multiWallets_.get(), &MultiWallets::onWalletCacheUpdated);
-    });
-}
-
-bool BlockChain::init(const std::string& path, cs::Sequence newBlockchainTop) {
-    cs::Connector::connect(&this->removeBlockEvent, trxIndex_.get(), &TransactionsIndex::onRemoveBlock);
-
-    cslog() << kLogPrefix << "Trying to open DB...";
-
-    size_t totalLoaded = 0;
-    lastSequence_ = 0;
-    csdb::Storage::OpenCallback progress = [&](const csdb::Storage::OpenProgress& progress) {
-        ++totalLoaded;
-        if (progress.poolsProcessed % 1000 == 0) {
-            std::cout << '\r' << WithDelimiters(progress.poolsProcessed) << std::flush;
-        }
-        return false;
-    };
-
-    if (!storage_.open(path, progress, newBlockchainTop)) {
-        cserror() << kLogPrefix << "Couldn't open database at " << path;
-        return false;
-    }
-
-    if (newBlockchainTop != cs::kWrongSequence) {
-        return true;
-    }
-
-    cslog() << "\rDB is opened, loaded " << WithDelimiters(totalLoaded) << " blocks";
-
-    if (storage_.last_hash().is_empty()) {
-        csdebug() << "Last hash is empty...";
-        if (storage_.size()) {
-            cserror() << "failed!!! Delete the Database!!! It will be restored from nothing...";
-            return false;
-        }
-        writeGenesisBlock();
-    }
-    else {
-        if (!postInitFromDB()) {
-            return false;
-        }
-    }
-
-    good_ = true;
-    blocksToBeRemoved_ = totalLoaded - 1; // any amount to remave after start
-    return true;
-}
-
-bool BlockChain::isGood() const {
-    return good_;
-}
-
-uint64_t BlockChain::uuid() const {
-    return uuid_;
-}
-
-void BlockChain::onStartReadFromDB(cs::Sequence lastWrittenPoolSeq) {
-    if (lastWrittenPoolSeq > 0) {
-        cslog() << kLogPrefix << "start reading " << WithDelimiters(lastWrittenPoolSeq + 1)
-            << " blocks from DB, 0.." << WithDelimiters(lastWrittenPoolSeq);
-    }
-}
-
-void BlockChain::onReadFromDB(csdb::Pool block, bool* shouldStop) {
-    auto blockSeq = block.sequence();
-    lastSequence_ = blockSeq;
-    if (blockSeq == 1) {
-        cs::Lock lock(dbLock_);
-        uuid_ = uuidFromBlock(block);
-        csdebug() << kLogPrefix << "UUID = " << uuid_;
-    }
-
-    if (!updateWalletIds(block, *walletsCacheUpdater_.get())) {
-        cserror() << kLogPrefix << "updateWalletIds() failed on block #" << block.sequence();
-        *shouldStop = true;
-    }
-    else {
-        if (!blockHashes_->onNextBlock(block)) {
-            cserror() << kLogPrefix << "blockHashes_->onReadBlock(block) failed on block #" << block.sequence();
-            *shouldStop = true;
-        }
-        else {
-            if (block.transactions_count() > 0) {
-                const auto block_time = BlockChain::getBlockTime(block);
-                for (auto& t : block.transactions()) {
-                    t.set_time(block_time);
-                }
-            }
-            updateNonEmptyBlocks(block);
-            walletsCacheUpdater_->loadNextBlock(block, block.confidants(), *this);
-        }
-    }
-}
-
-inline void BlockChain::updateNonEmptyBlocks(const csdb::Pool& pool) {
-    const auto transactionsCount = pool.transactions_count();
-
-    if (transactionsCount > 0) {
-        totalTransactionsCount_ += transactionsCount;
-
-        if (lastNonEmptyBlock_.transCount && pool.sequence() != lastNonEmptyBlock_.poolSeq) {
-            previousNonEmpty_[pool.sequence()] = lastNonEmptyBlock_;
-        }
-
-        lastNonEmptyBlock_.poolSeq = pool.sequence();
-        lastNonEmptyBlock_.transCount = static_cast<uint32_t>(transactionsCount);
-    }
-}
-
-bool BlockChain::postInitFromDB() {
-    auto func = [](const cs::PublicKey& key, const WalletData& wallet) {
-        double bal = wallet.balance_.to_double();
-        if (bal < -std::numeric_limits<double>::min()) {
-            csdebug() << kLogPrefix << "Wallet with negative balance (" << bal << ") detected: "
-                      << cs::Utils::byteStreamToHex(key.data(), key.size()) << " ("
-                      << EncodeBase58(key.data(), key.data() + key.size()) << ")";
-        }
-        return true;
-    };
-    walletsCacheStorage_->iterateOverWallets(func);
-    return true;
-}
-
-csdb::PoolHash BlockChain::getLastHash() const {
-    std::lock_guard lock(dbLock_);
-
-    if (deferredBlock_.is_valid()) {
-        return deferredBlock_.hash().clone();
-    }
-
-    return storage_.last_hash();
-}
-
-std::string BlockChain::getLastTimeStamp() const {
-    std::lock_guard<decltype(dbLock_)> l(dbLock_);
-
-    if (deferredBlock_.is_valid()) {
-<<<<<<< HEAD
-        if (deferredBlock_.user_field_ids().count(kFieldTimestamp) > 0) {
-            return deferredBlock_.user_field(kFieldTimestamp).value<std::string>();
-=======
-        if (deferredBlock_.user_field_ids().count(TimestampID) > 0) {
-            return deferredBlock_.user_field(TimestampID).value<std::string>();
->>>>>>> 7d2ce50e
-        }
-        else {
-            return std::string("0");
-        }
-    }
-    else {
-        return getLastBlock().user_field(kFieldTimestamp).value<std::string>();
-    }
-}
-
-cs::Bytes BlockChain::getLastRealTrusted() const {
-    std::lock_guard<decltype(dbLock_)> l(dbLock_);
-
-    if (deferredBlock_.is_valid()) {
-        return cs::Utils::bitsToMask(deferredBlock_.numberTrusted(), deferredBlock_.realTrusted());
-    }
-    else {
-        return cs::Utils::bitsToMask(getLastBlock().numberTrusted(), getLastBlock().realTrusted());
-    }
-}
-
-void BlockChain::writeGenesisBlock() {
-    cswarning() << kLogPrefix << "Adding the genesis block";
-
-    csdb::Pool genesis;
-    csdb::Transaction transaction;
-
-    std::string strAddr = "5B3YXqDTcWQFGAqEJQJP3Bg1ZK8FFtHtgCiFLT5VAxpe";
-    std::vector<uint8_t> pub_key;
-    DecodeBase58(strAddr, pub_key);
-
-    csdb::Address test_address = csdb::Address::from_public_key(pub_key);
-    transaction.set_target(test_address);
-    transaction.set_source(genesisAddress_);
-    transaction.set_currency(csdb::Currency(1));
-    transaction.set_amount(csdb::Amount(249'471'071, 0));
-    transaction.set_max_fee(csdb::AmountCommission(0.0));
-    transaction.set_counted_fee(csdb::AmountCommission(0.0));
-    transaction.set_innerID(0);
-
-    genesis.add_transaction(transaction);
-
-    genesis.set_previous_hash(csdb::PoolHash());
-    genesis.set_sequence(0);
-    addNewWalletsToPool(genesis);
-
-    csdebug() << kLogPrefix << "Genesis block completed ... trying to save";
-
-    /*ignored =*/ finalizeBlock(genesis, true, cs::PublicKeys{});
-    /*ignored =*/ applyBlockToCaches(genesis);
-    deferredBlock_ = genesis;
-    emit storeBlockEvent(deferredBlock_);
-
-    csdebug() << genesis.hash().to_string();
-
-    uint32_t bSize;
-    genesis.to_byte_stream(bSize);
-}
-
-void BlockChain::iterateOverWallets(const std::function<bool(const cs::PublicKey&, const cs::WalletsCache::WalletData&)> func) {
-    std::lock_guard lock(cacheMutex_);
-    walletsCacheStorage_->iterateOverWallets(func);
-}
-
-#ifdef MONITOR_NODE
-void BlockChain::iterateOverWriters(const std::function<bool(const cs::PublicKey&, const cs::WalletsCache::TrustedData&)> func) {
-    std::lock_guard lock(cacheMutex_);
-    walletsCacheStorage_->iterateOverWriters(func);
-}
-
-void BlockChain::applyToWallet(const csdb::Address& addr, const std::function<void(const cs::WalletsCache::WalletData&)> func) {
-    std::lock_guard lock(cacheMutex_);
-    auto pub = getAddressByType(addr, BlockChain::AddressType::PublicKey);
-    auto wd = walletsCacheUpdater_->findWallet(pub.public_key());
-
-    func(*wd);
-}
-#endif
-
-size_t BlockChain::getSize() const {
-    std::lock_guard lock(dbLock_);
-    const auto storageSize = storage_.size();
-    return deferredBlock_.is_valid() ? (storageSize + 1) : storageSize;
-}
-
-csdb::Pool BlockChain::loadBlock(const csdb::PoolHash& ph) const {
-    if (ph.is_empty()) {
-        return csdb::Pool{};
-    }
-
-    std::lock_guard l(dbLock_);
-
-    if (deferredBlock_.hash() == ph) {
-        return deferredBlock_.clone();
-    }
-
-    return storage_.pool_load(ph);
-}
-
-csdb::Pool BlockChain::loadBlock(const cs::Sequence sequence) const {
-    std::lock_guard lock(dbLock_);
-
-    if (deferredBlock_.is_valid() && deferredBlock_.sequence() == sequence) {
-        // deferredBlock already composed:
-        return deferredBlock_.clone();
-    }
-    if (sequence > getLastSeq()) {
-        return csdb::Pool{};
-    }
-    return storage_.pool_load(sequence);
-}
-
-csdb::Pool BlockChain::loadBlockMeta(const csdb::PoolHash& ph, size_t& cnt) const {
-    std::lock_guard lock(dbLock_);
-
-    if (deferredBlock_.hash() == ph) {
-        return deferredBlock_.clone();
-    }
-
-    return storage_.pool_load_meta(ph, cnt);
-}
-
-csdb::Transaction BlockChain::loadTransaction(const csdb::TransactionID& transId) const {
-    std::lock_guard l(dbLock_);
-    csdb::Transaction transaction;
-
-    if (deferredBlock_.is_valid() && deferredBlock_.sequence() == transId.pool_seq()) {
-        transaction = deferredBlock_.transaction(transId).clone();
-        transaction.set_time(BlockChain::getBlockTime(deferredBlock_));
-    }
-    else {
-        transaction = storage_.transaction(transId).clone();
-        auto tmp = storage_.pool_load(transId.pool_seq());
-        transaction.set_time(BlockChain::getBlockTime(tmp));
-    }
-
-    return transaction;
-}
-
-// - remove the last block from the top of blockchain
-// - remove pair (hash, sequence) from cache (blockHashes_)
-// - decrement the last sequence by 1
-// - undo all transactions / new wallets
-void BlockChain::removeLastBlock() {
-    if (blocksToBeRemoved_ == 0) {
-        csmeta(csdebug) << kLogPrefix << "There are no blocks, allowed to be removed";
-        return;
-    }
-    //--blocksToBeRemoved_;
-	cs::Sequence remove_seq = lastSequence_;
-	csdb::PoolHash remove_hash = blockHashes_->find(remove_seq);
-    csmeta(csdebug) << remove_seq;
-    csdb::Pool pool{};
-
-    {
-        std::lock_guard lock(dbLock_);
-
-        if (deferredBlock_.is_valid()) {
-            pool = deferredBlock_;
-            deferredBlock_ = csdb::Pool{};
-        }
-        else {
-            pool = storage_.pool_remove_last();
-        }
-    }
-
-    if (!pool.is_valid()) {
-        csmeta(cserror) << kLogPrefix << "Error! Removed pool is not valid";
-
-		if (remove_hash.is_empty()) {
-			cserror() << kLogPrefix << "storage is corrupted, storage rescan is required";
-			return;
-		}
-
-		{
-			std::lock_guard lock(dbLock_);
-			if (!storage_.pool_remove_last_repair(remove_seq, remove_hash)) {
-				cserror() << kLogPrefix << "storage is corrupted, storage rescan is required";
-				return;
-			}
-		}
-
-		cswarning() << kLogPrefix << "Wallets balances maybe invalidated, storage rescan required";
-    }
-    else {
-        // just removed pool is valid
-
-        if (!(remove_hash == pool.hash())) {
-            cswarning() << kLogPrefix << "Hashes cache is corrupted, storage rescan is requiredrequired: last: " << remove_hash.to_string() << ", pool: " << pool.hash().to_string();
-            remove_hash = pool.hash();
-        }
-
-        if (pool.sequence() == 0) {
-            csmeta(cswarning) << kLogPrefix << "Attempt to remove Genesis block !!!!!";
-            return;
-        }
-
-		// such operations are only possible on valid pool:
-        totalTransactionsCount_ -= pool.transactions().size();
-		walletsCacheUpdater_->loadNextBlock(pool, pool.confidants(), *this, true);
-		// remove wallets exposed by the block
-		removeWalletsInPoolFromCache(pool);
-		// signal all subscribers, transaction index is still consistent up to removed block!
-		emit removeBlockEvent(pool);
-
-        if (lastNonEmptyBlock_.poolSeq == pool.sequence()) {
-            lastNonEmptyBlock_ = previousNonEmpty_[lastNonEmptyBlock_.poolSeq];
-            previousNonEmpty_.erase(pool.sequence());
-        }
-    }
-
-    // to be sure, try to remove both sequence and hash
-    if (!blockHashes_->remove(remove_seq)) {
-        blockHashes_->remove(remove_hash);
-    }
-    --lastSequence_;
-
-    csmeta(csdebug) << kLogPrefix << "done";
-}
-
-bool BlockChain::compromiseLastBlock(const csdb::PoolHash& desired_hash) {
-    csdb::Pool last_block = csdb::Pool{};
-    {
-        cs::Lock lock(dbLock_);
-
-        if (deferredBlock_.is_valid()) {
-            last_block = deferredBlock_.clone();
-        }
-    }
-    if (!last_block.is_valid()) {
-        cserror() << kLogPrefix << "can only compromise the deferred block, not flushed yet";
-        uncertainLastBlockFlag_ = false;
-        return false;
-    }
-
-    const auto seq = last_block.sequence();
-    const auto current = last_block.hash();
-    const auto desired = desired_hash;
-
-    if (uncertainLastBlockFlag_ && seq != uncertainSequence_) {
-        cswarning() << kLogPrefix << "change uncertain sequence from " << uncertainSequence_ << " to " << seq;
-    }
-    uncertainSequence_ = seq;
-    if (uncertainLastBlockFlag_ && current != uncertainHash_) {
-        cswarning() << kLogPrefix << "change uncertain hash from " << uncertainHash_.to_string() << " to " << current.to_string();
-    }
-    uncertainHash_ = current;
-    if (uncertainLastBlockFlag_ && desired != desiredHash_) {
-        cswarning() << kLogPrefix << "change desired hash from " << desiredHash_.to_string() << " to " << desired.to_string();
-    }
-    desiredHash_ = desired;
-
-    uncertainLastBlockFlag_ = true;
-    cslog() << kLogPrefix << "block " << WithDelimiters(uncertainSequence_) << ", hash " << uncertainHash_.to_string()
-        << " is uncertain, desired hash " << desiredHash_.to_string();
-
-    /*signal*/ uncertainBlock(uncertainSequence_);
-    return true;
-}
-
-void BlockChain::updateLastTransactions(const std::vector<std::pair<cs::PublicKey, csdb::TransactionID>>& updates) {
-    std::lock_guard l(cacheMutex_);
-    walletsCacheUpdater_->updateLastTransactions(updates);
-}
-
-/*static*/
-csdb::Address BlockChain::getAddressFromKey(const std::string& key) {
-    if (key.size() == kPublicKeyLength) {
-        csdb::Address res = csdb::Address::from_public_key(key.data());
-        return res;
-    }
-    else {
-        csdb::internal::WalletId id = *reinterpret_cast<const csdb::internal::WalletId*>(key.data());
-        csdb::Address res = csdb::Address::from_wallet_id(id);
-        return res;
-    }
-}
-
-/*static*/
-uint64_t BlockChain::getBlockTime(const csdb::Pool& block) noexcept {
-    if (block.is_valid()) {
-        if (block.user_field_ids().count(kFieldTimestamp) > 0) {
-            std::string tmp = block.user_field(kFieldTimestamp).value<std::string>();
-            try {
-                return std::stoull(tmp);
-            }
-            catch (...) {
-                csdebug() << kLogPrefix << "block " << WithDelimiters(block.sequence()) << " contains incorrect timestamp value " << tmp;
-            }
-        }
-    }
-    return 0;
-}
-
-void BlockChain::removeWalletsInPoolFromCache(const csdb::Pool& pool) {
-    try {
-        std::lock_guard lock(cacheMutex_);
-        const csdb::Pool::NewWallets& newWallets = pool.newWallets();
-
-        for (const auto& newWall : newWallets) {
-            csdb::Address newWallAddress;
-            if (!pool.getWalletAddress(newWall, newWallAddress)) {
-                cserror() << kLogPrefix << "Wrong new wallet data";
-                return;
-            }
-            if (!walletIds_->normal().remove(newWallAddress)) {
-                cswarning() << kLogPrefix << "Wallet was not removed " << newWallAddress.to_string();
-            }
-        }
-
-        for (const auto it : pool.transactions()) {
-            if (cs::SmartContracts::is_deploy(it)) {
-                if (!walletIds_->normal().remove(it.target())) {
-                    cswarning() << kLogPrefix << "Contract address was not removed: " << it.target().to_string();
-                }
-            }
-        }
-
-    }
-    catch (std::exception& e) {
-        cserror() << "Exc=" << e.what();
-    }
-    catch (...) {
-        cserror() << "Exc=...";
-    }
-}
-
-void BlockChain::logBlockInfo(csdb::Pool& pool) {
-    const auto& trusted = pool.confidants();
-    std::string realTrustedString;
-    auto mask = cs::Utils::bitsToMask(pool.numberTrusted(), pool.realTrusted());
-    for (auto i : mask) {
-        realTrustedString = realTrustedString + "[" + std::to_string(static_cast<int>(i)) + "] ";
-    }
-
-    csdebug() << " trusted count " << trusted.size() << ", RealTrusted = " << realTrustedString;
-    for (const auto& t : trusted) {
-        csdebug() << "\t- " << cs::Utils::byteStreamToHex(t.data(), t.size());
-    }
-    csdebug() << " transactions count " << pool.transactions_count();
-    if (pool.user_field_ids().count(kFieldTimestamp) > 0) {
-        csdebug() << " time: " << pool.user_field(kFieldTimestamp).value<std::string>().c_str();
-    }
-    csdebug() << " previous hash: " << pool.previous_hash().to_string();
-    csdebug() << " hash(" << pool.sequence() << "): " << pool.hash().to_string();
-    csdebug() << " last storage size: " << getSize();
-}
-
-bool BlockChain::finalizeBlock(csdb::Pool& pool, bool isTrusted, cs::PublicKeys lastConfidants) {
-    if (!pool.compose()) {
-        csmeta(cserror) << kLogPrefix << "Couldn't compose block: " << pool.sequence();
-        return false;
-    }
-
-    cs::Sequence currentSequence = pool.sequence();
-    const auto& confidants = pool.confidants();
-    const auto& signatures = pool.signatures();
-    const auto& realTrusted = pool.realTrusted();
-    if (currentSequence > 1) {
-        csdebug() << kLogPrefix << "Finalize: starting confidants validation procedure:";
-
-        cs::Bytes trustedToHash;
-        cs::ODataStream tth(trustedToHash);
-        tth << currentSequence;
-        tth << confidants;
-
-        cs::Hash trustedHash = cscrypto::calculateHash(trustedToHash.data(), trustedToHash.size());
-
-        const cs::Signatures& sigs = pool.roundConfirmations();
-        const auto& confMask = cs::Utils::bitsToMask(pool.numberConfirmations(), pool.roundConfirmationMask());
-        // for debugging only delete->
-        csdebug() << kLogPrefix << "Mask size = " << confMask.size() << " for next confidants:";
-        for (auto& it : lastConfidants) {
-            csdebug() << cs::Utils::byteStreamToHex(it.data(), it.size());
-        }
-        // <-delete
-        if (!BlockChain::isBootstrap(pool) && confMask.size() > 1) {
-            if (!NodeUtils::checkGroupSignature(lastConfidants, confMask, sigs, trustedHash)) {
-                csdebug() << kLogPrefix << "           The Confidants confirmations are not OK";
-                return false;
-            }
-            else {
-                csdebug() << kLogPrefix << "           The Confidants confirmations are OK";
-            }
-        }
-        else {
-            // TODO: add SS or bootstrap confidants PKey to the prevConfidants
-        }
-    }
-
-    if (signatures.empty() && (!isTrusted || pool.sequence() != 0)) {
-        csmeta(csdebug) << kLogPrefix << "The pool #" << pool.sequence() << " doesn't contain signatures";
-        return false;
-    }
-
-    if (signatures.size() < static_cast<size_t>(cs::Utils::maskValue(realTrusted)) && !isTrusted && pool.sequence() != 0) {
-        csmeta(csdebug) << kLogPrefix << "The number of signatures is insufficient";
-        return false;
-    }
-    auto mask = cs::Utils::bitsToMask(pool.numberTrusted(), pool.realTrusted());
-
-    // pool signatures check: start
-    if (pool.sequence() > 0) {
-        //  csmeta(csdebug) << "Pool Hash: " << cs::Utils::byteStreamToHex(pool.hash().to_binary().data(), pool.hash().to_binary().size());
-        //  csmeta(csdebug) << "Prev Hash: " << cs::Utils::byteStreamToHex(pool.previous_hash().to_binary().data(), pool.previous_hash().to_binary().size());
-        Hash tempHash;
-        auto hash = pool.hash().to_binary();
-        std::copy(hash.cbegin(), hash.cend(), tempHash.data());
-        if (NodeUtils::checkGroupSignature(confidants, mask, signatures, tempHash)) {
-            csmeta(csdebug) << kLogPrefix << "The number of signatures is sufficient and all of them are OK!";
-        }
-        else {
-            cswarning() << kLogPrefix << "Some of Pool Signatures aren't valid. The pool will not be written to DB. It will be automatically written, when we get proper data";
-            return false;
-        }
-    }
-    else {
-        csmeta(csdebug) << kLogPrefix << "Genesis block will be written without signatures verification";
-    }
-    // pool signatures check: end
-
-    if (pool.transactions_count() > 0) {
-        const auto block_time = BlockChain::getBlockTime(pool);
-        for (auto& t : pool.transactions()) {
-            t.set_time(block_time);
-        }
-    }
-
-    csmeta(csdetails) << kLogPrefix << "last hash: " << pool.hash().to_string();
-    return true;
-}
-
-bool BlockChain::applyBlockToCaches(const csdb::Pool& pool) {
-    // Attention!
-    // wallets Ids updated separately, in storeBlock() on normal/sync nodes and in Solver::spawn_next_round() on trusted nodes
-
-    if (!walletsCacheUpdater_) {
-        cserror() << "apply block to caches: wallets cache updater unitialized";
-        return false;
-    }
-
-    // ATTENTION! Due to undesired side effect trxIndex_ must be updated prior to wallets caches
-    // update transactions index
-    trxIndex_->update(pool);
-
-    // update wallet caches
-
-    // former updateFromNextBlock(pool) method:
-    try {
-        std::lock_guard lock(cacheMutex_);
-        // currently block stores own round confidants, not next round:
-        const auto& currentRoundConfidants = pool.confidants();
-        walletsCacheUpdater_->loadNextBlock(pool, currentRoundConfidants, *this);
-
-        if (!blockHashes_->onNextBlock(pool)) {
-            cslog() << kLogPrefix << "Error updating block hashes storage";
-        }
-
-        // update non-empty block storage
-        updateNonEmptyBlocks(pool);
-    }
-    catch (std::exception & e) {
-        cserror() << "apply block to caches, exception: " << e.what();
-        return false;
-    }
-    catch (...) {
-        cserror() << "apply block to caches, unexpected exception";
-        return false;
-    }
-
-    return true;
-}
-
-csdb::PoolHash BlockChain::getHashBySequence(cs::Sequence seq) const {
-    std::lock_guard lock(dbLock_);
-
-    if (deferredBlock_.sequence() == seq) {
-        return deferredBlock_.hash().clone();
-    }
-
-    csdb::PoolHash tmp = blockHashes_->find(seq);
-    if (!tmp.is_empty()) {
-        return tmp;
-    }
-
-    return storage_.pool_hash(seq);
-}
-
-cs::Sequence BlockChain::getSequenceByHash(const csdb::PoolHash& hash) const {
-    std::lock_guard lock(dbLock_);
-    
-    if (deferredBlock_.hash() == hash) {
-        return deferredBlock_.sequence();
-    }
-
-    cs::Sequence seq = blockHashes_->find(hash);
-    if (seq != kWrongSequence) {
-        return seq;
-    }
-
-    return storage_.pool_sequence(hash);
-}
-
-uint64_t BlockChain::getWalletsCountWithBalance() {
-    std::lock_guard lock(cacheMutex_);
-
-    uint64_t count = 0;
-    auto proc = [&](const cs::PublicKey&, const WalletData& wallet) {
-        constexpr csdb::Amount zero_balance(0);
-        if (wallet.balance_ >= zero_balance) {
-            count++;
-        }
-        return true;
-    };
-    walletsCacheStorage_->iterateOverWallets(proc);
-    return count;
-}
-
-void BlockChain::getTransactions(Transactions& transactions, csdb::Address address, uint64_t offset, uint64_t limit) {
-    for (auto trIt = cs::TransactionsIterator(*this, address); trIt.isValid(); trIt.next()) {
-        if (offset > 0) {
-            --offset;
-            continue;
-        }
-
-        transactions.push_back(*trIt);
-        transactions.back().set_time(BlockChain::getBlockTime(trIt.getPool()));
-
-        if (--limit == 0)
-            break;
-    }
-}
-
-bool BlockChain::updateWalletIds(const csdb::Pool& pool, WalletsCache::Updater& proc) {
-    try {
-        std::lock_guard lock(cacheMutex_);
-
-        const csdb::Pool::NewWallets& newWallets = pool.newWallets();
-        for (const auto& newWall : newWallets) {
-            csdb::Address newWallAddress;
-            if (!pool.getWalletAddress(newWall, newWallAddress)) {
-                cserror() << kLogPrefix << "Wrong new wallet data";
-                return false;
-            }
-
-            if (!insertNewWalletId(newWallAddress, newWall.walletId_, proc)) {
-                cserror() << kLogPrefix << "Wallet was already added as new";
-            }
-        }
-    }
-    catch (std::exception& e) {
-        cserror() << "Exc=" << e.what();
-        return false;
-    }
-    catch (...) {
-        cserror() << "Exc=...";
-        return false;
-    }
-
-    return true;
-}
-
-bool BlockChain::insertNewWalletId(const csdb::Address& newWallAddress, WalletId newWalletId, WalletsCache::Updater&) {
-    if (!walletIds_->normal().insert(newWallAddress, newWalletId)) {
-        cserror() << kLogPrefix << "Cannot add new wallet";
-        return false;
-    }
-
-    return true;
-}
-
-void BlockChain::addNewWalletToPool(const csdb::Address& walletAddress, const csdb::Pool::NewWalletInfo::AddressId& addressId, csdb::Pool::NewWallets& newWallets) {
-    if (!walletAddress.is_public_key()) {
-        return;
-    }
-
-    if (walletAddress == genesisAddress_) {
-        return;
-    }
-
-    WalletId id{};
-
-    if (getWalletId(walletAddress, id)) {
-        newWallets.emplace_back(csdb::Pool::NewWalletInfo{addressId, id});
-    }
-}
-
-void BlockChain::addNewWalletsToPool(csdb::Pool& pool) {
-    csdb::Pool::NewWallets* newWallets = pool.newWallets();
-
-    if (!newWallets) {
-        cserror() << kLogPrefix << "Pool is read-only";
-        return;
-    }
-
-    newWallets->clear();
-
-    csdb::Pool::Transactions& transactions = pool.transactions();
-
-    for (size_t idx = 0; idx < transactions.size(); ++idx) {
-        {
-            csdb::Pool::NewWalletInfo::AddressId addressId = {idx, csdb::Pool::NewWalletInfo::AddressType::AddressIsSource};
-            addNewWalletToPool(transactions[idx].source(), addressId, *newWallets);
-        }
-        {
-            csdb::Pool::NewWalletInfo::AddressId addressId = {idx, csdb::Pool::NewWalletInfo::AddressType::AddressIsTarget};
-            addNewWalletToPool(transactions[idx].target(), addressId, *newWallets);
-        }
-    }
-
-    const auto& confidants = pool.confidants();
-    size_t confWalletsIndexStart = transactions.size();
-    for (size_t i = 0; i < confidants.size(); ++i) {
-        csdb::Pool::NewWalletInfo::AddressId addressId = {confWalletsIndexStart + i, csdb::Pool::NewWalletInfo::AddressType::AddressIsTarget};
-        addNewWalletToPool(csdb::Address::from_public_key(confidants[i]), addressId, *newWallets);
-    }
-}
-
-void BlockChain::tryFlushDeferredBlock() {
-    cs::Lock lock(dbLock_);
-    if (deferredBlock_.is_valid() && deferredBlock_.is_read_only()) {
-        Hash tempHash;
-        auto hash = deferredBlock_.hash().to_binary();
-        std::copy(hash.cbegin(), hash.cend(), tempHash.data());
-        auto mask = cs::Utils::bitsToMask(deferredBlock_.numberTrusted(), deferredBlock_.realTrusted());
-        if (NodeUtils::checkGroupSignature(deferredBlock_.confidants(), mask, deferredBlock_.signatures(), tempHash)) {
-            deferredBlock_.set_storage(storage_);
-            if (deferredBlock_.save()) {
-#ifdef DBSQL
-                dbsql::saveConfidants(deferredBlock_.sequence(), deferredBlock_.confidants(), deferredBlock_.realTrusted());
-#endif
-                csdebug() << kLogPrefix << "block #" << WithDelimiters(deferredBlock_.sequence()) << " is flushed to DB";
-                deferredBlock_ = csdb::Pool{};
-            }
-            else {
-                cserror() << kLogPrefix << "Failed to flush block #" << WithDelimiters(deferredBlock_.sequence()) << " to DB";
-            }
-        }
-    }
-}
-
-void BlockChain::close() {
-    stop_ = true;
-    tryFlushDeferredBlock();
-    cs::Lock lock(dbLock_);
-    storage_.close();
-    cs::Connector::disconnect(&storage_.readBlockEvent(), this, &BlockChain::onReadFromDB);
-    blockHashes_->close();
-    trxIndex_->close();
-}
-
-bool BlockChain::getTransaction(const csdb::Address& addr, const int64_t& innerId, csdb::Transaction& result) const {
-    for (auto it = cs::TransactionsIterator(*this, addr); it.isValid(); it.next()) {
-        if (it->innerID() == innerId) {
-            result = *it;
-            return true;
-        }
-    }
-    return false;
-}
-
-bool BlockChain::updateContractData(const csdb::Address& abs_addr, const cs::Bytes& data) const {
-    cs::Lock lock(dbLock_);
-    return storage_.update_contract_data(abs_addr, data);
-}
-
-bool BlockChain::getContractData(const csdb::Address& abs_addr, cs::Bytes& data) const {
-    cs::Lock lock(dbLock_);
-    return storage_.get_contract_data(abs_addr, data);
-}
-
-void BlockChain::createCachesPath() {
-    fs::path dbPath(cachesPath);
-    boost::system::error_code code;
-    const auto res = fs::is_directory(dbPath, code);
-
-    if (!res) {
-        fs::create_directory(dbPath);
-    }
-}
-
-bool BlockChain::findWalletData(const csdb::Address& address, WalletData& wallData, WalletId& id) const {
-    if (address.is_wallet_id()) {
-        id = address.wallet_id();
-        return findWalletData(address.wallet_id(), wallData);
-    }
-
-    std::lock_guard lock(cacheMutex_);
-
-    if (!walletIds_->normal().find(address, id)) {
-        return false;
-    }
-
-    return findWalletData_Unsafe(id, wallData);
-}
-
-bool BlockChain::findWalletData(const csdb::Address& address, WalletData& wallData) const {
-    if (address.is_wallet_id()) {
-        return findWalletData(address.wallet_id(), wallData);
-    }
-
-    std::lock_guard lock(cacheMutex_);
-
-    const WalletData* wallDataPtr = walletsCacheUpdater_->findWallet(address.public_key());
-    if (wallDataPtr) {
-        wallData = *wallDataPtr;
-        return true;
-    }
-    return false;
-}
-
-bool BlockChain::findWalletData(WalletId id, WalletData& wallData) const {
-    std::lock_guard lock(cacheMutex_);
-    return findWalletData_Unsafe(id, wallData);
-}
-
-bool BlockChain::findWalletData_Unsafe(WalletId id, WalletData& wallData) const {
-    auto pubKey = getAddressByType(csdb::Address::from_wallet_id(id), AddressType::PublicKey);
-    const WalletData* wallDataPtr = walletsCacheUpdater_->findWallet(pubKey.public_key());
-
-    if (wallDataPtr) {
-        wallData = *wallDataPtr;
-        return true;
-    }
-
-    return false;
-}
-
-bool BlockChain::findWalletId(const WalletAddress& address, WalletId& id) const {
-    if (address.is_wallet_id()) {
-        id = address.wallet_id();
-        return true;
-    }
-    else if (address.is_public_key()) {
-        std::lock_guard lock(cacheMutex_);
-        return walletIds_->normal().find(address, id);
-    }
-
-    cserror() << kLogPrefix << "Wrong address";
-    return false;
-}
-
-bool BlockChain::getWalletId(const WalletAddress& address, WalletId& id) {
-    if (address.is_wallet_id()) {
-        id = address.wallet_id();
-        return false;
-    }
-    else if (address.is_public_key()) {
-        std::lock_guard lock(cacheMutex_);
-        return walletIds_->normal().get(address, id);
-    }
-
-    cserror() << kLogPrefix << "Wrong address";
-    return false;
-}
-
-bool BlockChain::findAddrByWalletId(const WalletId id, csdb::Address& addr) const {
-    if (!walletIds_->normal().findaddr(id, addr)) {
-        return false;
-    }
-
-    return true;
-}
-
-bool BlockChain::checkForConsistency(csdb::Pool& pool) {
-    if (pool.sequence() == 0) {
-        return true;
-    }
-    if (pool.confidants().size() < pool.signatures().size()) {
-        return false;
-    }
-    if (cs::Utils::maskValue(pool.realTrusted()) != pool.signatures().size()) {
-        return false;
-    }
-    csdb::Pool tmp = pool.clone();
-    if (!tmp.compose()) {
-        return false;
-    }
-    cs::Bytes checking = tmp.to_binary();
-    csdb::Pool tmpCopy = csdb::Pool::from_binary(std::move(checking));
-    if (tmpCopy.sequence() == 0) {
-        csinfo() << kLogPrefix << "Failed to create correct binary representation of block #" << pool.sequence();
-        return false;
-    }
-    return true;
-
-}
-
-std::string  BlockChain::printWalletCaches() {
-    std::string res;
-    csdb::Amount totalCheck{ 0 };
-    res += ":\nLast block: " + std::to_string(lastSequence_) + "\n#.     Public Key:                                                    Balance:                    Delegated:  TrxsCount: LastTrxId:  TrxID: Heap:\n";
-    int counter = 0;
-    iterateOverWallets([&res, &counter, &totalCheck](const cs::PublicKey& addr, const cs::WalletsCache::WalletData& wd) {
-        ++counter;
-        res += std::to_string(counter) + ". " + cs::Utils::byteStreamToHex(addr.data(), addr.size()) + "   ";
-        auto am = wd.balance_.to_string();
-        totalCheck += wd.balance_ + wd.delegated_;
-        res += am;
-        for (size_t k = am.size(); k < 28; ++k) { // 28 positions are covered with " " to align digits
-            res += " ";
-        }
-        auto deleg = wd.delegated_.to_string();
-        res += deleg;
-        //res += std::to_string(wd.transNum_) + "   ";
-        //res += (wd.trxTail_.getLastTransactionId() > 1'000'000'000 ? "No" : std::to_string(wd.trxTail_.getLastTransactionId())) + "   ";
-        //res += (wd.lastTransaction_.pool_seq() > 1'000'000'000 ? "No" : std::to_string(wd.lastTransaction_.pool_seq())) + "." + std::to_string(wd.lastTransaction_.index()) + "  ";
-        //res += wd.trxTail_.printHeap();
-        res += "\n";
-
-        if (wd.delegateSources_ && !wd.delegateSources_->empty()) {
-            int delCounter = 0;
-            res += "    Delegate Sources(" + std::to_string(wd.delegateSources_->size()) + "):" + "\n";
-            for (auto& it : *wd.delegateSources_) {
-                ++delCounter;
-                res += "        " + std::to_string(counter) + "." + std::to_string(delCounter) + " " + cs::Utils::byteStreamToHex(it.first.data(), it.first.size());
-                int cnt = 0;
-                for (auto& itt : it.second) {
-                    if (cnt > 0) {
-                        res += "                                                                            ";
-                    }
-                    res += "                      " + itt.amount.to_string() + "      " + std::to_string(itt.time) + "\n";
-                    ++cnt;
-                }
-            }
-        }
-        if (wd.delegateTargets_ && !wd.delegateTargets_->empty()) {
-            int delCounter = 0;
-            res += "    Delegate Targets(" + std::to_string(wd.delegateTargets_->size()) + "):" + "\n";
-            for (auto& it : *wd.delegateTargets_) {
-                ++delCounter;
-                res += "        " + std::to_string(counter) + "." + std::to_string(delCounter) + " " + cs::Utils::byteStreamToHex(it.first.data(), it.first.size());
-                int cnt = 0;
-                for (auto& itt : it.second) {
-                    if (cnt > 0) {
-                        res += "                                                                            ";
-                    }
-                    res += "                      " + itt.amount.to_string() + "      " + std::to_string(itt.time) + "\n";
-                    ++cnt;
-                }
-            }
-        }
-        return true;
-
-    });
-    res += "---------------------------------------------------------\n";
-    res += "Total: " + totalCheck.to_string();
-    //csdebug() << res;
-    return res;
-}
-
-std::optional<csdb::Pool> BlockChain::recordBlock(csdb::Pool& pool, bool isTrusted) {
-    const auto last_seq = getLastSeq();
-    const auto pool_seq = pool.sequence();
-
-    csdebug() << kLogPrefix << "finish & store block #" << pool_seq << " to chain";
-
-    if (last_seq + 1 != pool_seq) {
-        cserror() << kLogPrefix << "cannot record block #" << pool_seq << " to chain, last sequence " << last_seq;
-        return std::nullopt;
-    }
-
-    pool.set_previous_hash(getLastHash());
-    if (!checkForConsistency(pool)) {
-        csdebug() << kLogPrefix << "Pool #" << pool_seq << " failed the consistency check";
-        return std::nullopt;
-    }
-
-    constexpr cs::Sequence NoSequence = std::numeric_limits<cs::Sequence>::max();
-    cs::Sequence flushed_block_seq = NoSequence;
-
-    {
-        cs::Lock lock(dbLock_);
-
-        if (deferredBlock_.is_valid()) {
-
-            deferredBlock_.set_storage(storage_);
-
-            if (deferredBlock_.save()) {
-#ifdef DBSQL
-                dbsql::saveConfidants(pool_seq, deferredBlock_.confidants(), deferredBlock_.realTrusted());
-#endif
-                flushed_block_seq = deferredBlock_.sequence();
-                if (uuid_ == 0 && flushed_block_seq == 1) {
-                    uuid_ = uuidFromBlock(deferredBlock_);
-                    csdebug() << kLogPrefix << "UUID = " << uuid_;
-                }
-            }
-            else {
-                csmeta(cserror) << kLogPrefix << "Couldn't save block: " << deferredBlock_.sequence();
-            }
-        }
-    }
-
-    if (flushed_block_seq != NoSequence) {
-        csdebug() << "---------------------------- Flush block #" << flushed_block_seq << " to disk ---------------------------";
-        csdebug() << "signatures amount = " << deferredBlock_.signatures().size() << ", smartSignatures amount = " << deferredBlock_.smartSignatures().size()
-                  << ", see block info above";
-        csdebug() << "----------------------------------------------------------------------------------";
-    }
-
-
-
-    cs::PublicKeys lastConfidants;
-    if (pool_seq > 1) {
-
-        cs::Lock lock(dbLock_);
-
-        if (deferredBlock_.sequence() + 1 == pool_seq) {
-            lastConfidants = deferredBlock_.confidants();
-        }
-        else {
-            lastConfidants = loadBlock(pool_seq - 1).confidants();
-        }
-    }
-
-    if (finalizeBlock(pool, isTrusted, lastConfidants)) {
-        csdebug() << kLogPrefix << "The block is correct";
-        if (!applyBlockToCaches(pool)) {
-            csdebug() << kLogPrefix << "failed to apply block to caches";
-            return std::nullopt;
-        }
-    }
-    else {
-        csdebug() << kLogPrefix << "the signatures of the block are incorrect";
-        setBlocksToBeRemoved(1U);
-        return std::nullopt;
-    }
-
-    {
-        cs::Lock lock(dbLock_);
-
-        deferredBlock_ = pool;
-        pool = deferredBlock_.clone();
-        lastSequence_ = deferredBlock_.sequence();
-    }
-
-    csdetails() << kLogPrefix << "Pool #" << deferredBlock_.sequence() << ": " << cs::Utils::byteStreamToHex(deferredBlock_.to_binary().data(), deferredBlock_.to_binary().size());
-    emit storeBlockEvent(pool);
-    if (false && (pool.transactions_count() > 0 || pool.sequence() % 10 == 0)) {//log code
-        std::string res = printWalletCaches() + "\nTransactions: \n";
-        csdb::Amount r_cost{ 0 };
-        for (auto it : pool.transactions()) {
-            res += it.id().to_string() + " " + it.source().to_string() + " -> " + it.target().to_string() + " : " + it.amount().to_string() 
-                + ", Counted fee: " + std::to_string(it.counted_fee().to_double()) + ", Max fee: " + std::to_string(it.max_fee().to_double()) + "\n";
-            r_cost += it.counted_fee().to_double();
-        }
-        res += "Round cost: " + pool.roundCost().to_string() + " Counted Round cost: " + r_cost.to_string();
-        csdebug() << res;
-    }
-
-    // log cached block
-    csdebug() << "----------------------- Defer block #" << pool.sequence() << " until next round ----------------------";
-    logBlockInfo(pool);
-    csdebug() << "----------------------------------- " << pool.sequence() << " --------------------------------------";
-
-    return std::make_optional(pool);
-}
-
-bool BlockChain::updateLastBlock(cs::RoundPackage& rPackage) {
-    return updateLastBlock(rPackage, deferredBlock_);
-}
-
-bool BlockChain::updateLastBlock(cs::RoundPackage& rPackage, const csdb::Pool& poolFrom) {
-    csdebug() << kLogPrefix << "Starting update last block: check ...";
-    //if (deferredBlock_.is_valid()) {
-    //  csdebug() << "BLOCKCHAIN> Deferred block is invalid, can't update it";
-    //  return false;
-    //}
-    if (poolFrom.is_read_only()) {
-        csdebug() << kLogPrefix << "Deferred block is read_only, be carefull";
-        //return false;
-    }
-
-    if (poolFrom.sequence() != rPackage.poolMetaInfo().sequenceNumber) {
-        csdebug() << kLogPrefix << "Deferred block sequence " << poolFrom.sequence() << " doesn't equal to that in the roundPackage " << rPackage.poolMetaInfo().sequenceNumber << ", can't update it";
-        return false;
-    }
-    if (poolFrom.signatures().size() >= rPackage.poolSignatures().size()) {
-        csdebug() << kLogPrefix << "Deferred block has more or the same amount Signatures, than received roundPackage, can't update it";
-        return true;
-    }
-    if (poolFrom.previous_hash() != rPackage.poolMetaInfo().previousHash) {
-        csdebug() << kLogPrefix << "Deferred block PREVIOUS HASH doesn't equal to that in the roundPackage, can't update it";
-        return false;
-    }
-    csdebug() << kLogPrefix << "Ok";
-
-    csdb::Pool tmpPool;
-    tmpPool.set_sequence(poolFrom.sequence());
-    tmpPool.set_previous_hash(poolFrom.previous_hash());
-    tmpPool.add_real_trusted(cs::Utils::maskToBits(rPackage.poolMetaInfo().realTrustedMask));
-    csdebug() << kLogPrefix << "new mask set to deferred block: " << cs::TrustedMask::toString(rPackage.poolMetaInfo().realTrustedMask);
-    tmpPool.add_number_trusted(static_cast<uint8_t>(rPackage.poolMetaInfo().realTrustedMask.size()));
-    tmpPool.setRoundCost(poolFrom.roundCost());
-    tmpPool.set_confidants(poolFrom.confidants());
-    for (auto& it : poolFrom.transactions()) {
-        tmpPool.add_transaction(it);
-    }
-    BlockChain::setTimestamp(tmpPool, rPackage.poolMetaInfo().timestamp);
-    for (auto& it : poolFrom.smartSignatures()) {
-        tmpPool.add_smart_signature(it);
-    }
-    csdb::Pool::NewWallets* newWallets = tmpPool.newWallets();
-    const csdb::Pool::NewWallets& defWallets = poolFrom.newWallets();
-    if (!newWallets) {
-        csdebug() << kLogPrefix << "newPool is read-only";
-        return false;
-    }
-
-    for (auto it : defWallets) {
-        newWallets->push_back(it);
-    }
-
-    if (rPackage.poolMetaInfo().sequenceNumber > 1) {
-        tmpPool.add_number_confirmations(poolFrom.numberConfirmations());
-        tmpPool.add_confirmation_mask(poolFrom.roundConfirmationMask());
-        tmpPool.add_round_confirmations(poolFrom.roundConfirmations());
-    }
-
-    return deferredBlockExchange(rPackage, tmpPool);
-}
-
-/*static*/
-void BlockChain::setTimestamp(csdb::Pool& block, const std::string& timestamp) {
-    block.add_user_field(BlockChain::kFieldTimestamp, timestamp);
-}
-
-// user field "kFieldServiceInfo": [0] - info version, [1] - block flag, == 1 if boostrap block
-
-/*static*/
-void BlockChain::setBootstrap(csdb::Pool& block, bool is_bootstrap) {
-    if (is_bootstrap) {
-        std::string info;
-        if (block.user_field_ids().count(BlockChain::kFieldServiceInfo) > 0) {
-            info = block.user_field(BlockChain::kFieldServiceInfo).value<std::string>();
-        }
-        if (info.size() >= 2) {
-            if (info[1] == '\001') {
-                // already set
-                csdetails() << "BlockChain: block #" << block.sequence() << " bootstrap flag has already set";
-                return;
-            }
-        }
-        else {
-            info.resize(2);
-        }
-        info[1] = '\001'; // boostrap block
-        block.add_user_field(BlockChain::kFieldServiceInfo, info);
-        csdebug() << "BlockChain: set block #" << block.sequence() << " bootstrap flag";
-    }
-    else {
-        // clear bootstrap flag if set, otherwise ignore
-        if (block.user_field_ids().count(BlockChain::kFieldServiceInfo) > 0) {
-            std::string info = block.user_field(BlockChain::kFieldServiceInfo).value<std::string>();
-            if (info.size() >= 2) {
-                if (info[1] == '\000') {
-                    // already unset
-                    csdetails() << "BlockChain: block #" << block.sequence() << " bootstrap flag has already unset";
-                    return;
-                }
-                info[1] = '\000'; // non-boostrap block
-                block.add_user_field(BlockChain::kFieldServiceInfo, info);
-                csdebug() << "BlockChain: clear block #" << block.sequence() << " bootstrap flag";
-            }
-            else {
-                cserror() << "BlockChain: unable to parse block service info, incompatible version";
-            }
-        }
-    }
-}
-
-/*static*/
-bool BlockChain::isBootstrap(const csdb::Pool& block) {
-    if (block.user_field_ids().count(BlockChain::kFieldServiceInfo) > 0) {
-        std::string s = block.user_field(BlockChain::kFieldServiceInfo).value<std::string>();
-        if (s.size() >= 2 && s[0] == 0) {
-            return s[1] == 1;
-        }
-        else {
-            csdebug() << "BlockChain: unable to parse block service info, incompatible version";
-        }
-    }
-    return false;
-}
-
-bool BlockChain::deferredBlockExchange(cs::RoundPackage& rPackage, const csdb::Pool& newPool) {
-
-    // final compose and test:
-    csdb::Pool tmp_clone = newPool.clone();
-    auto tmp = rPackage.poolSignatures();
-    tmp_clone.set_signatures(tmp);
-    tmp_clone.compose();
-    Hash tempHash;
-    auto hash = tmp_clone.hash();
-    auto bytes = hash.to_binary();
-    std::copy(bytes.cbegin(), bytes.cend(), tempHash.data());
-    if (NodeUtils::checkGroupSignature(tmp_clone.confidants(), rPackage.poolMetaInfo().realTrustedMask, rPackage.poolSignatures(), tempHash)) {
-        csmeta(csdebug) << kLogPrefix << "The number of signatures is sufficient and all of them are OK!";
-        if (!checkForConsistency(tmp_clone)) {
-            csdebug() << kLogPrefix << "Replace the deferred block #" << tmp_clone.sequence() << ": consistency check failed";
-            return false;
-        }
-    }
-    else {
-        cswarning() << kLogPrefix << "Some of Pool Signatures aren't valid. The pool will not be written to DB. It will be automatically written, when we get proper data";
-        return false;
-    }
-
-
-    // update deferred block
-    std::lock_guard lock(dbLock_);
-    deferredBlock_ = tmp_clone;
-    this->blockHashes_->update(deferredBlock_);
-
-    return true;
-}
-
-bool BlockChain::isSpecial(const csdb::Transaction& t) {
-    if (t.user_field(cs::trx_uf::sp::managing).is_valid()) {
-        return true;
-    }
-    return false;
-}
-
-bool BlockChain::storeBlock(csdb::Pool& pool, bool bySync) {
-    const auto lastSequence = getLastSeq();
-    const auto poolSequence = pool.sequence();
-    csdebug() << csfunc() << "last #" << lastSequence << ", pool #" << poolSequence;
-
-    if (poolSequence < lastSequence) {
-        // ignore
-        csdebug() << kLogPrefix << "ignore oudated block #" << poolSequence << ", last written #" << lastSequence;
-        // it is not error, so caller code nothing to do with it
-        return true;
-    }
-
-    if (!BlockChain::isBootstrap(pool)) {
-        if ((pool.numberConfirmations() == 0 || pool.roundConfirmations().size() == 0) && pool.sequence() > 1) {
-            return false;
-        }
-    }
-
-    if (poolSequence == lastSequence) {
-        if (isLastBlockUncertain() && pool.sequence() == uncertainSequence_) {
-            cslog() << kLogPrefix << "review replacement for uncertain block " << WithDelimiters(poolSequence);
-            if (pool.hash() == desiredHash_) {
-                cslog() << kLogPrefix << "replacement candidate has excactly desired hash, compare content of both block versions";
-
-                std::lock_guard lock(dbLock_);
-
-                if (BlockChain::testContentEqual(pool, deferredBlock_)) {
-                    deferredBlock_ = pool;
-                    resetUncertainState();
-                    ++cntUncertainReplaced;
-                    csdebug() << kLogPrefix << "get desired last block with the same content, continue with blockchain successfully";
-                    return true;
-                }
-                else {
-                    csdebug() << kLogPrefix << "the desired last block has the different content, drop it and remove own last block";
-                    removeLastBlock();
-                    return false;
-                }
-            }
-            else {
-                cslog() << kLogPrefix << "replacement candidate has undesired hash, ignore";
-            }
-        }
-
-        std::lock_guard lock(dbLock_);
-
-        // ignore
-        csdebug() << kLogPrefix << "ignore oudated block #" << poolSequence << ", last written #" << lastSequence;
-        // it is not error, so caller code nothing to do with it
-        return true;
-    }
-
-    if (poolSequence == lastSequence + 1) {
-        if (pool.previous_hash() != getLastHash()) {
-            csdebug() << "BLOCKCHAIN> new pool\'s prev. hash does not equal to current last hash";
-            if (getLastHash().is_empty()) {
-                cserror() << kLogPrefix << "own last hash is empty";
-            }
-            if (pool.previous_hash().is_empty()) {
-                cserror() << "BLOCKCHAIN> new pool\'s prev. hash is empty, don\'t write it, do not any harm to our blockchain";
-                return false;
-            }
-            if (compromiseLastBlock(pool.previous_hash())) {
-                csdebug() << kLogPrefix << "compromise own last block and cancel store operation";
-            }
-            else {
-                csdebug() << kLogPrefix << "remove own last block and cancel store operation";
-                removeLastBlock();
-            }
-            return false;
-        }
-
-        setTransactionsFees(pool);
-
-        //validate block to prevent bc from saving invalid instances:
-        bool check_failed = false;
-        emit tryToStoreBlockEvent(pool, &check_failed);
-        if (check_failed) {
-            csdebug() << kLogPrefix << "The pool " << pool.sequence() << " is invalid, won't be stored";
-            emit alarmBadBlock(pool.sequence());
-            return false;
-        }
-        // update wallet ids
-        // it should be done before check pool's signature,
-        // because it can change pool's binary representation
-        if (bySync) {
-            // ready-to-record block does not require anything
-            csdebug() << kLogPrefix << "store block #" << poolSequence << " to chain, update wallets ids";
-            updateWalletIds(pool, *walletsCacheUpdater_);
-        }
-        else {
-            csdebug() << kLogPrefix << "store block #" << poolSequence << " add new wallets to pool";
-            addNewWalletsToPool(pool);
-        }
-
-
-        // write immediately
-        if (recordBlock(pool, false).has_value()) {
-            csdebug() << kLogPrefix << "block #" << poolSequence << " has recorded to chain successfully";
-            // unable to call because stack overflow in case of huge written blocks amount possible:
-            // testCachedBlocks();
-            blocksToBeRemoved_ = 1;
-            resetUncertainState(); // every successful record require the new confirmation of uncertainity
-            return true;
-        }
-
-        csdebug() << kLogPrefix << "failed to store block #" << poolSequence << " to chain";
-
-        // no need to perform removeLastBlock() as we've updated only wallet ids
-        removeWalletsInPoolFromCache(pool);
-
-        if (lastSequence_ == poolSequence) {
-            --lastSequence_;
-            deferredBlock_ = csdb::Pool{};
-        }
-
-        return false;
-    }
-
-    cs::Lock lock(cachedBlocksMutex_);
-
-    if (cachedBlocks_.count(poolSequence) > 0) {
-        csdebug() << kLogPrefix << "ignore duplicated block #" << poolSequence << " in cache";
-        // it is not error, so caller code nothing to do with it
-        cachedBlockEvent(poolSequence);
-        return true;
-    }
-
-    // cache block for future recording
-    cachedBlocks_.emplace(poolSequence, BlockMeta{pool, bySync});
-    csdebug() << kLogPrefix << "cache block #" << poolSequence << " signed by " << pool.signatures().size()
-        << " nodes for future (" << cachedBlocks_.size() << " total)";
-    cachedBlockEvent(poolSequence);
-
-    // cache always successful
-    return true;
-}
-
-void BlockChain::testCachedBlocks() {
-    csdebug() << kLogPrefix << "test cached blocks";
-
-    if (cachedBlocks_.empty()) {
-        csdebug() << kLogPrefix << "no cached blocks";
-        return;
-    }
-
-    auto lastSeq = getLastSeq() + 1;
-
-    // clear unnecessary sequence
-    if (cachedBlocks_.cbegin()->first < lastSeq) {
-        auto it = cachedBlocks_.lower_bound(lastSeq);
-
-        if (it != cachedBlocks_.begin()) {
-            csdebug() << kLogPrefix << "Remove outdated blocks up to #" << (*it).first << " from cache";
-            cachedBlocks_.erase(cachedBlocks_.begin(), it);
-        }
-    }
-
-    size_t countStored = 0;
-    cs::Sequence fromSeq = lastSeq;
-
-    while (!cachedBlocks_.empty()) {
-
-        if (stop_) {
-            // stop requested while handle cached blocks
-            return;
-        }
-
-        auto firstBlockInCache = cachedBlocks_.begin();
-
-        if ((*firstBlockInCache).first == lastSeq) {
-            // retrieve and use block if it is exactly what we need:
-            auto data = (*firstBlockInCache).second;
-            const bool ok = storeBlock(data.pool, data.bySync);
-            cachedBlocks_.erase(firstBlockInCache);
-
-            if (!ok) {
-                cserror() << kLogPrefix << "Failed to record cached block to chain, drop it & wait to request again";
-                break;
-            }
-
-            ++countStored;
-
-            if (countStored >= 1000) {
-                cslog() << "BLOCKCHAIN> stored " << WithDelimiters(countStored)
-                    << " blocks " << WithDelimiters(fromSeq) << " .. " << WithDelimiters(fromSeq + countStored) << " from cache";
-                countStored = 0;
-                fromSeq = lastSeq + 1;
-            }
-
-            ++lastSeq;
-        }
-        else {
-            // stop processing, we have not got required block in cache yet
-            csdebug() << kLogPrefix << "Stop store blocks from cache. Next blocks in cache #" << (*firstBlockInCache).first;
-            break;
-        }
-    }
-
-    if (countStored > 0) {
-        cslog() << "BLOCKCHAIN> stored " << WithDelimiters(countStored)
-            << " blocks " << WithDelimiters(fromSeq) << " .. " << WithDelimiters(fromSeq + countStored) << " from cache";
-        countStored = 0;
-        fromSeq = lastSeq + 1;
-    }
-}
-
-std::optional<BlockChain::SequenceInterval> BlockChain::getFreeSpaceBlocks() const {
-    auto lastWrittenSequence = getLastSeq();
-    cs::Sequence sequence = 0;
-
-    {
-        cs::Lock lock(cachedBlocksMutex_);
-
-        if (!cachedBlocks_.empty()) {
-            sequence = cachedBlocks_.begin()->first;
-        }
-    }
-
-    if (sequence <= lastWrittenSequence || (sequence - lastWrittenSequence) == 0) {
-        return std::nullopt;
-    }
-
-    return std::make_optional(std::make_pair(lastWrittenSequence + 1, sequence));
-}
-
-const cs::ReadBlockSignal& BlockChain::readBlockEvent() const {
-    return storage_.readBlockEvent();
-}
-
-const cs::StartReadingBlocksSignal& BlockChain::startReadingBlocksEvent() const {
-    return storage_.readingStartedEvent();
-}
-
-std::size_t BlockChain::getCachedBlocksSize() const {
-    cs::Lock lock(cachedBlocksMutex_);
-    return cachedBlocks_.size();
-}
-
-void BlockChain::clearBlockCache() {
-    cs::Lock lock(cachedBlocksMutex_);
-    cachedBlocks_.clear();
-}
-
-std::vector<BlockChain::SequenceInterval> BlockChain::getRequiredBlocks() const {
-    cs::Sequence seq = getLastSeq();
-    const auto firstSequence = seq + 1;
-    const auto currentRoundNumber = cs::Conveyer::instance().currentRoundNumber();
-
-    if (firstSequence >= currentRoundNumber) {
-        return std::vector<SequenceInterval>();
-    }
-
-    const auto roundNumber = currentRoundNumber > 0 ? std::max(firstSequence, currentRoundNumber - 1) : 0;
-
-    // return at least [next, 0] or [next, currentRoundNumber]:
-    std::vector<SequenceInterval> vec{std::make_pair(firstSequence, roundNumber)};
-
-    // always point to last interval
-    auto firstUpper = cachedBlocks_.upper_bound(firstSequence);
-
-    if (firstUpper != cachedBlocks_.end()) {
-        auto sequence = firstUpper->first;
-        vec[0].second = sequence - 1;
-
-        while ((++firstUpper) != cachedBlocks_.end()) {
-            ++sequence;
-            if (firstUpper->first != sequence) {
-                vec.emplace_back(std::make_pair(sequence, firstUpper->first - 1));
-                sequence = firstUpper->first;
-            }
-        }
-    }
-
-    // add last interval [final + 1, end]
-    if (!cachedBlocks_.empty()) {
-        const auto lastCahedBlock = cachedBlocks_.crbegin()->first;
-        if (roundNumber > lastCahedBlock) {
-            vec.emplace_back(std::make_pair(lastCahedBlock, roundNumber));
-        }
-    }
-
-    return vec;
-}
-
-void BlockChain::setTransactionsFees(TransactionsPacket& packet) {
-    fee::setCountedFees(packet.transactions());
-}
-
-void BlockChain::setTransactionsFees(csdb::Pool& pool) {
-    fee::setCountedFees(pool.transactions());
-}
-
-void BlockChain::setTransactionsFees(std::vector<csdb::Transaction>& transactions) {
-    fee::setCountedFees(transactions);
-}
-
-void BlockChain::setTransactionsFees(std::vector<csdb::Transaction>& transactions, const cs::Bytes&) {
-    fee::setCountedFees(transactions);
-}
-
-const csdb::Address& BlockChain::getGenesisAddress() const {
-    return genesisAddress_;
-}
-
-csdb::Address BlockChain::getAddressByType(const csdb::Address& addr, AddressType type) const {
-    csdb::Address addr_res{};
-    switch (type) {
-        case AddressType::PublicKey:
-            if (addr.is_public_key() || !findAddrByWalletId(addr.wallet_id(), addr_res)) {
-                addr_res = addr;
-            }
-
-            break;
-        case AddressType::Id:
-            uint32_t _id;
-            if (findWalletId(addr, _id)) {
-                addr_res = csdb::Address::from_wallet_id(_id);
-            }
-
-            break;
-    }
-    return addr_res;
-}
-
-bool BlockChain::isEqual(const csdb::Address& laddr, const csdb::Address& raddr) const {
-    if (getAddressByType(laddr, AddressType::PublicKey) == getAddressByType(raddr, AddressType::PublicKey)) {
-        return true;
-    }
-
-    return false;
-}
-
-uint32_t BlockChain::getTransactionsCount(const csdb::Address& addr) {
-    std::lock_guard lock(cacheMutex_);
-
-    auto pubKey = getAddressByType(addr, AddressType::PublicKey);
-    const WalletData* wallDataPtr = walletsCacheUpdater_->findWallet(pubKey.public_key());
-
-    if (!wallDataPtr) {
-        return 0;
-    }
-
-    return static_cast<uint32_t>(wallDataPtr->transNum_);
-}
-
-//uint64_t BlockChain::initUuid() const {
-//    // protects from subsequent calls
-//    if (uuid_ != 0) {
-//        return uuid_;
-//    }
-//    // lookup in hashes
-//    if (!blockHashes_->empty()) {
-//        const auto& hashes = blockHashes_->getHashes();
-//        if (hashes.size() > 1) {
-//            const auto tmp = uuidFromHash(hashes[1]);
-//            if (tmp != 0) {
-//                return tmp;
-//            }
-//        }
-//    }
-//    // lookup in chain
-//    return uuidFromBlock(loadBlock(1));
-//}
-
-csdb::TransactionID BlockChain::getLastTransaction(const csdb::Address& addr) const {
-    std::lock_guard lock(cacheMutex_);
-
-    auto pubKey = getAddressByType(addr, AddressType::PublicKey);
-    const WalletData* wallDataPtr = walletsCacheUpdater_->findWallet(pubKey.public_key());
-
-    if (!wallDataPtr) {
-        return csdb::TransactionID();
-    }
-
-    return wallDataPtr->lastTransaction_;
-}
-
-cs::Sequence BlockChain::getPreviousPoolSeq(const csdb::Address& addr, cs::Sequence ps) const {
-    auto previousSequence = trxIndex_->getPrevTransBlock(addr, ps);
-
-    if (previousSequence == ps) {
-        auto pubKey = getAddressByType(addr, AddressType::PublicKey).public_key();
-        cserror() << kLogPrefix << "Inconsistent transaction index for public key: "
-                  << EncodeBase58(Bytes(pubKey.begin(), pubKey.end()))
-                  << ", block seq is " << ps;
-
-        if (cs::ConfigHolder::instance().config()->autoShutdownEnabled()) {
-            cserror() << kLogPrefix << "Node will be stopped due to index error. Please restart it.";
-
-            trxIndex_->invalidate();
-            Node::requestStop();
-        }
-
-        return kWrongSequence;
-    }
-
-    return previousSequence;
-}
-
-std::pair<cs::Sequence, uint32_t> BlockChain::getLastNonEmptyBlock() {
-    std::lock_guard lock(dbLock_);
-    return std::make_pair(lastNonEmptyBlock_.poolSeq, lastNonEmptyBlock_.transCount);
-}
-
-std::pair<cs::Sequence, uint32_t> BlockChain::getPreviousNonEmptyBlock(cs::Sequence seq) {
-    std::lock_guard lock(dbLock_);
-    const auto it = previousNonEmpty_.find(seq);
-
-    if (it != previousNonEmpty_.end()) {
-        return std::make_pair(it->second.poolSeq, it->second.transCount);
-    }
-
-    return std::pair<cs::Sequence, uint32_t>(cs::kWrongSequence, 0);
-}
-
-cs::Sequence BlockChain::getLastSeq() const {
-    return lastSequence_;
-}
-
-const MultiWallets& BlockChain::multiWallets() const {
-    return *(multiWallets_.get());
-}
-
-void BlockChain::setBlocksToBeRemoved(cs::Sequence number) {
-    if (blocksToBeRemoved_ > 0) {
-        csdebug() << kLogPrefix << "Can't change number of blocks to be removed, because the previous removal is still not finished";
-        return;
-    }
-    csdebug() << kLogPrefix << "Allowed NUMBER blocks to remove is set to " << blocksToBeRemoved_;
-    blocksToBeRemoved_ = number;
-}
-
-namespace {
-    static void serializeComparableContent(cs::ODataStream<cs::Bytes>& out, const csdb::Pool& block) {
-        out << block.sequence();
-
-        // put user fields except special timestamp field "TimestampID"
-        const auto ids = block.user_field_ids();
-        size_t cnt = ids.size();
-        if (cnt > 0) {
-            cnt -= ids.count(BlockChain::kFieldTimestamp);
-            if (cnt > 0) {
-                for (const auto id: ids) {
-                    if (id == BlockChain::kFieldTimestamp) {
-                        continue;
-                    }
-                    out << id;
-                    const auto fld = block.user_field(id);
-                    if (fld.is_valid()) {
-                        switch (fld.type()) {
-                        case csdb::UserField::Integer:
-                            out << fld.value<int>();
-                            break;
-                        case csdb::UserField::Amount:
-                            out << fld.value<csdb::Amount>();
-                            break;
-                        case csdb::UserField::String:
-                            out << fld.value<std::string>();
-                            break;
-                        default:
-                            break;
-                        }
-                    }
-                }
-            }
-        }
-
-        out << block.roundCost();
-
-        out << block.transactions_count();
-        for (const auto& t : block.transactions()) {
-            out << t.to_byte_stream_for_sig();
-        }
-
-        const auto& wallets = block.newWallets();
-        out << wallets.size();
-        for (const auto& w : wallets) {
-            union {
-                csdb::Pool::NewWalletInfo::AddressId address_id;
-                size_t value;
-            } conv{};
-            conv.address_id = w.addressId_;
-            out << conv.value;
-            out << w.walletId_;
-        }
-    }
-}
-
-/*static*/
-bool BlockChain::testContentEqual(const csdb::Pool& lhs, const csdb::Pool& rhs) {
-    if (lhs.is_valid() != rhs.is_valid()) {
-        return false;
-    }
-    if (!lhs.is_valid()) {
-        // both has no content
-        return true;
-    }
-
-    cs::Bytes lhs_bin;
-    cs::ODataStream lhs_out(lhs_bin);
-    serializeComparableContent(lhs_out, lhs);
-    const cs::Hash l = cscrypto::calculateHash(lhs_bin.data(), lhs_bin.size());
-
-    cs::Bytes rhs_bin;
-    cs::ODataStream rhs_out(rhs_bin);
-    serializeComparableContent(rhs_out, rhs);
-    const cs::Hash r = cscrypto::calculateHash(rhs_bin.data(), rhs_bin.size());
-
-    return std::equal(l.cbegin(), l.cend(), r.cbegin());
-}
+#include <base58.h>
+#include <csdb/currency.hpp>
+#include <lib/system/hash.hpp>
+#include <lib/system/logger.hpp>
+#include <lib/system/utils.hpp>
+#include <limits>
+
+#ifdef DBSQL
+#include <dbsql/roundinfo.hpp>
+#endif
+#include <csnode/blockchain.hpp>
+#include <csnode/blockhashes.hpp>
+#include <csnode/conveyer.hpp>
+#include <csnode/datastream.hpp>
+#include <csnode/fee.hpp>
+#include <csnode/nodeutils.hpp>
+#include <csnode/node.hpp>
+#include <csnode/transactionsindex.hpp>
+#include <csnode/transactionsiterator.hpp>
+#include <csnode/configholder.hpp>
+#include <solver/smartcontracts.hpp>
+
+#include <boost/filesystem.hpp>
+
+
+using namespace cs;
+namespace fs = boost::filesystem;
+
+namespace {
+const char* cachesPath = "./caches";
+const char* kLogPrefix = "BLOCKCHAIN: ";
+} // namespace
+
+BlockChain::BlockChain(csdb::Address genesisAddress, csdb::Address startAddress, bool recreateIndex)
+: good_(false)
+, dbLock_()
+, genesisAddress_(genesisAddress)
+, startAddress_(startAddress)
+, walletIds_(new WalletsIds)
+, walletsCacheStorage_(new WalletsCache(*walletIds_))
+, multiWallets_(new MultiWallets())
+, cacheMutex_() {
+    createCachesPath();
+    walletsCacheUpdater_ = walletsCacheStorage_->createUpdater();
+    blockHashes_ = std::make_unique<cs::BlockHashes>(cachesPath);
+    trxIndex_ = std::make_unique<cs::TransactionsIndex>(*this, cachesPath, recreateIndex);
+
+}
+
+BlockChain::~BlockChain() {}
+
+void BlockChain::subscribeToSignals() {
+    // the order of two following calls matters
+    cs::Connector::connect(&storage_.readBlockEvent(), trxIndex_.get(), &TransactionsIndex::onReadFromDb);
+    cs::Connector::connect(&storage_.readBlockEvent(), this, &BlockChain::onReadFromDB);
+    cs::Connector::connect(&storage_.readingStartedEvent(), trxIndex_.get(), &TransactionsIndex::onStartReadFromDb);
+    cs::Connector::connect(&storage_.readingStartedEvent(), this, &BlockChain::onStartReadFromDB);
+
+    cs::Connector::connect(&storage_.readingStoppedEvent(), trxIndex_.get(), &TransactionsIndex::onDbReadFinished);
+    cs::Connector::connect(&storage_.readingStoppedEvent(), walletsCacheUpdater_.get(), &WalletsCache::Updater::onStopReadingFromDB);
+
+    cs::Connector::connect(&walletsCacheUpdater_->updateFromDBFinishedEvent, multiWallets_.get(), &MultiWallets::onDbReadFinished);
+    cs::Connector::connect(&walletsCacheUpdater_->updateFromDBFinishedEvent, [this](const auto&) {
+        cs::Connector::connect(&walletsCacheUpdater_->walletUpdateEvent, multiWallets_.get(), &MultiWallets::onWalletCacheUpdated);
+    });
+}
+
+bool BlockChain::init(const std::string& path, cs::Sequence newBlockchainTop) {
+    cs::Connector::connect(&this->removeBlockEvent, trxIndex_.get(), &TransactionsIndex::onRemoveBlock);
+
+    cslog() << kLogPrefix << "Trying to open DB...";
+
+    size_t totalLoaded = 0;
+    lastSequence_ = 0;
+    csdb::Storage::OpenCallback progress = [&](const csdb::Storage::OpenProgress& progress) {
+        ++totalLoaded;
+        if (progress.poolsProcessed % 1000 == 0) {
+            std::cout << '\r' << WithDelimiters(progress.poolsProcessed) << std::flush;
+        }
+        return false;
+    };
+
+    if (!storage_.open(path, progress, newBlockchainTop)) {
+        cserror() << kLogPrefix << "Couldn't open database at " << path;
+        return false;
+    }
+
+    if (newBlockchainTop != cs::kWrongSequence) {
+        return true;
+    }
+
+    cslog() << "\rDB is opened, loaded " << WithDelimiters(totalLoaded) << " blocks";
+
+    if (storage_.last_hash().is_empty()) {
+        csdebug() << "Last hash is empty...";
+        if (storage_.size()) {
+            cserror() << "failed!!! Delete the Database!!! It will be restored from nothing...";
+            return false;
+        }
+        writeGenesisBlock();
+    }
+    else {
+        if (!postInitFromDB()) {
+            return false;
+        }
+    }
+
+    good_ = true;
+    blocksToBeRemoved_ = totalLoaded - 1; // any amount to remave after start
+    return true;
+}
+
+bool BlockChain::isGood() const {
+    return good_;
+}
+
+uint64_t BlockChain::uuid() const {
+    return uuid_;
+}
+
+void BlockChain::onStartReadFromDB(cs::Sequence lastWrittenPoolSeq) {
+    if (lastWrittenPoolSeq > 0) {
+        cslog() << kLogPrefix << "start reading " << WithDelimiters(lastWrittenPoolSeq + 1)
+            << " blocks from DB, 0.." << WithDelimiters(lastWrittenPoolSeq);
+    }
+}
+
+void BlockChain::onReadFromDB(csdb::Pool block, bool* shouldStop) {
+    auto blockSeq = block.sequence();
+    lastSequence_ = blockSeq;
+    if (blockSeq == 1) {
+        cs::Lock lock(dbLock_);
+        uuid_ = uuidFromBlock(block);
+        csdebug() << kLogPrefix << "UUID = " << uuid_;
+    }
+
+    if (!updateWalletIds(block, *walletsCacheUpdater_.get())) {
+        cserror() << kLogPrefix << "updateWalletIds() failed on block #" << block.sequence();
+        *shouldStop = true;
+    }
+    else {
+        if (!blockHashes_->onNextBlock(block)) {
+            cserror() << kLogPrefix << "blockHashes_->onReadBlock(block) failed on block #" << block.sequence();
+            *shouldStop = true;
+        }
+        else {
+            if (block.transactions_count() > 0) {
+                const auto block_time = BlockChain::getBlockTime(block);
+                for (auto& t : block.transactions()) {
+                    t.set_time(block_time);
+                }
+            }
+            updateNonEmptyBlocks(block);
+            walletsCacheUpdater_->loadNextBlock(block, block.confidants(), *this);
+        }
+    }
+}
+
+inline void BlockChain::updateNonEmptyBlocks(const csdb::Pool& pool) {
+    const auto transactionsCount = pool.transactions_count();
+
+    if (transactionsCount > 0) {
+        totalTransactionsCount_ += transactionsCount;
+
+        if (lastNonEmptyBlock_.transCount && pool.sequence() != lastNonEmptyBlock_.poolSeq) {
+            previousNonEmpty_[pool.sequence()] = lastNonEmptyBlock_;
+        }
+
+        lastNonEmptyBlock_.poolSeq = pool.sequence();
+        lastNonEmptyBlock_.transCount = static_cast<uint32_t>(transactionsCount);
+    }
+}
+
+bool BlockChain::postInitFromDB() {
+    auto func = [](const cs::PublicKey& key, const WalletData& wallet) {
+        double bal = wallet.balance_.to_double();
+        if (bal < -std::numeric_limits<double>::min()) {
+            csdebug() << kLogPrefix << "Wallet with negative balance (" << bal << ") detected: "
+                      << cs::Utils::byteStreamToHex(key.data(), key.size()) << " ("
+                      << EncodeBase58(key.data(), key.data() + key.size()) << ")";
+        }
+        return true;
+    };
+    walletsCacheStorage_->iterateOverWallets(func);
+    return true;
+}
+
+csdb::PoolHash BlockChain::getLastHash() const {
+    std::lock_guard lock(dbLock_);
+
+    if (deferredBlock_.is_valid()) {
+        return deferredBlock_.hash().clone();
+    }
+
+    return storage_.last_hash();
+}
+
+std::string BlockChain::getLastTimeStamp() const {
+    std::lock_guard<decltype(dbLock_)> l(dbLock_);
+
+    if (deferredBlock_.is_valid()) {
+        if (deferredBlock_.user_field_ids().count(kFieldTimestamp) > 0) {
+            return deferredBlock_.user_field(kFieldTimestamp).value<std::string>();
+        }
+        else {
+            return std::string("0");
+        }
+    }
+    else {
+        return getLastBlock().user_field(kFieldTimestamp).value<std::string>();
+    }
+}
+
+cs::Bytes BlockChain::getLastRealTrusted() const {
+    std::lock_guard<decltype(dbLock_)> l(dbLock_);
+
+    if (deferredBlock_.is_valid()) {
+        return cs::Utils::bitsToMask(deferredBlock_.numberTrusted(), deferredBlock_.realTrusted());
+    }
+    else {
+        return cs::Utils::bitsToMask(getLastBlock().numberTrusted(), getLastBlock().realTrusted());
+    }
+}
+
+void BlockChain::writeGenesisBlock() {
+    cswarning() << kLogPrefix << "Adding the genesis block";
+
+    csdb::Pool genesis;
+    csdb::Transaction transaction;
+
+    std::string strAddr = "5B3YXqDTcWQFGAqEJQJP3Bg1ZK8FFtHtgCiFLT5VAxpe";
+    std::vector<uint8_t> pub_key;
+    DecodeBase58(strAddr, pub_key);
+
+    csdb::Address test_address = csdb::Address::from_public_key(pub_key);
+    transaction.set_target(test_address);
+    transaction.set_source(genesisAddress_);
+    transaction.set_currency(csdb::Currency(1));
+    transaction.set_amount(csdb::Amount(249'471'071, 0));
+    transaction.set_max_fee(csdb::AmountCommission(0.0));
+    transaction.set_counted_fee(csdb::AmountCommission(0.0));
+    transaction.set_innerID(0);
+
+    genesis.add_transaction(transaction);
+
+    genesis.set_previous_hash(csdb::PoolHash());
+    genesis.set_sequence(0);
+    addNewWalletsToPool(genesis);
+
+    csdebug() << kLogPrefix << "Genesis block completed ... trying to save";
+
+    /*ignored =*/ finalizeBlock(genesis, true, cs::PublicKeys{});
+    /*ignored =*/ applyBlockToCaches(genesis);
+    deferredBlock_ = genesis;
+    emit storeBlockEvent(deferredBlock_);
+
+    csdebug() << genesis.hash().to_string();
+
+    uint32_t bSize;
+    genesis.to_byte_stream(bSize);
+}
+
+void BlockChain::iterateOverWallets(const std::function<bool(const cs::PublicKey&, const cs::WalletsCache::WalletData&)> func) {
+    std::lock_guard lock(cacheMutex_);
+    walletsCacheStorage_->iterateOverWallets(func);
+}
+
+#ifdef MONITOR_NODE
+void BlockChain::iterateOverWriters(const std::function<bool(const cs::PublicKey&, const cs::WalletsCache::TrustedData&)> func) {
+    std::lock_guard lock(cacheMutex_);
+    walletsCacheStorage_->iterateOverWriters(func);
+}
+
+void BlockChain::applyToWallet(const csdb::Address& addr, const std::function<void(const cs::WalletsCache::WalletData&)> func) {
+    std::lock_guard lock(cacheMutex_);
+    auto pub = getAddressByType(addr, BlockChain::AddressType::PublicKey);
+    auto wd = walletsCacheUpdater_->findWallet(pub.public_key());
+
+    func(*wd);
+}
+#endif
+
+size_t BlockChain::getSize() const {
+    std::lock_guard lock(dbLock_);
+    const auto storageSize = storage_.size();
+    return deferredBlock_.is_valid() ? (storageSize + 1) : storageSize;
+}
+
+csdb::Pool BlockChain::loadBlock(const csdb::PoolHash& ph) const {
+    if (ph.is_empty()) {
+        return csdb::Pool{};
+    }
+
+    std::lock_guard l(dbLock_);
+
+    if (deferredBlock_.hash() == ph) {
+        return deferredBlock_.clone();
+    }
+
+    return storage_.pool_load(ph);
+}
+
+csdb::Pool BlockChain::loadBlock(const cs::Sequence sequence) const {
+    std::lock_guard lock(dbLock_);
+
+    if (deferredBlock_.is_valid() && deferredBlock_.sequence() == sequence) {
+        // deferredBlock already composed:
+        return deferredBlock_.clone();
+    }
+    if (sequence > getLastSeq()) {
+        return csdb::Pool{};
+    }
+    return storage_.pool_load(sequence);
+}
+
+csdb::Pool BlockChain::loadBlockMeta(const csdb::PoolHash& ph, size_t& cnt) const {
+    std::lock_guard lock(dbLock_);
+
+    if (deferredBlock_.hash() == ph) {
+        return deferredBlock_.clone();
+    }
+
+    return storage_.pool_load_meta(ph, cnt);
+}
+
+csdb::Transaction BlockChain::loadTransaction(const csdb::TransactionID& transId) const {
+    std::lock_guard l(dbLock_);
+    csdb::Transaction transaction;
+
+    if (deferredBlock_.is_valid() && deferredBlock_.sequence() == transId.pool_seq()) {
+        transaction = deferredBlock_.transaction(transId).clone();
+        transaction.set_time(BlockChain::getBlockTime(deferredBlock_));
+    }
+    else {
+        transaction = storage_.transaction(transId).clone();
+        auto tmp = storage_.pool_load(transId.pool_seq());
+        transaction.set_time(BlockChain::getBlockTime(tmp));
+    }
+
+    return transaction;
+}
+
+// - remove the last block from the top of blockchain
+// - remove pair (hash, sequence) from cache (blockHashes_)
+// - decrement the last sequence by 1
+// - undo all transactions / new wallets
+void BlockChain::removeLastBlock() {
+    if (blocksToBeRemoved_ == 0) {
+        csmeta(csdebug) << kLogPrefix << "There are no blocks, allowed to be removed";
+        return;
+    }
+    //--blocksToBeRemoved_;
+	cs::Sequence remove_seq = lastSequence_;
+	csdb::PoolHash remove_hash = blockHashes_->find(remove_seq);
+    csmeta(csdebug) << remove_seq;
+    csdb::Pool pool{};
+
+    {
+        std::lock_guard lock(dbLock_);
+
+        if (deferredBlock_.is_valid()) {
+            pool = deferredBlock_;
+            deferredBlock_ = csdb::Pool{};
+        }
+        else {
+            pool = storage_.pool_remove_last();
+        }
+    }
+
+    if (!pool.is_valid()) {
+        csmeta(cserror) << kLogPrefix << "Error! Removed pool is not valid";
+
+		if (remove_hash.is_empty()) {
+			cserror() << kLogPrefix << "storage is corrupted, storage rescan is required";
+			return;
+		}
+
+		{
+			std::lock_guard lock(dbLock_);
+			if (!storage_.pool_remove_last_repair(remove_seq, remove_hash)) {
+				cserror() << kLogPrefix << "storage is corrupted, storage rescan is required";
+				return;
+			}
+		}
+
+		cswarning() << kLogPrefix << "Wallets balances maybe invalidated, storage rescan required";
+    }
+    else {
+        // just removed pool is valid
+
+        if (!(remove_hash == pool.hash())) {
+            cswarning() << kLogPrefix << "Hashes cache is corrupted, storage rescan is requiredrequired: last: " << remove_hash.to_string() << ", pool: " << pool.hash().to_string();
+            remove_hash = pool.hash();
+        }
+
+        if (pool.sequence() == 0) {
+            csmeta(cswarning) << kLogPrefix << "Attempt to remove Genesis block !!!!!";
+            return;
+        }
+
+		// such operations are only possible on valid pool:
+        totalTransactionsCount_ -= pool.transactions().size();
+		walletsCacheUpdater_->loadNextBlock(pool, pool.confidants(), *this, true);
+		// remove wallets exposed by the block
+		removeWalletsInPoolFromCache(pool);
+		// signal all subscribers, transaction index is still consistent up to removed block!
+		emit removeBlockEvent(pool);
+
+        if (lastNonEmptyBlock_.poolSeq == pool.sequence()) {
+            lastNonEmptyBlock_ = previousNonEmpty_[lastNonEmptyBlock_.poolSeq];
+            previousNonEmpty_.erase(pool.sequence());
+        }
+    }
+
+    // to be sure, try to remove both sequence and hash
+    if (!blockHashes_->remove(remove_seq)) {
+        blockHashes_->remove(remove_hash);
+    }
+    --lastSequence_;
+
+    csmeta(csdebug) << kLogPrefix << "done";
+}
+
+bool BlockChain::compromiseLastBlock(const csdb::PoolHash& desired_hash) {
+    csdb::Pool last_block = csdb::Pool{};
+    {
+        cs::Lock lock(dbLock_);
+
+        if (deferredBlock_.is_valid()) {
+            last_block = deferredBlock_.clone();
+        }
+    }
+    if (!last_block.is_valid()) {
+        cserror() << kLogPrefix << "can only compromise the deferred block, not flushed yet";
+        uncertainLastBlockFlag_ = false;
+        return false;
+    }
+
+    const auto seq = last_block.sequence();
+    const auto current = last_block.hash();
+    const auto desired = desired_hash;
+
+    if (uncertainLastBlockFlag_ && seq != uncertainSequence_) {
+        cswarning() << kLogPrefix << "change uncertain sequence from " << uncertainSequence_ << " to " << seq;
+    }
+    uncertainSequence_ = seq;
+    if (uncertainLastBlockFlag_ && current != uncertainHash_) {
+        cswarning() << kLogPrefix << "change uncertain hash from " << uncertainHash_.to_string() << " to " << current.to_string();
+    }
+    uncertainHash_ = current;
+    if (uncertainLastBlockFlag_ && desired != desiredHash_) {
+        cswarning() << kLogPrefix << "change desired hash from " << desiredHash_.to_string() << " to " << desired.to_string();
+    }
+    desiredHash_ = desired;
+
+    uncertainLastBlockFlag_ = true;
+    cslog() << kLogPrefix << "block " << WithDelimiters(uncertainSequence_) << ", hash " << uncertainHash_.to_string()
+        << " is uncertain, desired hash " << desiredHash_.to_string();
+
+    /*signal*/ uncertainBlock(uncertainSequence_);
+    return true;
+}
+
+void BlockChain::updateLastTransactions(const std::vector<std::pair<cs::PublicKey, csdb::TransactionID>>& updates) {
+    std::lock_guard l(cacheMutex_);
+    walletsCacheUpdater_->updateLastTransactions(updates);
+}
+
+/*static*/
+csdb::Address BlockChain::getAddressFromKey(const std::string& key) {
+    if (key.size() == kPublicKeyLength) {
+        csdb::Address res = csdb::Address::from_public_key(key.data());
+        return res;
+    }
+    else {
+        csdb::internal::WalletId id = *reinterpret_cast<const csdb::internal::WalletId*>(key.data());
+        csdb::Address res = csdb::Address::from_wallet_id(id);
+        return res;
+    }
+}
+
+/*static*/
+uint64_t BlockChain::getBlockTime(const csdb::Pool& block) noexcept {
+    if (block.is_valid()) {
+        if (block.user_field_ids().count(kFieldTimestamp) > 0) {
+            std::string tmp = block.user_field(kFieldTimestamp).value<std::string>();
+            try {
+                return std::stoull(tmp);
+            }
+            catch (...) {
+                csdebug() << kLogPrefix << "block " << WithDelimiters(block.sequence()) << " contains incorrect timestamp value " << tmp;
+            }
+        }
+    }
+    return 0;
+}
+
+void BlockChain::removeWalletsInPoolFromCache(const csdb::Pool& pool) {
+    try {
+        std::lock_guard lock(cacheMutex_);
+        const csdb::Pool::NewWallets& newWallets = pool.newWallets();
+
+        for (const auto& newWall : newWallets) {
+            csdb::Address newWallAddress;
+            if (!pool.getWalletAddress(newWall, newWallAddress)) {
+                cserror() << kLogPrefix << "Wrong new wallet data";
+                return;
+            }
+            if (!walletIds_->normal().remove(newWallAddress)) {
+                cswarning() << kLogPrefix << "Wallet was not removed " << newWallAddress.to_string();
+            }
+        }
+
+        for (const auto it : pool.transactions()) {
+            if (cs::SmartContracts::is_deploy(it)) {
+                if (!walletIds_->normal().remove(it.target())) {
+                    cswarning() << kLogPrefix << "Contract address was not removed: " << it.target().to_string();
+                }
+            }
+        }
+
+    }
+    catch (std::exception& e) {
+        cserror() << "Exc=" << e.what();
+    }
+    catch (...) {
+        cserror() << "Exc=...";
+    }
+}
+
+void BlockChain::logBlockInfo(csdb::Pool& pool) {
+    const auto& trusted = pool.confidants();
+    std::string realTrustedString;
+    auto mask = cs::Utils::bitsToMask(pool.numberTrusted(), pool.realTrusted());
+    for (auto i : mask) {
+        realTrustedString = realTrustedString + "[" + std::to_string(static_cast<int>(i)) + "] ";
+    }
+
+    csdebug() << " trusted count " << trusted.size() << ", RealTrusted = " << realTrustedString;
+    for (const auto& t : trusted) {
+        csdebug() << "\t- " << cs::Utils::byteStreamToHex(t.data(), t.size());
+    }
+    csdebug() << " transactions count " << pool.transactions_count();
+    if (pool.user_field_ids().count(kFieldTimestamp) > 0) {
+        csdebug() << " time: " << pool.user_field(kFieldTimestamp).value<std::string>().c_str();
+    }
+    csdebug() << " previous hash: " << pool.previous_hash().to_string();
+    csdebug() << " hash(" << pool.sequence() << "): " << pool.hash().to_string();
+    csdebug() << " last storage size: " << getSize();
+}
+
+bool BlockChain::finalizeBlock(csdb::Pool& pool, bool isTrusted, cs::PublicKeys lastConfidants) {
+    if (!pool.compose()) {
+        csmeta(cserror) << kLogPrefix << "Couldn't compose block: " << pool.sequence();
+        return false;
+    }
+
+    cs::Sequence currentSequence = pool.sequence();
+    const auto& confidants = pool.confidants();
+    const auto& signatures = pool.signatures();
+    const auto& realTrusted = pool.realTrusted();
+    if (currentSequence > 1) {
+        csdebug() << kLogPrefix << "Finalize: starting confidants validation procedure:";
+
+        cs::Bytes trustedToHash;
+        cs::ODataStream tth(trustedToHash);
+        tth << currentSequence;
+        tth << confidants;
+
+        cs::Hash trustedHash = cscrypto::calculateHash(trustedToHash.data(), trustedToHash.size());
+
+        const cs::Signatures& sigs = pool.roundConfirmations();
+        const auto& confMask = cs::Utils::bitsToMask(pool.numberConfirmations(), pool.roundConfirmationMask());
+        // for debugging only delete->
+        csdebug() << kLogPrefix << "Mask size = " << confMask.size() << " for next confidants:";
+        for (auto& it : lastConfidants) {
+            csdebug() << cs::Utils::byteStreamToHex(it.data(), it.size());
+        }
+        // <-delete
+        if (!BlockChain::isBootstrap(pool) && confMask.size() > 1) {
+            if (!NodeUtils::checkGroupSignature(lastConfidants, confMask, sigs, trustedHash)) {
+                csdebug() << kLogPrefix << "           The Confidants confirmations are not OK";
+                return false;
+            }
+            else {
+                csdebug() << kLogPrefix << "           The Confidants confirmations are OK";
+            }
+        }
+        else {
+            // TODO: add SS or bootstrap confidants PKey to the prevConfidants
+        }
+    }
+
+    if (signatures.empty() && (!isTrusted || pool.sequence() != 0)) {
+        csmeta(csdebug) << kLogPrefix << "The pool #" << pool.sequence() << " doesn't contain signatures";
+        return false;
+    }
+
+    if (signatures.size() < static_cast<size_t>(cs::Utils::maskValue(realTrusted)) && !isTrusted && pool.sequence() != 0) {
+        csmeta(csdebug) << kLogPrefix << "The number of signatures is insufficient";
+        return false;
+    }
+    auto mask = cs::Utils::bitsToMask(pool.numberTrusted(), pool.realTrusted());
+
+    // pool signatures check: start
+    if (pool.sequence() > 0) {
+        //  csmeta(csdebug) << "Pool Hash: " << cs::Utils::byteStreamToHex(pool.hash().to_binary().data(), pool.hash().to_binary().size());
+        //  csmeta(csdebug) << "Prev Hash: " << cs::Utils::byteStreamToHex(pool.previous_hash().to_binary().data(), pool.previous_hash().to_binary().size());
+        Hash tempHash;
+        auto hash = pool.hash().to_binary();
+        std::copy(hash.cbegin(), hash.cend(), tempHash.data());
+        if (NodeUtils::checkGroupSignature(confidants, mask, signatures, tempHash)) {
+            csmeta(csdebug) << kLogPrefix << "The number of signatures is sufficient and all of them are OK!";
+        }
+        else {
+            cswarning() << kLogPrefix << "Some of Pool Signatures aren't valid. The pool will not be written to DB. It will be automatically written, when we get proper data";
+            return false;
+        }
+    }
+    else {
+        csmeta(csdebug) << kLogPrefix << "Genesis block will be written without signatures verification";
+    }
+    // pool signatures check: end
+
+    if (pool.transactions_count() > 0) {
+        const auto block_time = BlockChain::getBlockTime(pool);
+        for (auto& t : pool.transactions()) {
+            t.set_time(block_time);
+        }
+    }
+
+    csmeta(csdetails) << kLogPrefix << "last hash: " << pool.hash().to_string();
+    return true;
+}
+
+bool BlockChain::applyBlockToCaches(const csdb::Pool& pool) {
+    // Attention!
+    // wallets Ids updated separately, in storeBlock() on normal/sync nodes and in Solver::spawn_next_round() on trusted nodes
+
+    if (!walletsCacheUpdater_) {
+        cserror() << "apply block to caches: wallets cache updater unitialized";
+        return false;
+    }
+
+    // ATTENTION! Due to undesired side effect trxIndex_ must be updated prior to wallets caches
+    // update transactions index
+    trxIndex_->update(pool);
+
+    // update wallet caches
+
+    // former updateFromNextBlock(pool) method:
+    try {
+        std::lock_guard lock(cacheMutex_);
+        // currently block stores own round confidants, not next round:
+        const auto& currentRoundConfidants = pool.confidants();
+        walletsCacheUpdater_->loadNextBlock(pool, currentRoundConfidants, *this);
+
+        if (!blockHashes_->onNextBlock(pool)) {
+            cslog() << kLogPrefix << "Error updating block hashes storage";
+        }
+
+        // update non-empty block storage
+        updateNonEmptyBlocks(pool);
+    }
+    catch (std::exception & e) {
+        cserror() << "apply block to caches, exception: " << e.what();
+        return false;
+    }
+    catch (...) {
+        cserror() << "apply block to caches, unexpected exception";
+        return false;
+    }
+
+    return true;
+}
+
+csdb::PoolHash BlockChain::getHashBySequence(cs::Sequence seq) const {
+    std::lock_guard lock(dbLock_);
+
+    if (deferredBlock_.sequence() == seq) {
+        return deferredBlock_.hash().clone();
+    }
+
+    csdb::PoolHash tmp = blockHashes_->find(seq);
+    if (!tmp.is_empty()) {
+        return tmp;
+    }
+
+    return storage_.pool_hash(seq);
+}
+
+cs::Sequence BlockChain::getSequenceByHash(const csdb::PoolHash& hash) const {
+    std::lock_guard lock(dbLock_);
+    
+    if (deferredBlock_.hash() == hash) {
+        return deferredBlock_.sequence();
+    }
+
+    cs::Sequence seq = blockHashes_->find(hash);
+    if (seq != kWrongSequence) {
+        return seq;
+    }
+
+    return storage_.pool_sequence(hash);
+}
+
+uint64_t BlockChain::getWalletsCountWithBalance() {
+    std::lock_guard lock(cacheMutex_);
+
+    uint64_t count = 0;
+    auto proc = [&](const cs::PublicKey&, const WalletData& wallet) {
+        constexpr csdb::Amount zero_balance(0);
+        if (wallet.balance_ >= zero_balance) {
+            count++;
+        }
+        return true;
+    };
+    walletsCacheStorage_->iterateOverWallets(proc);
+    return count;
+}
+
+void BlockChain::getTransactions(Transactions& transactions, csdb::Address address, uint64_t offset, uint64_t limit) {
+    for (auto trIt = cs::TransactionsIterator(*this, address); trIt.isValid(); trIt.next()) {
+        if (offset > 0) {
+            --offset;
+            continue;
+        }
+
+        transactions.push_back(*trIt);
+        transactions.back().set_time(BlockChain::getBlockTime(trIt.getPool()));
+
+        if (--limit == 0)
+            break;
+    }
+}
+
+bool BlockChain::updateWalletIds(const csdb::Pool& pool, WalletsCache::Updater& proc) {
+    try {
+        std::lock_guard lock(cacheMutex_);
+
+        const csdb::Pool::NewWallets& newWallets = pool.newWallets();
+        for (const auto& newWall : newWallets) {
+            csdb::Address newWallAddress;
+            if (!pool.getWalletAddress(newWall, newWallAddress)) {
+                cserror() << kLogPrefix << "Wrong new wallet data";
+                return false;
+            }
+
+            if (!insertNewWalletId(newWallAddress, newWall.walletId_, proc)) {
+                cserror() << kLogPrefix << "Wallet was already added as new";
+            }
+        }
+    }
+    catch (std::exception& e) {
+        cserror() << "Exc=" << e.what();
+        return false;
+    }
+    catch (...) {
+        cserror() << "Exc=...";
+        return false;
+    }
+
+    return true;
+}
+
+bool BlockChain::insertNewWalletId(const csdb::Address& newWallAddress, WalletId newWalletId, WalletsCache::Updater&) {
+    if (!walletIds_->normal().insert(newWallAddress, newWalletId)) {
+        cserror() << kLogPrefix << "Cannot add new wallet";
+        return false;
+    }
+
+    return true;
+}
+
+void BlockChain::addNewWalletToPool(const csdb::Address& walletAddress, const csdb::Pool::NewWalletInfo::AddressId& addressId, csdb::Pool::NewWallets& newWallets) {
+    if (!walletAddress.is_public_key()) {
+        return;
+    }
+
+    if (walletAddress == genesisAddress_) {
+        return;
+    }
+
+    WalletId id{};
+
+    if (getWalletId(walletAddress, id)) {
+        newWallets.emplace_back(csdb::Pool::NewWalletInfo{addressId, id});
+    }
+}
+
+void BlockChain::addNewWalletsToPool(csdb::Pool& pool) {
+    csdb::Pool::NewWallets* newWallets = pool.newWallets();
+
+    if (!newWallets) {
+        cserror() << kLogPrefix << "Pool is read-only";
+        return;
+    }
+
+    newWallets->clear();
+
+    csdb::Pool::Transactions& transactions = pool.transactions();
+
+    for (size_t idx = 0; idx < transactions.size(); ++idx) {
+        {
+            csdb::Pool::NewWalletInfo::AddressId addressId = {idx, csdb::Pool::NewWalletInfo::AddressType::AddressIsSource};
+            addNewWalletToPool(transactions[idx].source(), addressId, *newWallets);
+        }
+        {
+            csdb::Pool::NewWalletInfo::AddressId addressId = {idx, csdb::Pool::NewWalletInfo::AddressType::AddressIsTarget};
+            addNewWalletToPool(transactions[idx].target(), addressId, *newWallets);
+        }
+    }
+
+    const auto& confidants = pool.confidants();
+    size_t confWalletsIndexStart = transactions.size();
+    for (size_t i = 0; i < confidants.size(); ++i) {
+        csdb::Pool::NewWalletInfo::AddressId addressId = {confWalletsIndexStart + i, csdb::Pool::NewWalletInfo::AddressType::AddressIsTarget};
+        addNewWalletToPool(csdb::Address::from_public_key(confidants[i]), addressId, *newWallets);
+    }
+}
+
+void BlockChain::tryFlushDeferredBlock() {
+    cs::Lock lock(dbLock_);
+    if (deferredBlock_.is_valid() && deferredBlock_.is_read_only()) {
+        Hash tempHash;
+        auto hash = deferredBlock_.hash().to_binary();
+        std::copy(hash.cbegin(), hash.cend(), tempHash.data());
+        auto mask = cs::Utils::bitsToMask(deferredBlock_.numberTrusted(), deferredBlock_.realTrusted());
+        if (NodeUtils::checkGroupSignature(deferredBlock_.confidants(), mask, deferredBlock_.signatures(), tempHash)) {
+            deferredBlock_.set_storage(storage_);
+            if (deferredBlock_.save()) {
+#ifdef DBSQL
+                dbsql::saveConfidants(deferredBlock_.sequence(), deferredBlock_.confidants(), deferredBlock_.realTrusted());
+#endif
+                csdebug() << kLogPrefix << "block #" << WithDelimiters(deferredBlock_.sequence()) << " is flushed to DB";
+                deferredBlock_ = csdb::Pool{};
+            }
+            else {
+                cserror() << kLogPrefix << "Failed to flush block #" << WithDelimiters(deferredBlock_.sequence()) << " to DB";
+            }
+        }
+    }
+}
+
+void BlockChain::close() {
+    stop_ = true;
+    tryFlushDeferredBlock();
+    cs::Lock lock(dbLock_);
+    storage_.close();
+    cs::Connector::disconnect(&storage_.readBlockEvent(), this, &BlockChain::onReadFromDB);
+    blockHashes_->close();
+    trxIndex_->close();
+}
+
+bool BlockChain::getTransaction(const csdb::Address& addr, const int64_t& innerId, csdb::Transaction& result) const {
+    for (auto it = cs::TransactionsIterator(*this, addr); it.isValid(); it.next()) {
+        if (it->innerID() == innerId) {
+            result = *it;
+            return true;
+        }
+    }
+    return false;
+}
+
+bool BlockChain::updateContractData(const csdb::Address& abs_addr, const cs::Bytes& data) const {
+    cs::Lock lock(dbLock_);
+    return storage_.update_contract_data(abs_addr, data);
+}
+
+bool BlockChain::getContractData(const csdb::Address& abs_addr, cs::Bytes& data) const {
+    cs::Lock lock(dbLock_);
+    return storage_.get_contract_data(abs_addr, data);
+}
+
+void BlockChain::createCachesPath() {
+    fs::path dbPath(cachesPath);
+    boost::system::error_code code;
+    const auto res = fs::is_directory(dbPath, code);
+
+    if (!res) {
+        fs::create_directory(dbPath);
+    }
+}
+
+bool BlockChain::findWalletData(const csdb::Address& address, WalletData& wallData, WalletId& id) const {
+    if (address.is_wallet_id()) {
+        id = address.wallet_id();
+        return findWalletData(address.wallet_id(), wallData);
+    }
+
+    std::lock_guard lock(cacheMutex_);
+
+    if (!walletIds_->normal().find(address, id)) {
+        return false;
+    }
+
+    return findWalletData_Unsafe(id, wallData);
+}
+
+bool BlockChain::findWalletData(const csdb::Address& address, WalletData& wallData) const {
+    if (address.is_wallet_id()) {
+        return findWalletData(address.wallet_id(), wallData);
+    }
+
+    std::lock_guard lock(cacheMutex_);
+
+    const WalletData* wallDataPtr = walletsCacheUpdater_->findWallet(address.public_key());
+    if (wallDataPtr) {
+        wallData = *wallDataPtr;
+        return true;
+    }
+    return false;
+}
+
+bool BlockChain::findWalletData(WalletId id, WalletData& wallData) const {
+    std::lock_guard lock(cacheMutex_);
+    return findWalletData_Unsafe(id, wallData);
+}
+
+bool BlockChain::findWalletData_Unsafe(WalletId id, WalletData& wallData) const {
+    auto pubKey = getAddressByType(csdb::Address::from_wallet_id(id), AddressType::PublicKey);
+    const WalletData* wallDataPtr = walletsCacheUpdater_->findWallet(pubKey.public_key());
+
+    if (wallDataPtr) {
+        wallData = *wallDataPtr;
+        return true;
+    }
+
+    return false;
+}
+
+bool BlockChain::findWalletId(const WalletAddress& address, WalletId& id) const {
+    if (address.is_wallet_id()) {
+        id = address.wallet_id();
+        return true;
+    }
+    else if (address.is_public_key()) {
+        std::lock_guard lock(cacheMutex_);
+        return walletIds_->normal().find(address, id);
+    }
+
+    cserror() << kLogPrefix << "Wrong address";
+    return false;
+}
+
+bool BlockChain::getWalletId(const WalletAddress& address, WalletId& id) {
+    if (address.is_wallet_id()) {
+        id = address.wallet_id();
+        return false;
+    }
+    else if (address.is_public_key()) {
+        std::lock_guard lock(cacheMutex_);
+        return walletIds_->normal().get(address, id);
+    }
+
+    cserror() << kLogPrefix << "Wrong address";
+    return false;
+}
+
+bool BlockChain::findAddrByWalletId(const WalletId id, csdb::Address& addr) const {
+    if (!walletIds_->normal().findaddr(id, addr)) {
+        return false;
+    }
+
+    return true;
+}
+
+bool BlockChain::checkForConsistency(csdb::Pool& pool) {
+    if (pool.sequence() == 0) {
+        return true;
+    }
+    if (pool.confidants().size() < pool.signatures().size()) {
+        return false;
+    }
+    if (cs::Utils::maskValue(pool.realTrusted()) != pool.signatures().size()) {
+        return false;
+    }
+    csdb::Pool tmp = pool.clone();
+    if (!tmp.compose()) {
+        return false;
+    }
+    cs::Bytes checking = tmp.to_binary();
+    csdb::Pool tmpCopy = csdb::Pool::from_binary(std::move(checking));
+    if (tmpCopy.sequence() == 0) {
+        csinfo() << kLogPrefix << "Failed to create correct binary representation of block #" << pool.sequence();
+        return false;
+    }
+    return true;
+
+}
+
+std::string  BlockChain::printWalletCaches() {
+    std::string res;
+    csdb::Amount totalCheck{ 0 };
+    res += ":\nLast block: " + std::to_string(lastSequence_) + "\n#.     Public Key:                                                    Balance:                    Delegated:  TrxsCount: LastTrxId:  TrxID: Heap:\n";
+    int counter = 0;
+    iterateOverWallets([&res, &counter, &totalCheck](const cs::PublicKey& addr, const cs::WalletsCache::WalletData& wd) {
+        ++counter;
+        res += std::to_string(counter) + ". " + cs::Utils::byteStreamToHex(addr.data(), addr.size()) + "   ";
+        auto am = wd.balance_.to_string();
+        totalCheck += wd.balance_ + wd.delegated_;
+        res += am;
+        for (size_t k = am.size(); k < 28; ++k) { // 28 positions are covered with " " to align digits
+            res += " ";
+        }
+        auto deleg = wd.delegated_.to_string();
+        res += deleg;
+        //res += std::to_string(wd.transNum_) + "   ";
+        //res += (wd.trxTail_.getLastTransactionId() > 1'000'000'000 ? "No" : std::to_string(wd.trxTail_.getLastTransactionId())) + "   ";
+        //res += (wd.lastTransaction_.pool_seq() > 1'000'000'000 ? "No" : std::to_string(wd.lastTransaction_.pool_seq())) + "." + std::to_string(wd.lastTransaction_.index()) + "  ";
+        //res += wd.trxTail_.printHeap();
+        res += "\n";
+
+        if (wd.delegateSources_ && !wd.delegateSources_->empty()) {
+            int delCounter = 0;
+            res += "    Delegate Sources(" + std::to_string(wd.delegateSources_->size()) + "):" + "\n";
+            for (auto& it : *wd.delegateSources_) {
+                ++delCounter;
+                res += "        " + std::to_string(counter) + "." + std::to_string(delCounter) + " " + cs::Utils::byteStreamToHex(it.first.data(), it.first.size());
+                int cnt = 0;
+                for (auto& itt : it.second) {
+                    if (cnt > 0) {
+                        res += "                                                                            ";
+                    }
+                    res += "                      " + itt.amount.to_string() + "      " + std::to_string(itt.time) + "\n";
+                    ++cnt;
+                }
+            }
+        }
+        if (wd.delegateTargets_ && !wd.delegateTargets_->empty()) {
+            int delCounter = 0;
+            res += "    Delegate Targets(" + std::to_string(wd.delegateTargets_->size()) + "):" + "\n";
+            for (auto& it : *wd.delegateTargets_) {
+                ++delCounter;
+                res += "        " + std::to_string(counter) + "." + std::to_string(delCounter) + " " + cs::Utils::byteStreamToHex(it.first.data(), it.first.size());
+                int cnt = 0;
+                for (auto& itt : it.second) {
+                    if (cnt > 0) {
+                        res += "                                                                            ";
+                    }
+                    res += "                      " + itt.amount.to_string() + "      " + std::to_string(itt.time) + "\n";
+                    ++cnt;
+                }
+            }
+        }
+        return true;
+
+    });
+    res += "---------------------------------------------------------\n";
+    res += "Total: " + totalCheck.to_string();
+    //csdebug() << res;
+    return res;
+}
+
+std::optional<csdb::Pool> BlockChain::recordBlock(csdb::Pool& pool, bool isTrusted) {
+    const auto last_seq = getLastSeq();
+    const auto pool_seq = pool.sequence();
+
+    csdebug() << kLogPrefix << "finish & store block #" << pool_seq << " to chain";
+
+    if (last_seq + 1 != pool_seq) {
+        cserror() << kLogPrefix << "cannot record block #" << pool_seq << " to chain, last sequence " << last_seq;
+        return std::nullopt;
+    }
+
+    pool.set_previous_hash(getLastHash());
+    if (!checkForConsistency(pool)) {
+        csdebug() << kLogPrefix << "Pool #" << pool_seq << " failed the consistency check";
+        return std::nullopt;
+    }
+
+    constexpr cs::Sequence NoSequence = std::numeric_limits<cs::Sequence>::max();
+    cs::Sequence flushed_block_seq = NoSequence;
+
+    {
+        cs::Lock lock(dbLock_);
+
+        if (deferredBlock_.is_valid()) {
+
+            deferredBlock_.set_storage(storage_);
+
+            if (deferredBlock_.save()) {
+#ifdef DBSQL
+                dbsql::saveConfidants(pool_seq, deferredBlock_.confidants(), deferredBlock_.realTrusted());
+#endif
+                flushed_block_seq = deferredBlock_.sequence();
+                if (uuid_ == 0 && flushed_block_seq == 1) {
+                    uuid_ = uuidFromBlock(deferredBlock_);
+                    csdebug() << kLogPrefix << "UUID = " << uuid_;
+                }
+            }
+            else {
+                csmeta(cserror) << kLogPrefix << "Couldn't save block: " << deferredBlock_.sequence();
+            }
+        }
+    }
+
+    if (flushed_block_seq != NoSequence) {
+        csdebug() << "---------------------------- Flush block #" << flushed_block_seq << " to disk ---------------------------";
+        csdebug() << "signatures amount = " << deferredBlock_.signatures().size() << ", smartSignatures amount = " << deferredBlock_.smartSignatures().size()
+                  << ", see block info above";
+        csdebug() << "----------------------------------------------------------------------------------";
+    }
+
+
+
+    cs::PublicKeys lastConfidants;
+    if (pool_seq > 1) {
+
+        cs::Lock lock(dbLock_);
+
+        if (deferredBlock_.sequence() + 1 == pool_seq) {
+            lastConfidants = deferredBlock_.confidants();
+        }
+        else {
+            lastConfidants = loadBlock(pool_seq - 1).confidants();
+        }
+    }
+
+    if (finalizeBlock(pool, isTrusted, lastConfidants)) {
+        csdebug() << kLogPrefix << "The block is correct";
+        if (!applyBlockToCaches(pool)) {
+            csdebug() << kLogPrefix << "failed to apply block to caches";
+            return std::nullopt;
+        }
+    }
+    else {
+        csdebug() << kLogPrefix << "the signatures of the block are incorrect";
+        setBlocksToBeRemoved(1U);
+        return std::nullopt;
+    }
+
+    {
+        cs::Lock lock(dbLock_);
+
+        deferredBlock_ = pool;
+        pool = deferredBlock_.clone();
+        lastSequence_ = deferredBlock_.sequence();
+    }
+
+    csdetails() << kLogPrefix << "Pool #" << deferredBlock_.sequence() << ": " << cs::Utils::byteStreamToHex(deferredBlock_.to_binary().data(), deferredBlock_.to_binary().size());
+    emit storeBlockEvent(pool);
+    if (false && (pool.transactions_count() > 0 || pool.sequence() % 10 == 0)) {//log code
+        std::string res = printWalletCaches() + "\nTransactions: \n";
+        csdb::Amount r_cost{ 0 };
+        for (auto it : pool.transactions()) {
+            res += it.id().to_string() + " " + it.source().to_string() + " -> " + it.target().to_string() + " : " + it.amount().to_string() 
+                + ", Counted fee: " + std::to_string(it.counted_fee().to_double()) + ", Max fee: " + std::to_string(it.max_fee().to_double()) + "\n";
+            r_cost += it.counted_fee().to_double();
+        }
+        res += "Round cost: " + pool.roundCost().to_string() + " Counted Round cost: " + r_cost.to_string();
+        csdebug() << res;
+    }
+
+    // log cached block
+    csdebug() << "----------------------- Defer block #" << pool.sequence() << " until next round ----------------------";
+    logBlockInfo(pool);
+    csdebug() << "----------------------------------- " << pool.sequence() << " --------------------------------------";
+
+    return std::make_optional(pool);
+}
+
+bool BlockChain::updateLastBlock(cs::RoundPackage& rPackage) {
+    return updateLastBlock(rPackage, deferredBlock_);
+}
+
+bool BlockChain::updateLastBlock(cs::RoundPackage& rPackage, const csdb::Pool& poolFrom) {
+    csdebug() << kLogPrefix << "Starting update last block: check ...";
+    //if (deferredBlock_.is_valid()) {
+    //  csdebug() << "BLOCKCHAIN> Deferred block is invalid, can't update it";
+    //  return false;
+    //}
+    if (poolFrom.is_read_only()) {
+        csdebug() << kLogPrefix << "Deferred block is read_only, be carefull";
+        //return false;
+    }
+
+    if (poolFrom.sequence() != rPackage.poolMetaInfo().sequenceNumber) {
+        csdebug() << kLogPrefix << "Deferred block sequence " << poolFrom.sequence() << " doesn't equal to that in the roundPackage " << rPackage.poolMetaInfo().sequenceNumber << ", can't update it";
+        return false;
+    }
+    if (poolFrom.signatures().size() >= rPackage.poolSignatures().size()) {
+        csdebug() << kLogPrefix << "Deferred block has more or the same amount Signatures, than received roundPackage, can't update it";
+        return true;
+    }
+    if (poolFrom.previous_hash() != rPackage.poolMetaInfo().previousHash) {
+        csdebug() << kLogPrefix << "Deferred block PREVIOUS HASH doesn't equal to that in the roundPackage, can't update it";
+        return false;
+    }
+    csdebug() << kLogPrefix << "Ok";
+
+    csdb::Pool tmpPool;
+    tmpPool.set_sequence(poolFrom.sequence());
+    tmpPool.set_previous_hash(poolFrom.previous_hash());
+    tmpPool.add_real_trusted(cs::Utils::maskToBits(rPackage.poolMetaInfo().realTrustedMask));
+    csdebug() << kLogPrefix << "new mask set to deferred block: " << cs::TrustedMask::toString(rPackage.poolMetaInfo().realTrustedMask);
+    tmpPool.add_number_trusted(static_cast<uint8_t>(rPackage.poolMetaInfo().realTrustedMask.size()));
+    tmpPool.setRoundCost(poolFrom.roundCost());
+    tmpPool.set_confidants(poolFrom.confidants());
+    for (auto& it : poolFrom.transactions()) {
+        tmpPool.add_transaction(it);
+    }
+    BlockChain::setTimestamp(tmpPool, rPackage.poolMetaInfo().timestamp);
+    for (auto& it : poolFrom.smartSignatures()) {
+        tmpPool.add_smart_signature(it);
+    }
+    csdb::Pool::NewWallets* newWallets = tmpPool.newWallets();
+    const csdb::Pool::NewWallets& defWallets = poolFrom.newWallets();
+    if (!newWallets) {
+        csdebug() << kLogPrefix << "newPool is read-only";
+        return false;
+    }
+
+    for (auto it : defWallets) {
+        newWallets->push_back(it);
+    }
+
+    if (rPackage.poolMetaInfo().sequenceNumber > 1) {
+        tmpPool.add_number_confirmations(poolFrom.numberConfirmations());
+        tmpPool.add_confirmation_mask(poolFrom.roundConfirmationMask());
+        tmpPool.add_round_confirmations(poolFrom.roundConfirmations());
+    }
+
+    return deferredBlockExchange(rPackage, tmpPool);
+}
+
+/*static*/
+void BlockChain::setTimestamp(csdb::Pool& block, const std::string& timestamp) {
+    block.add_user_field(BlockChain::kFieldTimestamp, timestamp);
+}
+
+// user field "kFieldServiceInfo": [0] - info version, [1] - block flag, == 1 if boostrap block
+
+/*static*/
+void BlockChain::setBootstrap(csdb::Pool& block, bool is_bootstrap) {
+    if (is_bootstrap) {
+        std::string info;
+        if (block.user_field_ids().count(BlockChain::kFieldServiceInfo) > 0) {
+            info = block.user_field(BlockChain::kFieldServiceInfo).value<std::string>();
+        }
+        if (info.size() >= 2) {
+            if (info[1] == '\001') {
+                // already set
+                csdetails() << "BlockChain: block #" << block.sequence() << " bootstrap flag has already set";
+                return;
+            }
+        }
+        else {
+            info.resize(2);
+        }
+        info[1] = '\001'; // boostrap block
+        block.add_user_field(BlockChain::kFieldServiceInfo, info);
+        csdebug() << "BlockChain: set block #" << block.sequence() << " bootstrap flag";
+    }
+    else {
+        // clear bootstrap flag if set, otherwise ignore
+        if (block.user_field_ids().count(BlockChain::kFieldServiceInfo) > 0) {
+            std::string info = block.user_field(BlockChain::kFieldServiceInfo).value<std::string>();
+            if (info.size() >= 2) {
+                if (info[1] == '\000') {
+                    // already unset
+                    csdetails() << "BlockChain: block #" << block.sequence() << " bootstrap flag has already unset";
+                    return;
+                }
+                info[1] = '\000'; // non-boostrap block
+                block.add_user_field(BlockChain::kFieldServiceInfo, info);
+                csdebug() << "BlockChain: clear block #" << block.sequence() << " bootstrap flag";
+            }
+            else {
+                cserror() << "BlockChain: unable to parse block service info, incompatible version";
+            }
+        }
+    }
+}
+
+/*static*/
+bool BlockChain::isBootstrap(const csdb::Pool& block) {
+    if (block.user_field_ids().count(BlockChain::kFieldServiceInfo) > 0) {
+        std::string s = block.user_field(BlockChain::kFieldServiceInfo).value<std::string>();
+        if (s.size() >= 2 && s[0] == 0) {
+            return s[1] == 1;
+        }
+        else {
+            csdebug() << "BlockChain: unable to parse block service info, incompatible version";
+        }
+    }
+    return false;
+}
+
+bool BlockChain::deferredBlockExchange(cs::RoundPackage& rPackage, const csdb::Pool& newPool) {
+
+    // final compose and test:
+    csdb::Pool tmp_clone = newPool.clone();
+    auto tmp = rPackage.poolSignatures();
+    tmp_clone.set_signatures(tmp);
+    tmp_clone.compose();
+    Hash tempHash;
+    auto hash = tmp_clone.hash();
+    auto bytes = hash.to_binary();
+    std::copy(bytes.cbegin(), bytes.cend(), tempHash.data());
+    if (NodeUtils::checkGroupSignature(tmp_clone.confidants(), rPackage.poolMetaInfo().realTrustedMask, rPackage.poolSignatures(), tempHash)) {
+        csmeta(csdebug) << kLogPrefix << "The number of signatures is sufficient and all of them are OK!";
+        if (!checkForConsistency(tmp_clone)) {
+            csdebug() << kLogPrefix << "Replace the deferred block #" << tmp_clone.sequence() << ": consistency check failed";
+            return false;
+        }
+    }
+    else {
+        cswarning() << kLogPrefix << "Some of Pool Signatures aren't valid. The pool will not be written to DB. It will be automatically written, when we get proper data";
+        return false;
+    }
+
+
+    // update deferred block
+    std::lock_guard lock(dbLock_);
+    deferredBlock_ = tmp_clone;
+    this->blockHashes_->update(deferredBlock_);
+
+    return true;
+}
+
+bool BlockChain::isSpecial(const csdb::Transaction& t) {
+    if (t.user_field(cs::trx_uf::sp::managing).is_valid()) {
+        return true;
+    }
+    return false;
+}
+
+bool BlockChain::storeBlock(csdb::Pool& pool, bool bySync) {
+    const auto lastSequence = getLastSeq();
+    const auto poolSequence = pool.sequence();
+    csdebug() << csfunc() << "last #" << lastSequence << ", pool #" << poolSequence;
+
+    if (poolSequence < lastSequence) {
+        // ignore
+        csdebug() << kLogPrefix << "ignore oudated block #" << poolSequence << ", last written #" << lastSequence;
+        // it is not error, so caller code nothing to do with it
+        return true;
+    }
+
+    if (!BlockChain::isBootstrap(pool)) {
+        if ((pool.numberConfirmations() == 0 || pool.roundConfirmations().size() == 0) && pool.sequence() > 1) {
+            return false;
+        }
+    }
+
+    if (poolSequence == lastSequence) {
+        if (isLastBlockUncertain() && pool.sequence() == uncertainSequence_) {
+            cslog() << kLogPrefix << "review replacement for uncertain block " << WithDelimiters(poolSequence);
+            if (pool.hash() == desiredHash_) {
+                cslog() << kLogPrefix << "replacement candidate has excactly desired hash, compare content of both block versions";
+
+                std::lock_guard lock(dbLock_);
+
+                if (BlockChain::testContentEqual(pool, deferredBlock_)) {
+                    deferredBlock_ = pool;
+                    resetUncertainState();
+                    ++cntUncertainReplaced;
+                    csdebug() << kLogPrefix << "get desired last block with the same content, continue with blockchain successfully";
+                    return true;
+                }
+                else {
+                    csdebug() << kLogPrefix << "the desired last block has the different content, drop it and remove own last block";
+                    removeLastBlock();
+                    return false;
+                }
+            }
+            else {
+                cslog() << kLogPrefix << "replacement candidate has undesired hash, ignore";
+            }
+        }
+
+        std::lock_guard lock(dbLock_);
+
+        // ignore
+        csdebug() << kLogPrefix << "ignore oudated block #" << poolSequence << ", last written #" << lastSequence;
+        // it is not error, so caller code nothing to do with it
+        return true;
+    }
+
+    if (poolSequence == lastSequence + 1) {
+        if (pool.previous_hash() != getLastHash()) {
+            csdebug() << "BLOCKCHAIN> new pool\'s prev. hash does not equal to current last hash";
+            if (getLastHash().is_empty()) {
+                cserror() << kLogPrefix << "own last hash is empty";
+            }
+            if (pool.previous_hash().is_empty()) {
+                cserror() << "BLOCKCHAIN> new pool\'s prev. hash is empty, don\'t write it, do not any harm to our blockchain";
+                return false;
+            }
+            if (compromiseLastBlock(pool.previous_hash())) {
+                csdebug() << kLogPrefix << "compromise own last block and cancel store operation";
+            }
+            else {
+                csdebug() << kLogPrefix << "remove own last block and cancel store operation";
+                removeLastBlock();
+            }
+            return false;
+        }
+
+        setTransactionsFees(pool);
+
+        //validate block to prevent bc from saving invalid instances:
+        bool check_failed = false;
+        emit tryToStoreBlockEvent(pool, &check_failed);
+        if (check_failed) {
+            csdebug() << kLogPrefix << "The pool " << pool.sequence() << " is invalid, won't be stored";
+            emit alarmBadBlock(pool.sequence());
+            return false;
+        }
+        // update wallet ids
+        // it should be done before check pool's signature,
+        // because it can change pool's binary representation
+        if (bySync) {
+            // ready-to-record block does not require anything
+            csdebug() << kLogPrefix << "store block #" << poolSequence << " to chain, update wallets ids";
+            updateWalletIds(pool, *walletsCacheUpdater_);
+        }
+        else {
+            csdebug() << kLogPrefix << "store block #" << poolSequence << " add new wallets to pool";
+            addNewWalletsToPool(pool);
+        }
+
+
+        // write immediately
+        if (recordBlock(pool, false).has_value()) {
+            csdebug() << kLogPrefix << "block #" << poolSequence << " has recorded to chain successfully";
+            // unable to call because stack overflow in case of huge written blocks amount possible:
+            // testCachedBlocks();
+            blocksToBeRemoved_ = 1;
+            resetUncertainState(); // every successful record require the new confirmation of uncertainity
+            return true;
+        }
+
+        csdebug() << kLogPrefix << "failed to store block #" << poolSequence << " to chain";
+
+        // no need to perform removeLastBlock() as we've updated only wallet ids
+        removeWalletsInPoolFromCache(pool);
+
+        if (lastSequence_ == poolSequence) {
+            --lastSequence_;
+            deferredBlock_ = csdb::Pool{};
+        }
+
+        return false;
+    }
+
+    cs::Lock lock(cachedBlocksMutex_);
+
+    if (cachedBlocks_.count(poolSequence) > 0) {
+        csdebug() << kLogPrefix << "ignore duplicated block #" << poolSequence << " in cache";
+        // it is not error, so caller code nothing to do with it
+        cachedBlockEvent(poolSequence);
+        return true;
+    }
+
+    // cache block for future recording
+    cachedBlocks_.emplace(poolSequence, BlockMeta{pool, bySync});
+    csdebug() << kLogPrefix << "cache block #" << poolSequence << " signed by " << pool.signatures().size()
+        << " nodes for future (" << cachedBlocks_.size() << " total)";
+    cachedBlockEvent(poolSequence);
+
+    // cache always successful
+    return true;
+}
+
+void BlockChain::testCachedBlocks() {
+    csdebug() << kLogPrefix << "test cached blocks";
+
+    if (cachedBlocks_.empty()) {
+        csdebug() << kLogPrefix << "no cached blocks";
+        return;
+    }
+
+    auto lastSeq = getLastSeq() + 1;
+
+    // clear unnecessary sequence
+    if (cachedBlocks_.cbegin()->first < lastSeq) {
+        auto it = cachedBlocks_.lower_bound(lastSeq);
+
+        if (it != cachedBlocks_.begin()) {
+            csdebug() << kLogPrefix << "Remove outdated blocks up to #" << (*it).first << " from cache";
+            cachedBlocks_.erase(cachedBlocks_.begin(), it);
+        }
+    }
+
+    size_t countStored = 0;
+    cs::Sequence fromSeq = lastSeq;
+
+    while (!cachedBlocks_.empty()) {
+
+        if (stop_) {
+            // stop requested while handle cached blocks
+            return;
+        }
+
+        auto firstBlockInCache = cachedBlocks_.begin();
+
+        if ((*firstBlockInCache).first == lastSeq) {
+            // retrieve and use block if it is exactly what we need:
+            auto data = (*firstBlockInCache).second;
+            const bool ok = storeBlock(data.pool, data.bySync);
+            cachedBlocks_.erase(firstBlockInCache);
+
+            if (!ok) {
+                cserror() << kLogPrefix << "Failed to record cached block to chain, drop it & wait to request again";
+                break;
+            }
+
+            ++countStored;
+
+            if (countStored >= 1000) {
+                cslog() << "BLOCKCHAIN> stored " << WithDelimiters(countStored)
+                    << " blocks " << WithDelimiters(fromSeq) << " .. " << WithDelimiters(fromSeq + countStored) << " from cache";
+                countStored = 0;
+                fromSeq = lastSeq + 1;
+            }
+
+            ++lastSeq;
+        }
+        else {
+            // stop processing, we have not got required block in cache yet
+            csdebug() << kLogPrefix << "Stop store blocks from cache. Next blocks in cache #" << (*firstBlockInCache).first;
+            break;
+        }
+    }
+
+    if (countStored > 0) {
+        cslog() << "BLOCKCHAIN> stored " << WithDelimiters(countStored)
+            << " blocks " << WithDelimiters(fromSeq) << " .. " << WithDelimiters(fromSeq + countStored) << " from cache";
+        countStored = 0;
+        fromSeq = lastSeq + 1;
+    }
+}
+
+std::optional<BlockChain::SequenceInterval> BlockChain::getFreeSpaceBlocks() const {
+    auto lastWrittenSequence = getLastSeq();
+    cs::Sequence sequence = 0;
+
+    {
+        cs::Lock lock(cachedBlocksMutex_);
+
+        if (!cachedBlocks_.empty()) {
+            sequence = cachedBlocks_.begin()->first;
+        }
+    }
+
+    if (sequence <= lastWrittenSequence || (sequence - lastWrittenSequence) == 0) {
+        return std::nullopt;
+    }
+
+    return std::make_optional(std::make_pair(lastWrittenSequence + 1, sequence));
+}
+
+const cs::ReadBlockSignal& BlockChain::readBlockEvent() const {
+    return storage_.readBlockEvent();
+}
+
+const cs::StartReadingBlocksSignal& BlockChain::startReadingBlocksEvent() const {
+    return storage_.readingStartedEvent();
+}
+
+std::size_t BlockChain::getCachedBlocksSize() const {
+    cs::Lock lock(cachedBlocksMutex_);
+    return cachedBlocks_.size();
+}
+
+void BlockChain::clearBlockCache() {
+    cs::Lock lock(cachedBlocksMutex_);
+    cachedBlocks_.clear();
+}
+
+std::vector<BlockChain::SequenceInterval> BlockChain::getRequiredBlocks() const {
+    cs::Sequence seq = getLastSeq();
+    const auto firstSequence = seq + 1;
+    const auto currentRoundNumber = cs::Conveyer::instance().currentRoundNumber();
+
+    if (firstSequence >= currentRoundNumber) {
+        return std::vector<SequenceInterval>();
+    }
+
+    const auto roundNumber = currentRoundNumber > 0 ? std::max(firstSequence, currentRoundNumber - 1) : 0;
+
+    // return at least [next, 0] or [next, currentRoundNumber]:
+    std::vector<SequenceInterval> vec{std::make_pair(firstSequence, roundNumber)};
+
+    // always point to last interval
+    auto firstUpper = cachedBlocks_.upper_bound(firstSequence);
+
+    if (firstUpper != cachedBlocks_.end()) {
+        auto sequence = firstUpper->first;
+        vec[0].second = sequence - 1;
+
+        while ((++firstUpper) != cachedBlocks_.end()) {
+            ++sequence;
+            if (firstUpper->first != sequence) {
+                vec.emplace_back(std::make_pair(sequence, firstUpper->first - 1));
+                sequence = firstUpper->first;
+            }
+        }
+    }
+
+    // add last interval [final + 1, end]
+    if (!cachedBlocks_.empty()) {
+        const auto lastCahedBlock = cachedBlocks_.crbegin()->first;
+        if (roundNumber > lastCahedBlock) {
+            vec.emplace_back(std::make_pair(lastCahedBlock, roundNumber));
+        }
+    }
+
+    return vec;
+}
+
+void BlockChain::setTransactionsFees(TransactionsPacket& packet) {
+    fee::setCountedFees(packet.transactions());
+}
+
+void BlockChain::setTransactionsFees(csdb::Pool& pool) {
+    fee::setCountedFees(pool.transactions());
+}
+
+void BlockChain::setTransactionsFees(std::vector<csdb::Transaction>& transactions) {
+    fee::setCountedFees(transactions);
+}
+
+void BlockChain::setTransactionsFees(std::vector<csdb::Transaction>& transactions, const cs::Bytes&) {
+    fee::setCountedFees(transactions);
+}
+
+const csdb::Address& BlockChain::getGenesisAddress() const {
+    return genesisAddress_;
+}
+
+csdb::Address BlockChain::getAddressByType(const csdb::Address& addr, AddressType type) const {
+    csdb::Address addr_res{};
+    switch (type) {
+        case AddressType::PublicKey:
+            if (addr.is_public_key() || !findAddrByWalletId(addr.wallet_id(), addr_res)) {
+                addr_res = addr;
+            }
+
+            break;
+        case AddressType::Id:
+            uint32_t _id;
+            if (findWalletId(addr, _id)) {
+                addr_res = csdb::Address::from_wallet_id(_id);
+            }
+
+            break;
+    }
+    return addr_res;
+}
+
+bool BlockChain::isEqual(const csdb::Address& laddr, const csdb::Address& raddr) const {
+    if (getAddressByType(laddr, AddressType::PublicKey) == getAddressByType(raddr, AddressType::PublicKey)) {
+        return true;
+    }
+
+    return false;
+}
+
+uint32_t BlockChain::getTransactionsCount(const csdb::Address& addr) {
+    std::lock_guard lock(cacheMutex_);
+
+    auto pubKey = getAddressByType(addr, AddressType::PublicKey);
+    const WalletData* wallDataPtr = walletsCacheUpdater_->findWallet(pubKey.public_key());
+
+    if (!wallDataPtr) {
+        return 0;
+    }
+
+    return static_cast<uint32_t>(wallDataPtr->transNum_);
+}
+
+//uint64_t BlockChain::initUuid() const {
+//    // protects from subsequent calls
+//    if (uuid_ != 0) {
+//        return uuid_;
+//    }
+//    // lookup in hashes
+//    if (!blockHashes_->empty()) {
+//        const auto& hashes = blockHashes_->getHashes();
+//        if (hashes.size() > 1) {
+//            const auto tmp = uuidFromHash(hashes[1]);
+//            if (tmp != 0) {
+//                return tmp;
+//            }
+//        }
+//    }
+//    // lookup in chain
+//    return uuidFromBlock(loadBlock(1));
+//}
+
+csdb::TransactionID BlockChain::getLastTransaction(const csdb::Address& addr) const {
+    std::lock_guard lock(cacheMutex_);
+
+    auto pubKey = getAddressByType(addr, AddressType::PublicKey);
+    const WalletData* wallDataPtr = walletsCacheUpdater_->findWallet(pubKey.public_key());
+
+    if (!wallDataPtr) {
+        return csdb::TransactionID();
+    }
+
+    return wallDataPtr->lastTransaction_;
+}
+
+cs::Sequence BlockChain::getPreviousPoolSeq(const csdb::Address& addr, cs::Sequence ps) const {
+    auto previousSequence = trxIndex_->getPrevTransBlock(addr, ps);
+
+    if (previousSequence == ps) {
+        auto pubKey = getAddressByType(addr, AddressType::PublicKey).public_key();
+        cserror() << kLogPrefix << "Inconsistent transaction index for public key: "
+                  << EncodeBase58(Bytes(pubKey.begin(), pubKey.end()))
+                  << ", block seq is " << ps;
+
+        if (cs::ConfigHolder::instance().config()->autoShutdownEnabled()) {
+            cserror() << kLogPrefix << "Node will be stopped due to index error. Please restart it.";
+
+            trxIndex_->invalidate();
+            Node::requestStop();
+        }
+
+        return kWrongSequence;
+    }
+
+    return previousSequence;
+}
+
+std::pair<cs::Sequence, uint32_t> BlockChain::getLastNonEmptyBlock() {
+    std::lock_guard lock(dbLock_);
+    return std::make_pair(lastNonEmptyBlock_.poolSeq, lastNonEmptyBlock_.transCount);
+}
+
+std::pair<cs::Sequence, uint32_t> BlockChain::getPreviousNonEmptyBlock(cs::Sequence seq) {
+    std::lock_guard lock(dbLock_);
+    const auto it = previousNonEmpty_.find(seq);
+
+    if (it != previousNonEmpty_.end()) {
+        return std::make_pair(it->second.poolSeq, it->second.transCount);
+    }
+
+    return std::pair<cs::Sequence, uint32_t>(cs::kWrongSequence, 0);
+}
+
+cs::Sequence BlockChain::getLastSeq() const {
+    return lastSequence_;
+}
+
+const MultiWallets& BlockChain::multiWallets() const {
+    return *(multiWallets_.get());
+}
+
+void BlockChain::setBlocksToBeRemoved(cs::Sequence number) {
+    if (blocksToBeRemoved_ > 0) {
+        csdebug() << kLogPrefix << "Can't change number of blocks to be removed, because the previous removal is still not finished";
+        return;
+    }
+    csdebug() << kLogPrefix << "Allowed NUMBER blocks to remove is set to " << blocksToBeRemoved_;
+    blocksToBeRemoved_ = number;
+}
+
+namespace {
+    static void serializeComparableContent(cs::ODataStream<cs::Bytes>& out, const csdb::Pool& block) {
+        out << block.sequence();
+
+        // put user fields except special timestamp field "TimestampID"
+        const auto ids = block.user_field_ids();
+        size_t cnt = ids.size();
+        if (cnt > 0) {
+            cnt -= ids.count(BlockChain::kFieldTimestamp);
+            if (cnt > 0) {
+                for (const auto id: ids) {
+                    if (id == BlockChain::kFieldTimestamp) {
+                        continue;
+                    }
+                    out << id;
+                    const auto fld = block.user_field(id);
+                    if (fld.is_valid()) {
+                        switch (fld.type()) {
+                        case csdb::UserField::Integer:
+                            out << fld.value<int>();
+                            break;
+                        case csdb::UserField::Amount:
+                            out << fld.value<csdb::Amount>();
+                            break;
+                        case csdb::UserField::String:
+                            out << fld.value<std::string>();
+                            break;
+                        default:
+                            break;
+                        }
+                    }
+                }
+            }
+        }
+
+        out << block.roundCost();
+
+        out << block.transactions_count();
+        for (const auto& t : block.transactions()) {
+            out << t.to_byte_stream_for_sig();
+        }
+
+        const auto& wallets = block.newWallets();
+        out << wallets.size();
+        for (const auto& w : wallets) {
+            union {
+                csdb::Pool::NewWalletInfo::AddressId address_id;
+                size_t value;
+            } conv{};
+            conv.address_id = w.addressId_;
+            out << conv.value;
+            out << w.walletId_;
+        }
+    }
+}
+
+/*static*/
+bool BlockChain::testContentEqual(const csdb::Pool& lhs, const csdb::Pool& rhs) {
+    if (lhs.is_valid() != rhs.is_valid()) {
+        return false;
+    }
+    if (!lhs.is_valid()) {
+        // both has no content
+        return true;
+    }
+
+    cs::Bytes lhs_bin;
+    cs::ODataStream lhs_out(lhs_bin);
+    serializeComparableContent(lhs_out, lhs);
+    const cs::Hash l = cscrypto::calculateHash(lhs_bin.data(), lhs_bin.size());
+
+    cs::Bytes rhs_bin;
+    cs::ODataStream rhs_out(rhs_bin);
+    serializeComparableContent(rhs_out, rhs);
+    const cs::Hash r = cscrypto::calculateHash(rhs_bin.data(), rhs_bin.size());
+
+    return std::equal(l.cbegin(), l.cend(), r.cbegin());
+}