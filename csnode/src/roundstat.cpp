#include <csnode/roundstat.hpp>

#include <lib/system/logger.hpp>
#include <lib/system/utils.hpp>
#include <lib/system/concurrent.hpp>

#include <configholder.hpp>

#include <sstream>

namespace cs {
RoundStat::RoundStat()
: totalReceivedTransactions_(0)
, totalAcceptedTransactions_(0)
, deferredTransactionsCount_(0)
, totalDurationMs_(0)
, nodeStartRound_(0)
, startSkipRounds_(2)
, lastRoundMs_(0)
, roundElapseTimePoint_(std::chrono::steady_clock::now())
, storeBlockElapseTimePoint_(std::chrono::steady_clock::now()) {
}

void RoundStat::onRoundStart(RoundNumber round, bool skipLogs) {
    // minimal statistics, skip 0 & 1 rounds because of possibility extra timeouts
    if (startSkipRounds_ > 0) {
        startSkipRounds_--;
        nodeStartRound_ = round;
        startPointMs_ = std::chrono::steady_clock::now();
        totalDurationMs_ = 0;
    }
    else {
        using namespace std::chrono;

        auto newDurationMs = duration_cast<milliseconds>(steady_clock::now() - startPointMs_).count();
        auto lastRoundMs = cs::numeric_cast<size_t>(newDurationMs) - totalDurationMs_;
        totalDurationMs_ = cs::numeric_cast<size_t>(newDurationMs);
        size_t counter = 1;

        if (round > nodeStartRound_) {
            counter = round - nodeStartRound_;
        }

        aveRoundMs_ = totalDurationMs_ / counter;

        // TODO: use more intelligent output formatting
        if (!skipLogs) {
            std::ostringstream os;
            constexpr size_t inMinutes = 5 * 60 * 1000;
            constexpr size_t inSeconds = 10 * 1000;

            os << " last round ";

            if (lastRoundMs > inMinutes) {
                os << "> " << lastRoundMs / 60000 << "min";
            }
            else if (lastRoundMs > inSeconds) {
                os << "> " << lastRoundMs / 1000 << "sec";
            }
            else {
                os << lastRoundMs << "ms";
            }

            os << ", average round ";

            if (aveRoundMs_ > inSeconds) {
                os << "> " << aveRoundMs_ / 1000 << "sec";
            }
            else {
                os << aveRoundMs_ << "ms";
            }

            os << ", " << WithDelimiters(uint64_t(totalAcceptedTransactions_)) << " stored transactions.";
            cslog() << os.str();
        }
    }

    resetLastRoundMs();
}

void RoundStat::onReadBlock(const csdb::Pool& block, bool* /*shouldStop*/) {
    totalAcceptedTransactions_ += block.transactions_count();
}

<<<<<<< HEAD
void RoundStat::onStoreBlock(const csdb::Pool& block) {
=======
void RoundStat::onStopReadingFromDb(uint64_t totalTransactions) {
    totalAcceptedTransactions_ = totalTransactions;
}

void RoundStat::onStoreBlock(csdb::Pool block) {
>>>>>>> 775cdb48
    totalAcceptedTransactions_ += block.transactions_count();
}

size_t RoundStat::uptimeMs() const {
    using namespace std::chrono;
    return duration_cast<milliseconds>(steady_clock::now() - startPointMs_).count();
}

size_t RoundStat::aveRoundMs() const {
    return aveRoundMs_;
}

size_t RoundStat::nodeStartRound() const {
    return nodeStartRound_;
}

size_t RoundStat::lastRoundMs() const {
    return lastRoundMs_.load(std::memory_order_acquire);
}

void RoundStat::resetLastRoundMs() {
    lastRoundMs_.store(0, std::memory_order_release);
}

bool RoundStat::isCurrentRoundTooLong(size_t longDurationMs) const {
    auto ms = lastRoundMs();
    return ms >= longDurationMs;
}

void RoundStat::onPingReceived(cs::Sequence, const cs::PublicKey&) {
    static std::chrono::steady_clock::time_point point = std::chrono::steady_clock::now();

    auto now = std::chrono::steady_clock::now();
    auto result = std::chrono::duration_cast<std::chrono::milliseconds>(now - point);

    lastRoundMs_.fetch_add(static_cast<size_t>(result.count()), std::memory_order_acq_rel);
    point = now;
}

void RoundStat::checkPing(cs::Sequence sequence, const PublicKey& key) {
    static std::chrono::steady_clock::time_point point = std::chrono::steady_clock::now();
    static std::pair<cs::PublicKey, cs::Sequence> maxSequenceNeighbour{};

    if (maxSequenceNeighbour.second < sequence) {
        maxSequenceNeighbour = std::make_pair(key, sequence);
    }

    auto now = std::chrono::steady_clock::now();
    checkPingDelta_ += std::chrono::duration_cast<std::chrono::milliseconds>(now - point);

    if (RoundStat::kMaxPingSynchroDelay <= checkPingDelta_.count()) {
        checkPingDelta_ = std::chrono::milliseconds(0);
        emit pingChecked(maxSequenceNeighbour.second, maxSequenceNeighbour.first);
    }

    point = now;
}

void RoundStat::onRoundChanged() {
    cs::Lock lock(statsElapseMutex_);
    roundElapseTimePoint_ = std::chrono::steady_clock::now();
}

void RoundStat::onBlockStored() {
    {
        cs::Lock lock(statsElapseMutex_);
        storeBlockElapseTimePoint_ = std::chrono::steady_clock::now();
    }

    checkPingDelta_ = std::chrono::milliseconds(0);
}

void RoundStat::onMainThreadIterated() {
    checkRoundElapse();
    checkStoreBlockElapse();
}

void RoundStat::checkRoundElapse() {
    std::chrono::steady_clock::time_point point;
    uint64_t limit = 0;

    {
        cs::Lock lock(statsElapseMutex_);
        point = roundElapseTimePoint_;
        limit = cs::ConfigHolder::instance().config()->roundElapseTime();
    }

    auto duration = std::chrono::steady_clock::now() - point;
    auto ms = std::chrono::duration_cast<std::chrono::milliseconds>(duration).count();

    if (limit > static_cast<uint64_t>(ms)) {
        return;
    }

    cs::Concurrent::execute(cs::RunPolicy::CallQueuePolicy, [this] {
        emit roundTimeElapsed();
    });

    {
        // reset time point to tick next time after limit
        cs::Lock lock(statsElapseMutex_);
        roundElapseTimePoint_ = std::chrono::steady_clock::now();
    }
}

void RoundStat::checkStoreBlockElapse() {
    std::chrono::steady_clock::time_point point;
    uint64_t limit = 0;

    {
        cs::Lock lock(statsElapseMutex_);
        point = storeBlockElapseTimePoint_;
        limit = cs::ConfigHolder::instance().config()->storeBlockElapseTime();
    }

    auto duration = std::chrono::steady_clock::now() - point;
    auto ms = std::chrono::duration_cast<std::chrono::milliseconds>(duration).count();

    if (limit > static_cast<uint64_t>(ms)) {
        return;
    }

    cs::Concurrent::execute(cs::RunPolicy::CallQueuePolicy, [this] {
        emit storeBlockTimeElapsed();
    });

    {
        cs::Lock lock(statsElapseMutex_);
        storeBlockElapseTimePoint_ = std::chrono::steady_clock::now();
    }
}
}  // namespace cs<|MERGE_RESOLUTION|>--- conflicted
+++ resolved
@@ -82,15 +82,11 @@
     totalAcceptedTransactions_ += block.transactions_count();
 }
 
-<<<<<<< HEAD
-void RoundStat::onStoreBlock(const csdb::Pool& block) {
-=======
 void RoundStat::onStopReadingFromDb(uint64_t totalTransactions) {
     totalAcceptedTransactions_ = totalTransactions;
 }
 
-void RoundStat::onStoreBlock(csdb::Pool block) {
->>>>>>> 775cdb48
+void RoundStat::onStoreBlock(const csdb::Pool& block) {
     totalAcceptedTransactions_ += block.transactions_count();
 }
 
