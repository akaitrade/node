--- conflicted
+++ resolved
@@ -1,3646 +1,3641 @@
-#include <algorithm>
-#include <csignal>
-#include <numeric>
-#include <sstream>
-
-#include <solver/consensus.hpp>
-#include <solver/solvercore.hpp>
-#include <solver/smartcontracts.hpp>
-
-#include <csnode/conveyer.hpp>
-#include <csnode/datastream.hpp>
-#include <csnode/node.hpp>
-#include <csnode/nodecore.hpp>
-#include <csnode/nodeutils.hpp>
-#include <csnode/poolsynchronizer.hpp>
-#include <csnode/itervalidator.hpp>
-#include <csnode/blockvalidator.hpp>
-#include <csnode/roundpackage.hpp>
-#include <csnode/configholder.hpp>
-#include <csnode/eventreport.hpp>
-
-#include <lib/system/logger.hpp>
-#include <lib/system/progressbar.hpp>
-#include <lib/system/signals.hpp>
-#include <lib/system/utils.hpp>
-
-#include <net/transport.hpp>
-#include <net/packetvalidator.hpp>
-
-#include <base58.h>
-
-#include <boost/optional.hpp>
-
-#include <lz4.h>
-
-#include <cscrypto/cscrypto.hpp>
-
-#include <observer.hpp>
-#include  <numeric>
-
-const csdb::Address Node::genesisAddress_ = csdb::Address::from_string("0000000000000000000000000000000000000000000000000000000000000001");
-const csdb::Address Node::startAddress_ = csdb::Address::from_string("0000000000000000000000000000000000000000000000000000000000000002");
-
-Node::Node(cs::config::Observer& observer)
-: nodeIdKey_(cs::ConfigHolder::instance().config()->getMyPublicKey())
-, nodeIdPrivate_(cs::ConfigHolder::instance().config()->getMyPrivateKey())
-, blockChain_(genesisAddress_, startAddress_, cs::ConfigHolder::instance().config()->recreateIndex())
-, ostream_(&packStreamAllocator_, nodeIdKey_)
-, stat_()
-, blockValidator_(std::make_unique<cs::BlockValidator>(*this))
-, observer_(observer) {
-    autoShutdownEnabled_ = cs::ConfigHolder::instance().config()->autoShutdownEnabled();
-    solver_ = new cs::SolverCore(this, genesisAddress_, startAddress_);
-
-    std::cout << "Start transport... ";
-    transport_ = new Transport(this);
-    std::cout << "Done\n";
-
-    poolSynchronizer_ = new cs::PoolSynchronizer(transport_, &blockChain_);
-
-    cs::ExecutorSettings::set(cs::makeReference(blockChain_), cs::makeReference(solver_));
-    auto& executor = cs::Executor::instance();
-
-    cs::Connector::connect(&Node::stopRequested, this, &Node::onStopRequested);
-
-    if (isStopRequested()) {
-        stop();
-        return;
-    }
-
-    cs::Connector::connect(&blockChain_.readBlockEvent(), &stat_, &cs::RoundStat::onReadBlock);
-    cs::Connector::connect(&blockChain_.storeBlockEvent, &stat_, &cs::RoundStat::onStoreBlock);
-    cs::Connector::connect(&blockChain_.storeBlockEvent, &executor, &cs::Executor::onBlockStored);
-    cs::Connector::connect(&blockChain_.readBlockEvent(), &executor, &cs::Executor::onReadBlock);
-    cs::Connector::connect(&transport_->pingReceived, this, &Node::onPingReceived);
-    cs::Connector::connect(&transport_->pingReceived, &stat_, &cs::RoundStat::onPingReceived);
-    cs::Connector::connect(&blockChain_.readBlockEvent(), this, &Node::validateBlock);
-
-    setupNextMessageBehaviour();
-
-    alwaysExecuteContracts_ = cs::ConfigHolder::instance().config()->alwaysExecuteContracts();
-    good_ = init();
-}
-
-Node::~Node() {
-    std::cout << "Desturctor called\n";
-
-    sendingTimer_.stop();
-
-    delete solver_;
-    delete transport_;
-    delete poolSynchronizer_;
-}
-
-bool Node::init() {
-#ifdef NODE_API
-    std::cout << "Init API... ";
-
-    api_ = std::make_unique<csconnector::connector>(blockChain_, solver_);
-
-    std::cout << "Done\n";
-
-    cs::Connector::connect(&blockChain_.readBlockEvent(), api_.get(), &csconnector::connector::onReadFromDB);
-    cs::Connector::connect(&blockChain_.storeBlockEvent, api_.get(), &csconnector::connector::onStoreBlock);
-    cs::Connector::connect(&blockChain_.startReadingBlocksEvent(), api_.get(), &csconnector::connector::onMaxBlocksCount);
-
-#endif  // NODE_API
-
-    // must call prior to blockChain_.init():
-    solver_->init(nodeIdKey_, nodeIdPrivate_);
-    solver_->startDefault();
-
-    if (cs::ConfigHolder::instance().config()->newBlockchainTop()) {
-        if (!blockChain_.init(cs::ConfigHolder::instance().config()->getPathToDB(), cs::ConfigHolder::instance().config()->newBlockchainTopSeq())) {
-            return false;
-        }
-        return true;
-    }
-
-    if (!blockChain_.init(cs::ConfigHolder::instance().config()->getPathToDB())) {
-        return false;
-    }
-
-    cslog() << "Blockchain is ready, contains " << WithDelimiters(stat_.totalTransactions()) << " transactions";
-
-#ifdef NODE_API
-    api_->run();
-#endif  // NODE_API
-
-    if (!transport_->isGood()) {
-        return false;
-    }
-
-    std::cout << "Transport is initialized\n";
-
-    if (!solver_) {
-        return false;
-    }
-
-    std::cout << "Solver is initialized\n";
-
-    cs::Conveyer::instance().setPrivateKey(solver_->getPrivateKey());
-    std::cout << "Initialization finished\n";
-
-    cs::Connector::connect(&sendingTimer_.timeOut, this, &Node::processTimer);
-    cs::Connector::connect(&cs::Conveyer::instance().packetFlushed, this, &Node::onTransactionsPacketFlushed);
-    cs::Connector::connect(&poolSynchronizer_->sendRequest, this, &Node::sendBlockRequest);
-
-    initCurrentRP();
-
-    return true;
-}
-
-void Node::setupNextMessageBehaviour() {
-    cs::Connector::connect(&transport_->mainThreadIterated, &stat_, &cs::RoundStat::onMainThreadIterated);
-    cs::Connector::connect(&cs::Conveyer::instance().roundChanged, &stat_, &cs::RoundStat::onRoundChanged);
-    cs::Connector::connect(&stat_.roundTimeElapsed, this, &Node::onRoundTimeElapsed);
-}
-
-void Node::run() {
-    std::cout << "Running transport\n";
-    transport_->run();
-}
-
-void Node::stop() {
-    good_ = false;
-
-    transport_->stop();
-    cswarning() << "[TRANSPORT STOPPED]";
-
-    solver_->finish();
-    cswarning() << "[SOLVER STOPPED]";
-
-    blockChain_.close();    
-    cswarning() << "[BLOCKCHAIN STORAGE CLOSED]";
-
-    cs::Executor::instance().stop();
-    cswarning() << "[EXECUTOR IS SIGNALED TO STOP]";
-
-    observer_.stop();
-    cswarning() << "[CONFIG OBSERVER STOPPED]";
-}
-
-void Node::initCurrentRP() {
-    cs::RoundPackage rp;
-    if (getBlockChain().getLastSeq() == 0) {
-        cs::RoundTable rt;
-        rt.round = 0;
-        rp.updateRoundTable(rt);
-    }
-    else {
-        cs::RoundTable rt;
-        rt.round = getBlockChain().getLastSeq();
-        rt.confidants = getBlockChain().getLastBlock().confidants();
-        rp.updateRoundTable(rt);
-    }
-    roundPackageCache_.push_back(rp);
-}
-
-void Node::getUtilityMessage(const uint8_t* data, const size_t size) {
-    //auto& conveyer = cs::Conveyer::instance();
-
-    cswarning() << "NODE> Utility message get";
-
-    istream_.init(data, size);
-    cs::Signature sig;
-    cs::Bytes msg;
-    cs::RoundNumber rNum;
-    istream_.skip<uint8_t>();
-    istream_ >> msg >> sig ;
-    
-    if (!istream_.good() || !istream_.end()) {
-        cserror() << "NODE> Bad Utility packet format";
-        return;
-    }
-
-    //csdebug() << "Message to Verify: " << cs::Utils::byteStreamToHex(trustedToHash);
-    const auto& starter_key = cs::PacketValidator::instance().getStarterKey();
-    //csdebug() << "SSKey: " << cs::Utils::byteStreamToHex(starter_key.data(), starter_key.size());
-    if (!cscrypto::verifySignature(sig, starter_key, msg.data(), msg.size())) {
-        cswarning() << "The Utility message is incorrect: signature isn't valid";
-        return;
-    }
-
-    cs::Byte order;
-    cs::PublicKey pKey;
-    cs::DataStream stream(msg.data(), msg.size());
-    stream >> rNum;
-    stream >> order;
-    stream >> pKey;
-
-    switch (order) {
-        case Orders::Release:
-            if (pKey == cs::Zero::key) {
-                while (transport_->blackList().size() > 0) {
-                    addToBlackList(transport_->blackList().front(), false);
-                }
-            }
-            else {
-                addToBlackList(pKey, false);
-            }
-
-            break;
-        case Orders::Seal:
-            if (pKey == cs::Zero::key) {
-                cswarning() << "Invalid Utility message";
-            }
-            else {
-                addToBlackList(pKey, true);
-            }
-            break;
-        default:
-            cswarning() << "Untranslatable Utility message";
-            break;
-    }
-
-
-}
-
-void Node::getBigBang(const uint8_t* data, const size_t size, const cs::RoundNumber rNum) {
-    auto& conveyer = cs::Conveyer::instance();
-
-    cswarning() << "-----------------------------------------------------------";
-    cswarning() << "NODE> BigBang #" << rNum << ": last written #" << blockChain_.getLastSeq() << ", current #" << conveyer.currentRoundNumber();
-    cswarning() << "-----------------------------------------------------------";
-
-    istream_.init(data, size);
-
-    uint8_t tmp = 0;
-    istream_ >> tmp;
-
-    if (tmp <= receivedBangs[rNum] && !(tmp < Consensus::MaxSubroundDelta && receivedBangs[rNum] > std::numeric_limits<uint8_t>::max() - Consensus::MaxSubroundDelta)) {
-        cswarning() << "Old Big Bang received: " << rNum << "." << static_cast<int>(tmp) << " is <= " << rNum << "." << static_cast<int>(receivedBangs[rNum]);
-        return;
-    }
-
-    // cache
-    auto cachedRound = conveyer.currentRoundNumber();
-
-    cs::Hash lastBlockHash;
-    istream_ >> lastBlockHash;
-       
-    cs::RoundTable globalTable;
-    globalTable.round = rNum;
-
-    // not uses both subRound_ and recdBangs[], so can be called here:
-    if (!readRoundData(globalTable, true)) {
-        cserror() << className() << " read round data from SS failed";
-        return;
-    }
-
-    if (istream_.isBytesAvailable(sizeof(long long))) {
-        long long timeSS = 0;
-        istream_ >> timeSS;
-        auto seconds = timePassedSinceBB(timeSS);
-        constexpr long long MaxBigBangAge_sec = 180;
-        if (seconds > MaxBigBangAge_sec) {
-            cslog() << "Elder Big Bang received of " << WithDelimiters(seconds) << " seconds age, ignore";
-            return;
-        }
-        else {
-            cslog() << "Big Bang received of " << WithDelimiters(seconds) << " seconds age, accept";
-        }
-    }
-    else {
-        cswarning() << "Deprecated Big Bang received of unknown age, ignore";
-        return;
-    }
-
-    // update round data
-    subRound_ = tmp;
-    receivedBangs[rNum] = subRound_;
-
-    if (stat_.isCurrentRoundTooLong()) {
-        poolSynchronizer_->syncLastPool();
-    }
-
-    solver_->resetGrayList();
-    roundPackageCache_.clear();
-
-    // this evil code sould be removed after examination
-    cs::Sequence countRemoved = 0;
-    cs::Sequence lastSequence = blockChain_.getLastSeq();
-
-    while (lastSequence >= rNum) {
-        if (countRemoved == 0) {
-            // the 1st time
-            csdebug() << "NODE> remove " << lastSequence - rNum + 1 << " block(s) required (rNum = " << rNum << ", last_seq = " << lastSequence << ")";
-            blockChain_.setBlocksToBeRemoved(lastSequence - rNum  + 1);
-        }
-
-        blockChain_.removeLastBlock();
-        cs::RoundNumber tmp_seq = blockChain_.getLastSeq();
-
-        if (lastSequence == tmp_seq) {
-            csdebug() << "NODE> cancel remove blocks operation (last removal is failed)";
-            break;
-        }
-
-        ++countRemoved;
-        lastSequence = tmp_seq;
-    }
-
-    if (countRemoved > 0) {
-        csdebug() << "NODE> " << countRemoved << " block(s) was removed";
-    }
-
-    // resend all this round data available
-    csdebug() << "NODE> resend last block hash after BigBang";
-
-    // do not pass further the hashes from unsuccessful round
-    csmeta(csdebug) << "Get BigBang globalTable.hashes: " << globalTable.hashes.size();
-
-    conveyer.updateRoundTable(cachedRound, globalTable);
-    onRoundStart(globalTable, false);
-
-    poolSynchronizer_->sync(globalTable.round, cs::PoolSynchronizer::roundDifferentForSync, true);
-
-    if (conveyer.isSyncCompleted()) {
-        startConsensus();
-    }
-    else {
-        cswarning() << "NODE> non empty required hashes after BB detected";
-        sendPacketHashesRequest(conveyer.currentNeededHashes(), conveyer.currentRoundNumber(), startPacketRequestPoint_);
-    }
-}
-
-void Node::getRoundTableSS(const uint8_t* data, const size_t size, const cs::RoundNumber rNum) {
-    cslog() << "NODE> get SS Round Table #" << rNum;
-    if (cs::Conveyer::instance().currentRoundNumber() != 0) {
-        csdebug() << "The RoundTable sent by SS doesn't correspond to the current RoundNumber";
-        return;
-    }
-    istream_.init(data, size);
-    cs::RoundTable roundTable;
-
-    if (!readRoundData(roundTable, false)) {
-        cserror() << "NODE> read round data from SS failed, continue without round table";
-    }
-
-    cs::Sequence lastSequence = blockChain_.getLastSeq();
-
-    if (lastSequence >= rNum) {
-        csdebug() << "NODE> remove " << lastSequence - rNum + 1 << " block(s) required (rNum = " << rNum << ", last_seq = " << lastSequence << ")";
-        blockChain_.setBlocksToBeRemoved(lastSequence - rNum + 1);
-    }
-
-    // update new round data from SS
-    // TODO: fix sub round
-    subRound_ = 0;
-    roundTable.round = rNum;
-
-    cs::Conveyer::instance().setRound(rNum);
-    cs::Conveyer::instance().setTable(roundTable);
-
-    // "normal" start
-    if (roundTable.round == 1) {
-        onRoundStart(roundTable, false);
-        reviewConveyerHashes();
-
-        return;
-    }
-
-    poolSynchronizer_->sync(rNum);
-}
-
-bool Node::verifyPacketSignatures(cs::TransactionsPacket& packet, const cs::PublicKey& sender) {
-    std::string verb;
-    if (packet.signatures().size() == 1) {
-        std::string res = packet.verify(sender);
-        if (res.size() > 0) {
-            csdebug() << "NODE> Packet " << packet.hash().toString() << " signatures check result: " << res;
-            return false;
-        }
-        else {
-            verb = " is Ok";
-        }
-    }
-    else if (packet.signatures().size() > 2) {
-        const csdb::Transaction& tr = packet.transactions().front();
-        if (cs::SmartContracts::is_new_state(tr)) {
-            csdb::UserField fld;
-            fld = tr.user_field(cs::trx_uf::new_state::RefStart);
-            if (fld.is_valid()) {
-                cs::SmartContractRef ref(fld);
-                if (ref.is_valid()) {
-                    cs::RoundNumber smartRound = ref.sequence;
-                    auto block = getBlockChain().loadBlock(smartRound);
-                    if (block.is_valid()) {
-                        std::string res = packet.verify(block.confidants());
-                        if (res.size() > 0) {
-                            csdebug() << "NODE> Packet " << packet.hash().toString() << " signatures aren't correct: " << res;
-                            return false;
-                        }
-                        else {
-                            verb = "s are Ok";
-                        }
-                    }
-                    else {
-                        verb = "s can't be verified. Leave it as is ...";
-                    }
-                }
-                else {
-                    csdebug() << "NODE> Contract ref is invalid";
-                    return false;
-                }
-            }
-            else {
-                csdebug() << "NODE> Contract user fielsd is invalid";
-                return false;
-            }
-        }
-        else {
-            csdebug() << "NODE> Packet is not possibly correct smart contract packet, throw it";
-            return false;
-        }
-    }
-    else {
-        cswarning() << "NODE> Usually packets can't have " << packet.signatures().size() << " signatures";
-        return false;
-    }
-    csdebug() << "NODE> Packet " << packet.hash().toString() << " signature" << verb;
-    return true;
-}
-
-void Node::addToBlackListCounter(const cs::PublicKey& key) {
-    if (blackListCounter_.find(key) == blackListCounter_.end()) {
-        blackListCounter_.emplace(key, Consensus::BlackListCounterSinglePenalty);
-    }
-    else {
-        blackListCounter_.at(key) += Consensus::BlackListCounterSinglePenalty;
-        if (blackListCounter_.at(key) > Consensus::BlackListCounterMaxValue) {
-            addToBlackList(key, true);
-            return;
-        }
-    }
-    csdebug() << "NODE> Node with Key: " << cs::Utils::byteStreamToHex(key.data(), key.size()) << " gained " 
-        << Consensus::BlackListCounterSinglePenalty << " penalty points, total: " << blackListCounter_.at(key);
-}
-
-void Node::updateBlackListCounter() {
-    csdebug() << __func__;
-    auto it = blackListCounter_.begin();
-    while (it != blackListCounter_.end()) {
-        --it->second;
-        if (it->second == 0) {
-            it = blackListCounter_.erase(it);
-            //TODO: make possible to uncomment this code
-            //if (isBlackListed(it->first) {
-            //    transport_->unmarkNeighbourAsBlackListed(it->first);
-            //}
-        }
-        else {
-            ++it;
-        }
-    }
-}
-
-bool Node::verifyPacketTransactions(cs::TransactionsPacket packet, const cs::PublicKey& key) {
-    size_t sum = 0;
-    size_t cnt = packet.transactionsCount();
-
-    if (packet.signatures().size() == 1) {
-        auto& transactions = packet.transactions();
-        for (auto& it : transactions) {
-            if (cs::IterValidator::SimpleValidator::validate(it, getBlockChain(), solver_->smart_contracts())) {
-                ++sum;
-            }
-        }
-    }
-    else if (packet.signatures().size() > 2) {
-        if (packet.transactions().size() > Consensus::MaxContractResultTransactions) {
-            csdebug() << "NODE> Illegal number of transactions in single packet: " << packet.transactions().size();
-            return false;
-        }
-        return true;
-    }
-    else {
-        csdebug() << "NODE> Illegal number of signatures";
-        return false;
-    }
-
-    if (sum == cnt) {
-        return true;
-    }
-    else {
-
-        if (cnt > Consensus::AccusalPacketSize) {
-            if (sum < cnt/2) {
-                // put sender to black list
-                csdebug() << "NODE> Sender should be put to the black list: valid trxs = " << sum << ", total trxs = " << cnt;
-            }
-            else {
-                // put sender to black list counter
-                csdebug() << "NODE> Sender should be send to the black list counter: valid trxs = " << sum << ", total trxs = " << cnt;
-                addToBlackListCounter(key);
-                return true;
-            }
-        }
-        else {
-            if (sum < cnt / 2) {
-                // put sender to black list counter
-                csdebug() << "NODE> Sender should be send to the black list counter: valid trxs = " << sum << ", total trxs = " << cnt;
-                addToBlackListCounter(key);
-                return true;
-            }
-            else {
-                // put sender to black list counter
-                csdebug() << "NODE> Sender shouldn't be send to the black list counter: valid trxs = " << sum << ", total trxs = " << cnt;
-                return true;
-            }
-        }
-
-        return false;
-    }
-}
-
-void Node::getTransactionsPacket(const uint8_t* data, const std::size_t size, const cs::PublicKey& sender) {
-    istream_.init(data, size);
-
-    cs::TransactionsPacket packet;
-    istream_ >> packet;
-
-    if (packet.hash().isEmpty()) {
-        cswarning() << "Received transaction packet hash is empty";
-        return;
-    }
-    
-    if (verifyPacketSignatures(packet, sender) && verifyPacketTransactions(packet, sender)) {
-        processTransactionsPacket(std::move(packet));
-    }
-    else {
-        addToBlackList(sender, true);
-    }
-}
-
-void Node::getNodeStopRequest(const cs::RoundNumber round, const uint8_t* data, const std::size_t size) {
-    const auto localRound = cs::Conveyer::instance().currentRoundNumber();
-
-    if (round < localRound && localRound - round > cs::MaxRoundDeltaInStopRequest) {
-        // ignore too aged command to prevent store & re-use by enemies
-        return;
-    }
-
-    istream_.init(data, size);
-
-    uint16_t version = 0;
-    cs::Signature sig;
-    istream_ >> version >> sig;
-    if (!istream_.good() || !istream_.end()) {
-        cswarning() << "NODE> Get stop request parsing failed";
-        return;
-    }
-    cs::Bytes message;
-    cs::DataStream stream(message);
-    stream << round << version;
-    const auto& starter_key = cs::PacketValidator::instance().getStarterKey();
-    if (!cscrypto::verifySignature(sig, starter_key, message.data(), message.size())) {
-        cswarning() << "NODE> Get incorrect stoprequest signature, possible attack";
-        return;
-    }
-    cswarning() << "NODE> Get stop request, received version " << version << ", received bytes " << size;
-
-    if (NODE_VERSION > version) {
-        cswarning() << "NODE> stop request does not cover my version, continue working";
-        return;
-    }
-
-    cswarning() << "NODE> Get stop request, node will be closed...";
-    stopRequested_ = true;
-
-    // unconditional stop
-    stop();
-}
-
-bool Node::canBeTrusted(bool critical) {
-#if defined(MONITOR_NODE) || defined(WEB_WALLET_NODE)
-    csunused(critical);
-    return false;
-
-#else
-
-    if (stopRequested_) {
-        return false;
-    }
-
-    if (!critical) {
-        if (Consensus::DisableTrustedRequestNextRound) {
-            // ignore flag after bigbang
-            if (myLevel_ == Level::Confidant && subRound_ == 0) {
-                return false;
-            }
-        }
-    }
-
-    if (cs::Conveyer::instance().currentRoundNumber() < Consensus::StartingDPOS) {
-        csdebug() << "The DPOS doesn't work unless the roundNumber is less than " << Consensus::StartingDPOS;
-        return true;
-    }
-
-    BlockChain::WalletData wData;
-    BlockChain::WalletId wId;
-
-    if (!getBlockChain().findWalletData(csdb::Address::from_public_key(this->nodeIdKey_), wData, wId)) {
-        return false;
-    }
-
-    if (wData.balance_ < Consensus::MinStakeValue) {
-        return false;
-    }
-
-    if (!solver_->smart_contracts().executionAllowed()) {
-        return false;
-    }
-
-    return true;
-
-#endif
-}
-
-void Node::getPacketHashesRequest(const uint8_t* data, const std::size_t size, const cs::RoundNumber round, const cs::PublicKey& sender) {
-    istream_.init(data, size);
-
-    cs::PacketsHashes hashes;
-    istream_ >> hashes;
-
-    csdebug() << "NODE> Get request for " << hashes.size() << " packet hashes from " << cs::Utils::byteStreamToHex(sender.data(), sender.size());
-
-    if (hashes.empty()) {
-        csmeta(cserror) << "Wrong hashes list requested";
-        return;
-    }
-
-    processPacketsRequest(std::move(hashes), round, sender);
-}
-
-void Node::getPacketHashesReply(const uint8_t* data, const std::size_t size, const cs::RoundNumber round, const cs::PublicKey& sender) {
-    if (cs::Conveyer::instance().isSyncCompleted(round)) {
-        csdebug() << "NODE> sync packets have already finished in round " << round;
-        return;
-    }
-
-    istream_.init(data, size);
-
-    cs::Packets packets;
-    istream_ >> packets;
-
-    if (packets.empty()) {
-        csmeta(cserror) << "Packet hashes reply, bad packets parsing";
-        return;
-    }
-
-    csdebug() << "NODE> Get reply with " << packets.size() <<  " packet hashes from sender " << cs::Utils::byteStreamToHex(sender);
-
-    processPacketsReply(std::move(packets), round);
-}
-
-
-bool Node::checkCharacteristic(cs::RoundPackage& rPackage) {
-    auto& conveyer = cs::Conveyer::instance();
-    auto myCharacteristic = conveyer.characteristic(rPackage.poolMetaInfo().sequenceNumber);
-    csdebug() << "NODE> Trying to get characteristic from conveyer";
-    std::vector<cscrypto::Byte> ownMask;
-    //std::vector<cscrypto::Byte>::const_iterator myIt;
-    if (myCharacteristic == nullptr || myCharacteristic->mask.size() < rPackage.poolMetaInfo().characteristic.mask.size()) {
-        csdebug() << "NODE> Characteristic from conveyer doesn't exist";
-        auto data = conveyer.createPacket(rPackage.poolMetaInfo().sequenceNumber);
-
-        if (!data.has_value()) {
-            cserror() << "NODE> error while prepare to calculate characteristic, maybe method called before sync completed?";
-            return false;
-        }
-        // bindings
-        auto&& [packet, smartPackets] = std::move(data).value();
-        csdebug() << "NODE> Packet size: " << packet.transactionsCount() << ", smartPackets: " << smartPackets.size();
-        auto myMask = solver_->ownValidation(packet, smartPackets);
-        csdebug() << "NODE> Characteristic calculated from the very transactions";
-        if (myMask.has_value()) {
-            ownMask = myMask.value().mask;
-        }
-        else {
-            ownMask.clear();
-        }
-        //        myIt = maskOnly.cbegin();
-    }
-    else {
-        ownMask = myCharacteristic->mask;
-        //        myIt = maskOnly.cbegin();
-    }
-    auto otherMask = rPackage.poolMetaInfo().characteristic.mask;
-    bool identic = true;
-    cs::Bytes checkMask;
-    csdetails() << "NODE> Starting comparing characteristics: our: " << cs::Utils::byteStreamToHex(ownMask.data(), ownMask.size())
-        << " and received: " << cs::Utils::byteStreamToHex(otherMask.data(), otherMask.size());
-    //TODO: this code is to be refactored - may cause some problems
-    if (otherMask.size() != ownMask.size()) {
-        csdebug() << "NODE> masks have different length's";
-        identic = false;
-    }
-    if (identic) {
-        for (size_t i = 0; i < ownMask.size(); ++i) {
-            if (otherMask[i] != ownMask[i]) {
-                identic = false;
-                checkMask.push_back(1);
-                //csdebug() << "NODE> Comparing own value " << static_cast<int>(ownMask[i]) << " versus " << static_cast<int>(otherMask[i]) << " ... False";
-                break;
-            }
-            else {
-                checkMask.push_back(0);
-                //csdebug() << "NODE> Comparing own value " << static_cast<int>(ownMask[i]) << " versus " << static_cast<int>(otherMask[i]) << " ... Ok";
-            }
-        }
-    }
-
-    if (!identic) {
-<<<<<<< HEAD
-        std::string badChecks;
-        int badChecksCounter = 0;
-        for (int i = 0; i < checkMask.size(); ++i) {
-            if (checkMask[i] != 0) {
-                if (badChecks.size() > 0) {
-                    badChecks += ", ";
-                }
-                badChecks += std::to_string(i);
-                ++badChecksCounter;
-            }
-        }
-        cserror() << "NODE> We probably got the roundPackage with invalid characteristic. " << badChecksCounter
-            << "; transaction(s): " << badChecks << " (is)were not checked properly. Can't build block";
-
-        //sendBlockAlarm(rPackage.poolMetaInfo().sequenceNumber);
-=======
-        cserror() << "NODE> We probably got the roundPackage with invalid characteristic, can't build block";
-        cs::PublicKey source_node;
-        if (!rPackage.getSender(source_node)) {
-            std::copy(cs::Zero::key.cbegin(), cs::Zero::key.cend(), source_node.begin());
-        }
-        sendBlockAlarm(source_node, rPackage.poolMetaInfo().sequenceNumber);
->>>>>>> bd251403
-        return false;
-    }
-    csdebug() << "NODE> Previous block mask validation finished successfully";
-    return true;
-}
-
-void Node::getCharacteristic(cs::RoundPackage& rPackage) {
-    csmeta(csdetails) << "started";
-    cs::Conveyer& conveyer = cs::Conveyer::instance();
-    if (getBlockChain().updateLastBlock(rPackage)) {
-        csdebug() << "NODE> The last block updated correctly or doesn't need update";
-        return;
-    }
-
-    auto round = rPackage.poolMetaInfo().sequenceNumber;
-    if (!conveyer.isSyncCompleted(rPackage.poolMetaInfo().sequenceNumber)) {
-        csdebug() << "NODE> Packet sync not finished, saving characteristic meta to call after sync";
-
-        cs::CharacteristicMeta meta;
-        meta.bytes = rPackage.poolMetaInfo().characteristic.mask;
-        //meta.sender = sender;
-        meta.signatures = rPackage.poolSignatures();
-        meta.realTrusted = rPackage.poolMetaInfo().realTrustedMask;
-
-        conveyer.addCharacteristicMeta(round, std::move(meta));
-        return;
-    }
-
-    csdebug() << "Trying to get confidants from round " << round;
-    const auto table = conveyer.roundTable(round);
-
-    if (table == nullptr) {
-        cserror() << "NODE> cannot access proper round table to add trusted to pool #" << rPackage.poolMetaInfo().sequenceNumber;
-        return;
-    }
-
-    const cs::ConfidantsKeys& confidantsReference = table->confidants;
-    const std::size_t realTrustedMaskSize = rPackage.poolMetaInfo().realTrustedMask.size();
-
-    csdebug() << "Real TrustedMask size = " << realTrustedMaskSize;
-
-    if (realTrustedMaskSize > confidantsReference.size()) {
-        csmeta(cserror) << ", real trusted mask size: " << realTrustedMaskSize << ", confidants count " << confidantsReference.size() << ", on round " << round;
-        return;
-    }
-
-    if (!istream_.good()) {
-        csmeta(cserror) << "Round info parsing failed, data is corrupted";
-        return;
-    }
-
-    csdebug() << "NODE> Sequence " << rPackage.poolMetaInfo().sequenceNumber
-        << ", mask size " << rPackage.poolMetaInfo().characteristic.mask.size()
-        << ", timestamp " << rPackage.poolMetaInfo().timestamp;
-
-    if (blockChain_.getLastSeq() > rPackage.poolMetaInfo().sequenceNumber) {
-        csmeta(cswarning) << "blockChain last seq: " << blockChain_.getLastSeq()
-            << " > pool meta info seq: " << rPackage.poolMetaInfo().sequenceNumber;
-        return;
-    }
-    if (rPackage.poolMetaInfo().sequenceNumber > getBlockChain().getLastSeq() && rPackage.poolMetaInfo().sequenceNumber - getBlockChain().getLastSeq() == 1) {
-        if (!checkCharacteristic(rPackage)) {
-            return;
-        }
-    }
-
-    // otherwise senseless, this block is already in chain
-    conveyer.setCharacteristic(rPackage.poolMetaInfo().characteristic, rPackage.poolMetaInfo().sequenceNumber);
-    std::optional<csdb::Pool> pool = conveyer.applyCharacteristic(rPackage.poolMetaInfo());
-
-    if (!pool.has_value()) {
-        csmeta(cserror) << "Created pool is not valid";
-        return;
-    }
-
-//    solver_->uploadNewStates(conveyer.uploadNewStates());
-
-    auto tmp = rPackage.poolSignatures();
-    pool.value().set_signatures(tmp);
-    pool.value().set_confidants(confidantsReference);
-    auto tmpPool = solver_->getDeferredBlock().clone();
-    if (tmpPool.is_valid() && tmpPool.sequence() == round) {
-        auto tmp2 = rPackage.poolSignatures();
-        tmpPool.add_user_field(0, rPackage.poolMetaInfo().timestamp);
-        tmpPool.add_number_trusted(static_cast<uint8_t>(rPackage.poolMetaInfo().realTrustedMask.size()));
-        tmpPool.add_real_trusted(cs::Utils::maskToBits(rPackage.poolMetaInfo().realTrustedMask));
-        tmpPool.set_signatures(tmp2);
-        csdebug() << "Signatures " << tmp2.size() << " were added to the pool: " << tmpPool.signatures().size();
-        auto resPool = getBlockChain().createBlock(tmpPool);
-
-        if (resPool.has_value()) {
-            csdebug() << "(From getCharacteristic): " << "The stored properly";
-            return;
-        }
-        else {
-            cserror() << "(From getCharacteristic): " << "Blockchain failed to write new block, it will do it later when get proper data";
-        }
-
-    }
-    if (round != 0) {
-        auto confirmation = confirmationList_.find(round);
-        if (confirmation.has_value()) {
-            if (rPackage.poolMetaInfo().sequenceNumber > 1) {
-                pool.value().add_number_confirmations(static_cast<uint8_t>(confirmation.value().mask.size()));
-                pool.value().add_confirmation_mask(cs::Utils::maskToBits(confirmation.value().mask));
-                pool.value().add_round_confirmations(confirmation.value().signatures);
-            }
-        }
-    }
-
-    if (!blockChain_.storeBlock(pool.value(), false /*by_sync*/)) {
-        cserror() << "NODE> failed to store block in BlockChain";
-    }
-    else {
-        blockChain_.testCachedBlocks();
-        solver_->checkZeroSmartSignatures(pool.value());
-        //confirmationList_.remove(round);
-    }
-
-    csmeta(csdetails) << "done";
-}
-
-void Node::createTestTransaction() {
-#if 0
-    csdb::Transaction transaction;
-
-    std::string strAddr1 = "G2GeLfwjg6XuvoWnZ7ssx9EPkEBqbYL3mw3fusgpzoBk";
-    std::string strAddr2 = "5B3YXqDTcWQFGAqEJQJP3Bg1ZK8FFtHtgCiFLT5VAxpe";
-
-    std::vector<uint8_t> pub_key1;
-    DecodeBase58(strAddr1, pub_key1);   
-    std::vector<uint8_t> pub_key2;
-    DecodeBase58(strAddr2, pub_key2);
-
-    csdb::Address test_address1 = csdb::Address::from_public_key(pub_key1);
-    csdb::Address test_address2 = csdb::Address::from_public_key(pub_key2);
-    transaction.set_target(test_address1);
-    transaction.set_source(test_address2);
-    transaction.set_currency(csdb::Currency(1));
-    transaction.set_amount(csdb::Amount(1, 0));
-    transaction.set_max_fee(csdb::AmountCommission(0.0));
-    transaction.set_counted_fee(csdb::AmountCommission(0.0));
-    cs::TransactionsPacket transactionPack;    
-    for (size_t i = 0; i < 9; ++i) {
-        transaction.set_innerID(i);
-        transactionPack.addTransaction(transaction);
-    }
-
-    transactionPack.makeHash();
-
-    cs::Conveyer::instance().addSeparatePacket(transactionPack);
-    csmeta(csdebug) << "NODE> Sending bad transaction's packet to all";
-#endif
-}
-
-void Node::sendBlockAlarm(const cs::PublicKey& source_node, cs::Sequence seq) {
-    cs::Bytes message;
-    cs::DataStream stream(message);
-    stream << seq;
-    cs::Signature sig = cscrypto::generateSignature(solver_->getPrivateKey(), message.data(), message.size());
-    sendToBroadcast(MsgTypes::BlockAlarm, seq, sig);
-    csmeta(csdebug) << "Alarm of block #" << seq << " was successfully sent to all";
-    // send event report
-    EventReport::sendInvalidBlockAlarm(*this, source_node, seq);
-}
-
-void Node::getBlockAlarm(const uint8_t* data, const std::size_t size, const cs::RoundNumber rNum, const cs::PublicKey& sender) {
-
-    istream_.init(data, size);
-    cs::Signature sig;
-    istream_ >> sig;
-    cs::Bytes message;
-    cs::DataStream stream(message);
-    stream << rNum;
-    if (!cscrypto::verifySignature(sig, sender, message.data(), message.size())) {
-        csdebug() << "NODE> BlockAlarm message from " << cs::Utils::byteStreamToHex(sender.data(), sender.size()) << " -  WRONG SIGNATURE!!!";
-        return;
-    }
-    else {
-        csdebug() << "NODE> Got BlockAlarm message from " << cs::Utils::byteStreamToHex(sender.data(), sender.size());
-    }
-}
-
-void Node::reportEvent(const cs::Bytes& bin_pack) {
-    const auto& conf = cs::ConfigHolder::instance().config()->getEventsReportData();
-    if (!conf.on) {
-        return;
-    }
-    cs::Bytes message;
-    cs::DataStream stream(message);
-
-    constexpr uint8_t kEventReportVersion = 0;
-
-    if constexpr (kEventReportVersion == 0) {
-        stream << kEventReportVersion << blockChain_.getLastSeq() << bin_pack;
-    }
-    cs::Signature sig = cscrypto::generateSignature(solver_->getPrivateKey(), message.data(), message.size());
-    ostream_.init(BaseFlags::Direct);
-    ostream_ << MsgTypes::EventReport << cs::Conveyer::instance().currentRoundNumber() << sig << message;
-    transport_->sendDirectToSock(ostream_.getPackets(), conf.collector_ep);
-    ostream_.clear();
-    csmeta(csdebug) << "event report -> " << conf.collector_ep.ip << ':' << conf.collector_ep.port;
-}
-
-void Node::getEventReport(const uint8_t* data, const std::size_t size, const cs::RoundNumber rNum, const cs::PublicKey& sender) {
-    istream_.init(data, size);
-    cs::Signature sig;
-    cs::Bytes message;
-    istream_ >> sig >> message;
-    if (!cscrypto::verifySignature(sig, sender, message.data(), message.size())) {
-        csdebug() << "NODE> event report from " << cs::Utils::byteStreamToHex(sender.data(), sender.size()) << " -  WRONG SIGNATURE!!!";
-        return;
-    }
-
-    cs::DataStream stream(message.data(), message.size());
-    uint8_t report_version = 0;
-    cs::Sequence sender_last_block = 0;
-    cs::Bytes bin_pack;
-    stream >> report_version;
-    if (report_version == 0) {
-        stream >> sender_last_block >> bin_pack;
-        csdebug() << "NODE> Got event report from " << cs::Utils::byteStreamToHex(sender.data(), sender.size())
-            << ", sender round R-" << WithDelimiters(rNum)
-            << ", sender last block #" << WithDelimiters(sender_last_block)
-            << ", info size " << bin_pack.size();
-
-        std::ostringstream os;
-        os << "Event report: " << '[' << WithDelimiters(rNum) << "] ";
-        std::string log_prefix = os.str();
-
-        const auto event_id = EventReport::getId(bin_pack);
-        if (event_id == EventReport::Id::RejectTransactions) {
-            const auto resume = EventReport::parseReject(bin_pack);
-            if (!resume.empty()) {
-                size_t cnt = 0;
-                std::ostringstream os;
-                std::for_each(resume.cbegin(), resume.cend(), [&](const auto& item) {
-                    cnt += item.second;
-                    os << Reject::to_string(item.first) << " (" << item.second << ") ";
-                });
-                csevent() << log_prefix << "rejected " << cnt << " transactions the following reasons: " << os.str()
-                    << " on " << cs::Utils::byteStreamToHex(sender.data(), sender.size());
-            }
-        }
-        else if (event_id == EventReport::Id::AddToList || event_id == EventReport::Id::EraseFromList) {
-            bool added = event_id == EventReport::Id::AddToList;
-            std::string list_action = (added ? "added to" : "cleared from");
-            cs::PublicKey item;
-            uint32_t counter = std::numeric_limits<uint32_t>::max();
-            bool is_black = false;
-            if (EventReport::parseListUpdate(bin_pack, item, counter, is_black)) {
-                std::string list_name = (is_black ? "black" : "gray");
-                if (std::equal(item.cbegin(), item.cend(), cs::Zero::key.cbegin())) {
-                    csevent() << log_prefix << "all items are " << list_action << ' ' << list_name << " list on "
-                        << cs::Utils::byteStreamToHex(sender.data(), sender.size());
-                }
-                else {
-                    csevent() << log_prefix << cs::Utils::byteStreamToHex(item.data(), item.size())
-                        << ' ' << list_action << ' ' << list_name << " list on "
-                        << cs::Utils::byteStreamToHex(sender.data(), sender.size());
-                }
-            }
-            else {
-                csevent() << log_prefix << "failed to parse item " << list_action << " black list";
-            }
-        }
-        else if (event_id == EventReport::Id::AlarmInvalidBlock) {
-            cs::PublicKey source_node;
-            cs::Sequence invalid_block_seq;
-            if (EventReport::parseInvalidBlockAlarm(bin_pack, source_node, invalid_block_seq)) {
-                csevent() << log_prefix << "invalid block from "
-                    << cs::Utils::byteStreamToHex(source_node.data(), source_node.size())
-                    << " is alarmed by " << cs::Utils::byteStreamToHex(sender.data(), sender.size());
-            }
-            else {
-                csevent() << log_prefix << "failed to parse invalid block alarm report";
-            }
-        }
-        else if (event_id == EventReport::Id::ConsensusSilent || event_id == EventReport::Id::ConsensusLiar) {
-            cs::PublicKey problem_node;
-            std::string problem_name = (event_id == EventReport::ConsensusSilent ? "silent" : "liar");
-            if (EventReport::parseConsensusProblem(bin_pack, problem_node) != EventReport::Id::None) {
-                csevent() << log_prefix << cs::Utils::byteStreamToHex(problem_node.data(), problem_node.size())
-                    << " is reported as " << problem_name << " by " << cs::Utils::byteStreamToHex(sender.data(), sender.size())
-                    << " in round consensus";
-            }
-            else {
-                csevent() << log_prefix << "failed to parse invalid round consensus " << problem_name << " report";
-            }
-        }
-        else if (event_id == EventReport::Id::ConsensusFailed) {
-            csevent() << log_prefix << "round consensus failure is reported by " << cs::Utils::byteStreamToHex(sender.data(), sender.size());
-        }
-        else if (event_id == EventReport::Id::ContractsSilent || event_id == EventReport::Id::ContractsLiar || event_id == EventReport::Id::ContractsFailed) {
-            cs::PublicKey problem_node;
-            ContractConsensusId consensus_id;
-            std::string problem_name;
-            if (event_id == EventReport::ContractsSilent) {
-                problem_name = "silent";
-            }
-            else if (event_id == EventReport::ContractsSilent) {
-                problem_name = "liar";
-            }
-            else {
-                problem_name = "failure";
-            }
-            if (EventReport::parseContractsProblem(bin_pack, problem_node, consensus_id) != EventReport::Id::None) {
-                if (event_id != EventReport::Id::ContractsFailed) {
-                    csevent() << log_prefix << cs::Utils::byteStreamToHex(problem_node.data(), problem_node.size())
-                        << " is reported as " << problem_name << " by " << cs::Utils::byteStreamToHex(sender.data(), sender.size())
-                        << " in contract consensus {" << consensus_id.round << '.' << consensus_id.transaction << '.' << consensus_id.iteration << '}';
-                }
-                else {
-                    csevent() << log_prefix << cs::Utils::byteStreamToHex(problem_node.data(), problem_node.size())
-                        << " is reported failure in contract consensus {"
-                        << consensus_id.round << '.' << consensus_id.transaction << '.' << consensus_id.iteration << '}';
-                }
-            }
-            else {
-                csevent() << log_prefix << "failed to parse invalid contract consensus " << problem_name << " report";
-            }
-        }
-        else if (event_id == EventReport::Id::RejectContractExecution) {
-            cs::SmartContractRef ref;
-            Reject::Reason reason;
-            if (EventReport::parseRejectContractExecution(bin_pack, ref, reason)) {
-                csevent() << log_prefix << "execution of " << ref << " is rejected, " << Reject::to_string(reason);
-            }
-            else {
-                csevent() << log_prefix << "failed to parse invalid contract execution reject";
-            }
-        }
-        else if (event_id == EventReport::Id::Bootstrap) {
-            csevent() << log_prefix << "bootsrap round";
-        }
-    }
-    else {
-        csevent() << "NODE> Got event report from " << cs::Utils::byteStreamToHex(sender.data(), sender.size())
-            << " of incompatible version " << int(report_version)
-            << ", sender round R-" << WithDelimiters(rNum);
-    }
-}
-
-void Node::cleanConfirmationList(cs::RoundNumber rNum) {
-    confirmationList_.remove(rNum);
-}
-
-void Node::sendStateRequest(const csdb::Address& contract_abs_addr, const cs::PublicKeys& confidants) {
-    csmeta(csdebug) << cs::SmartContracts::to_base58(blockChain_, contract_abs_addr);
-
-    auto round = cs::Conveyer::instance().currentRoundNumber();
-    cs::Bytes message;
-    cs::DataStream stream(message);
-    const auto& key = contract_abs_addr.public_key();
-    stream << round << key;
-    cs::Signature sig = cscrypto::generateSignature(solver_->getPrivateKey(), message.data(), message.size());
-    sendToList(confidants, cs::ConfidantConsts::InvalidConfidantIndex, MsgTypes::StateRequest, round, key, sig);
-}
-
-void Node::getStateRequest(const uint8_t * data, const std::size_t size, const cs::RoundNumber rNum, const cs::PublicKey & sender) {
-    istream_.init(data, size);
-    cs::PublicKey key;
-    cs::Signature signature;
-    istream_ >> key >> signature;
-    csdb::Address abs_addr = csdb::Address::from_public_key(key);
-
-    csmeta(csdebug) << cs::SmartContracts::to_base58(blockChain_, abs_addr) << " from "
-        << cs::Utils::byteStreamToHex(sender.data(), sender.size());
-
-    if (!istream_.good() || !istream_.end()) {
-        cserror() << "NODE> Bad StateRequest packet format";
-        return;
-    }
-
-    cs::Bytes signed_bytes;
-    cs::DataStream stream(signed_bytes);
-    stream << rNum << key;
-    if (!cscrypto::verifySignature(signature, sender, signed_bytes.data(), signed_bytes.size())) {
-        csdebug() << "NODE> StateRequest Signature is incorrect";
-        return;
-    }
-
-    cs::Bytes contract_data;
-    if (blockChain_.getContractData(abs_addr, contract_data)) {
-        sendStateReply(sender, abs_addr, contract_data);
-    }
-}
-
-void Node::sendStateReply(const cs::PublicKey& respondent, const csdb::Address& contract_abs_addr, const cs::Bytes& data) {
-    csmeta(csdebug) << cs::SmartContracts::to_base58(blockChain_, contract_abs_addr)
-        << "to " << cs::Utils::byteStreamToHex(respondent.data(), respondent.size());
-
-    cs::RoundNumber round = cs::Conveyer::instance().currentRoundNumber();
-    cs::Bytes signed_data;
-    cs::DataStream stream(signed_data);
-    const cs::PublicKey& key = contract_abs_addr.public_key();
-    stream << round << key << data;
-    cs::Signature sig = cscrypto::generateSignature(solver_->getPrivateKey(), signed_data.data(), signed_data.size());
-    sendDirect(respondent, MsgTypes::StateReply, round, key, data, sig);
-}
-
-void Node::getStateReply(const uint8_t* data, const std::size_t size, const cs::RoundNumber rNum, const cs::PublicKey& sender) {
-    istream_.init(data, size);
-    cs::PublicKey key;
-    cs::Bytes contract_data;
-    cs::Signature signature;
-    istream_ >> key >> contract_data >> signature;
-    csdb::Address abs_addr = csdb::Address::from_public_key(key);
-    
-    csmeta(csdebug) << cs::SmartContracts::to_base58(blockChain_, abs_addr) << " from "
-        << cs::Utils::byteStreamToHex(sender.data(), sender.size());
-
-    if (!istream_.good() || !istream_.end()) {
-        cserror() << "NODE> Bad State packet format";
-        return;
-    }
-
-    cs::Bytes signed_data;
-    cs::DataStream signed_stream(signed_data);
-    signed_stream << rNum << key << contract_data;
-    if (!cscrypto::verifySignature(signature, sender, signed_data.data(), signed_data.size())) {
-        csdebug() << "NODE> State Signature is incorrect";
-        return;
-    }
-
-    /*Place here the function call with (state)*/
-    solver_->smart_contracts().net_update_contract_state(abs_addr, contract_data);
-}
-
-cs::ConfidantsKeys Node::retriveSmartConfidants(const cs::Sequence startSmartRoundNumber) const {
-    csmeta(csdebug);
-
-    const cs::RoundTable* table = cs::Conveyer::instance().roundTable(startSmartRoundNumber);
-    if (table != nullptr) {
-        return table->confidants;
-    }
-
-    csdb::Pool tmpPool = blockChain_.loadBlock(startSmartRoundNumber);
-    const cs::ConfidantsKeys& confs = tmpPool.confidants();
-    csdebug() << "___[" << startSmartRoundNumber << "] = [" << tmpPool.sequence() << "]: " << confs.size();
-    return confs;
-}
-
-void Node::sendTransactionsPacket(const cs::TransactionsPacket& packet) {
-    if (packet.hash().isEmpty()) {
-        cswarning() << "Send transaction packet with empty hash failed";
-        return;
-    }
-    csdebug() << "NODE> Sending transaction's packet with hash: " << cs::Utils::byteStreamToHex(packet.hash().toBinary().data(), packet.hash().size());
-    sendToBroadcast(MsgTypes::TransactionPacket, cs::Conveyer::instance().currentRoundNumber(), packet);
-}
-
-void Node::sendPacketHashesRequest(const cs::PacketsHashes& hashes, const cs::RoundNumber round, uint32_t requestStep) {
-    const cs::Conveyer& conveyer = cs::Conveyer::instance();
-
-    if (conveyer.isSyncCompleted(round)) {
-        return;
-    }
-
-    csdebug() << "NODE> Sending packet hashes request: " << hashes.size();
-
-    if (!sendToNeighbours(MsgTypes::TransactionsPacketRequest, round, hashes)) {
-        cswarning() << csname() << "Can not send packet hashes to neighbours: no neighbours";
-    }
-
-    auto requestClosure = [round, requestStep, this] {
-        const cs::Conveyer& conveyer = cs::Conveyer::instance();
-
-        if (!conveyer.isSyncCompleted(round)) {
-            auto neededHashes = conveyer.neededHashes(round);
-            if (neededHashes) {
-                sendPacketHashesRequest(*neededHashes, round, requestStep + packetRequestStep_);
-            }
-        }
-    };
-
-    // send request again
-    cs::Timer::singleShot(static_cast<int>(cs::NeighboursRequestDelay + requestStep), cs::RunPolicy::CallQueuePolicy, requestClosure);
-}
-
-
-void Node::sendPacketHashesReply(const cs::Packets& packets, const cs::RoundNumber round, const cs::PublicKey& target) {
-    if (packets.empty()) {
-        return;
-    }
-
-    csdebug() << "NODE> Reply transaction packets: " << packets.size();
-
-    if (!sendToNeighbour(target, MsgTypes::TransactionsPacketReply, round, packets)) {
-        csdebug() << "NODE> Reply transaction packets: failed send to " << cs::Utils::byteStreamToHex(target.data(), target.size());
-    }
-}
-
-void Node::getBlockRequest(const uint8_t* data, const size_t size, const cs::PublicKey& sender) {
-    csmeta(csdebug);
-
-    cs::PoolsRequestedSequences sequences;
-
-    istream_.init(data, size);
-    istream_ >> sequences;
-
-    csdebug() << "NODE> got request for " << sequences.size() << " block(s) from " << cs::Utils::byteStreamToHex(sender.data(), sender.size());
-
-    if (sequences.empty()) {
-        csmeta(cserror) << "Sequences size is 0";
-        return;
-    }
-
-    std::size_t packetNum = 0;
-    istream_ >> packetNum;
-
-    if (sequences.front() > blockChain_.getLastSeq()) {
-        csdebug() << "NODE> Get block request> The requested block: " << sequences.front() << " is beyond my last block";
-        return;
-    }
-
-    const bool isOneBlockReply = poolSynchronizer_->isOneBlockReply();
-    const std::size_t reserveSize = isOneBlockReply ? 1 : sequences.size();
-
-    cs::PoolsBlock poolsBlock;
-    poolsBlock.reserve(reserveSize);
-
-    auto sendReply = [&] {
-        sendBlockReply(poolsBlock, sender, packetNum);
-        poolsBlock.clear();
-    };
-
-    for (auto& sequence : sequences) {
-        csdb::Pool pool = blockChain_.loadBlock(sequence);
-
-        if (pool.is_valid()) {
-            poolsBlock.push_back(std::move(pool));
-
-            if (isOneBlockReply) {
-                sendReply();
-            }
-        }
-        else {
-            csmeta(cslog) << "unable to load block " << sequence << " from blockchain";
-        }
-    }
-
-    if (!isOneBlockReply) {
-        sendReply();
-    }
-}
-
-void Node::getBlockReply(const uint8_t* data, const size_t size) {
-    if (!poolSynchronizer_->isSyncroStarted()) {
-        csdebug() << "NODE> Get block reply> Pool sync has already finished";
-        return;
-    }
-
-    csdebug() << "NODE> Get Block Reply";
-
-    istream_.init(data, size);
-
-    CompressedRegion region;
-    istream_ >> region;
-
-    size_t packetNumber = 0;
-    istream_ >> packetNumber;
-
-    cs::PoolsBlock poolsBlock = compressor_.decompress<cs::PoolsBlock>(region);
-
-    if (poolsBlock.empty()) {
-        cserror() << "NODE> Get block reply> No pools found";
-        return;
-    }
-
-    poolSynchronizer_->getBlockReply(std::move(poolsBlock), packetNumber);
-}
-
-void Node::sendBlockReply(const cs::PoolsBlock& poolsBlock, const cs::PublicKey& target, std::size_t packetNum) {
-    for (const auto& pool : poolsBlock) {
-        csdebug() << "NODE> Send block reply. Sequence: " << pool.sequence();
-    }
-
-    csdebug() << "Node> Sending blocks with signatures:";
-
-    for (const auto& it : poolsBlock) {
-        csdebug() << "#" << it.sequence() << " signs = " << it.signatures().size();
-    }
-
-    auto region = compressor_.compress(poolsBlock);
-    sendDirect(target, MsgTypes::RequestedBlock, cs::Conveyer::instance().currentRoundNumber(), region, packetNum);
-}
-
-void Node::becomeWriter() {
-    myLevel_ = Level::Writer;
-    csdebug() << "NODE> Became writer";
-}
-
-void Node::processPacketsRequest(cs::PacketsHashes&& hashes, const cs::RoundNumber round, const cs::PublicKey& sender) {
-    csdebug() << "NODE> Processing packets sync request";
-
-    cs::Packets packets;
-
-    const auto& conveyer = cs::Conveyer::instance();
-    std::unique_lock<cs::SharedMutex> lock = conveyer.lock();
-
-    for (const auto& hash : hashes) {
-        std::optional<cs::TransactionsPacket> packet = conveyer.findPacket(hash, round);
-
-        if (packet) {
-            packets.push_back(std::move(packet).value());
-        }
-    }
-
-    if (packets.empty()) {
-        csdebug() << "NODE> Cannot find packets in storage";
-    }
-    else {
-        csdebug() << "NODE> Found packets in storage: " << packets.size();
-        sendPacketHashesReply(packets, round, sender);
-    }
-}
-
-void Node::processPacketsReply(cs::Packets&& packets, const cs::RoundNumber round) {
-    csdebug() << "NODE> Processing packets reply";
-
-    cs::Conveyer& conveyer = cs::Conveyer::instance();
-
-    for (auto&& packet : packets) {
-        conveyer.addFoundPacket(round, std::move(packet));
-    }
-
-    if (conveyer.isSyncCompleted(round)) {
-        csdebug() << "NODE> Packets sync completed, #" << round;
-
-        if (roundPackageCache_.size() > 0) {
-            auto rPackage = roundPackageCache_.back();
-            csdebug() << "NODE> Run characteristic meta";
-            getCharacteristic(rPackage);
-        }
-        else {
-            csdebug() << "NODE> There is no roundPackage in the list, return and await any";
-            return;
-        }
-
-        // if next block maybe stored, the last written sequence maybe updated, so deferred consensus maybe resumed
-        if (blockChain_.getLastSeq() + 1 == cs::Conveyer::instance().currentRoundNumber()) {
-            csdebug() << "NODE> got all blocks written in current round";
-            startConsensus();
-        }
-    }
-}
-
-void Node::processTransactionsPacket(cs::TransactionsPacket&& packet) {
-    cs::Conveyer::instance().addTransactionsPacket(packet);
-}
-
-void Node::reviewConveyerHashes() {
-    const cs::Conveyer& conveyer = cs::Conveyer::instance();
-    const bool isHashesEmpty = conveyer.currentRoundTable().hashes.empty();
-
-    if (!isHashesEmpty && !conveyer.isSyncCompleted()) {
-        sendPacketHashesRequest(conveyer.currentNeededHashes(), conveyer.currentRoundNumber(), startPacketRequestPoint_);
-        return;
-    }
-
-    if (isHashesEmpty) {
-        csdebug() << "NODE> No hashes in round table, start consensus now";
-    }
-    else {
-        csdebug() << "NODE> All hashes in conveyer, start consensus now";
-    }
-
-    startConsensus();
-}
-
-void Node::processSync() {
-    const auto last_seq = blockChain_.getLastSeq();
-    const auto round = cs::Conveyer::instance().currentRoundNumber();
-    if (stat_.isCurrentRoundTooLong(120000) && round < last_seq + cs::PoolSynchronizer::roundDifferentForSync) {
-        poolSynchronizer_->syncLastPool();
-    }
-    else {
-        poolSynchronizer_->sync(round, cs::PoolSynchronizer::roundDifferentForSync);
-    }
-}
-
-void Node::addToBlackList(const cs::PublicKey& key, bool isMarked) {
-    if (isMarked) {
-        if (transport_->markNeighbourAsBlackListed(key)) {
-            cswarning() << "Neigbour " << cs::Utils::byteStreamToHex(key) << " added to network black list";
-            EventReport::sendBlackListUpdate(*this, key, true /*added*/);
-        }
-    }
-    else {
-        if (transport_->unmarkNeighbourAsBlackListed(key)) {
-             cswarning() << "Neigbour " << cs::Utils::byteStreamToHex(key) << " released from network black list";
-             EventReport::sendBlackListUpdate(*this, key, false /*erased*/);
-        }
-    }
-}
-
-bool Node::isPoolsSyncroStarted() {
-    return poolSynchronizer_->isSyncroStarted();
-}
-
-std::optional<cs::TrustedConfirmation> Node::getConfirmation(cs::RoundNumber round) const {
-    return confirmationList_.find(round);
-}
-
-void Node::processTimer() {
-    cs::Conveyer& conveyer = cs::Conveyer::instance();
-    const auto round = conveyer.currentRoundNumber();
-
-    if (myLevel_ == Level::Writer || round <= cs::TransactionsFlushRound) {
-        return;
-    }
-
-    conveyer.flushTransactions();
-}
-
-void Node::onTransactionsPacketFlushed(const cs::TransactionsPacket& packet) {
-    CallsQueue::instance().insert(std::bind(&Node::sendTransactionsPacket, this, packet));
-}
-
-void Node::onPingReceived(cs::Sequence sequence, const cs::PublicKey& sender) {
-    static std::chrono::steady_clock::time_point point = std::chrono::steady_clock::now();
-    static std::chrono::milliseconds delta{ 0 };
-
-    auto now = std::chrono::steady_clock::now();
-    delta += std::chrono::duration_cast<std::chrono::milliseconds>(now - point);
-
-    if (maxPingSynchroDelay_ <= delta.count()) {
-        auto lastSequence = blockChain_.getLastSeq();
-
-        if (lastSequence < sequence) {
-            delta = std::chrono::milliseconds(0);
-            cswarning() << "Local max block " << WithDelimiters(lastSequence) << " is lower than remote one "
-                << WithDelimiters(sequence) << ", trying to request round table";
-
-            CallsQueue::instance().insert([=] {
-                roundPackRequest(sender, sequence);
-            });
-        }
-    }
-
-    point = now;
-}
-
-void Node::sendBlockRequest(const ConnectionPtr target, const cs::PoolsRequestedSequences& sequences, std::size_t packetNum) {
-    const auto round = cs::Conveyer::instance().currentRoundNumber();
-    csmeta(csdetails) << "Target out(): " << target->getOut() << ", sequence from: " << sequences.front() << ", to: " << sequences.back() << ", packet: " << packetNum
-                      << ", round: " << round;
-
-    ostream_.init(BaseFlags::Direct | BaseFlags::Signed | BaseFlags::Compressed);
-    ostream_ << MsgTypes::BlockRequest;
-    ostream_ << round;
-    ostream_ << sequences;
-    ostream_ << packetNum;
-
-    transport_->deliverDirect(ostream_.getPackets(), ostream_.getPacketsCount(), target);
-
-    ostream_.clear();
-}
-
-Node::MessageActions Node::chooseMessageAction(const cs::RoundNumber rNum, const MsgTypes type, const cs::PublicKey sender) {
-    if (!good_) {
-        return MessageActions::Drop;
-    }
-
-    if (poolSynchronizer_->isFastMode()) {
-        if (type == MsgTypes::BlockRequest || type == MsgTypes::RequestedBlock) {
-            // which round would not be on the remote we may require the requested block or get block request
-            return MessageActions::Process;
-        }
-        else {
-            return MessageActions::Drop;
-        }
-    }
-
-    // always process this types
-    switch (type) {
-        case MsgTypes::FirstSmartStage:
-        case MsgTypes::SecondSmartStage:
-        case MsgTypes::ThirdSmartStage:
-        case MsgTypes::NodeStopRequest:
-        case MsgTypes::TransactionPacket:
-        case MsgTypes::TransactionsPacketRequest:
-        case MsgTypes::TransactionsPacketReply:
-        case MsgTypes::RoundTableRequest:
-        case MsgTypes::RejectedContracts:
-        case MsgTypes::RoundPackRequest:
-        case MsgTypes::EmptyRoundPack:
-        case MsgTypes::StateRequest:
-        case MsgTypes::StateReply:
-        case MsgTypes::BlockAlarm:
-        case MsgTypes::EventReport:
-            return MessageActions::Process;
-
-        default:
-            break;
-    }
-
-    const auto round = cs::Conveyer::instance().currentRoundNumber();
-
-    // starts next round, otherwise
-    if (type == MsgTypes::RoundTable) {
-        if (rNum >= round) {
-            return MessageActions::Process;
-        }
-
-        // TODO: detect absence of proper current round info (round may be set by SS or BB)
-        return MessageActions::Drop;
-    }
-
-    // BB: every round (for now) may be handled:
-    if (type == MsgTypes::BigBang) {
-        return MessageActions::Process;
-    }
-
-    if (type == MsgTypes::Utility) {
-        return (round < rNum + Consensus::UtilityMessageRoundInterval && round + Consensus::UtilityMessageRoundInterval > rNum ) ? MessageActions::Process : MessageActions::Drop;
-    }
-
-    if (type == MsgTypes::BlockRequest || type == MsgTypes::RequestedBlock) {
-        // which round would not be on the remote we may require the requested block or get block request
-        return MessageActions::Process;
-    }
-
-    if (type == MsgTypes::RoundTableReply) {
-        return (rNum >= round ? MessageActions::Process : MessageActions::Drop);
-    }
-
-    if (type == MsgTypes::BlockHash) {
-        if (rNum < round) {
-            // outdated
-            return MessageActions::Drop;
-        }
-
-        if (rNum > blockChain_.getLastSeq() + cs::Conveyer::HashTablesStorageCapacity) {
-            // too many rounds behind the global round
-            return MessageActions::Drop;
-        }
-
-        if (rNum > round) {
-            csdebug() << "NODE> outrunning block hash (#" << rNum << ") is postponed until get round info";
-            return MessageActions::Postpone;
-        }
-
-        if (!cs::Conveyer::instance().isSyncCompleted()) {
-            csdebug() << "NODE> block hash is postponed until conveyer sync is completed";
-            return MessageActions::Postpone;
-        }
-
-        // in time
-        return MessageActions::Process;
-    }
-
-    if (rNum < round) {
-        return type == MsgTypes::NewBlock ? MessageActions::Process : MessageActions::Drop;
-    }
-
-    // outrunning packets mean round lag
-    if (rNum > round) {
-        if (rNum - round == 1) {
-            // wait for next round
-            return MessageActions::Postpone;
-        }
-        else {
-            // more then 1 round lag, request round info
-            if (round > 1 && subRound_ == 0) {
-                // not on the very start
-                cswarning() << "NODE> detect round lag (global " << rNum << ", local " << round << ")";
-                roundPackRequest(sender, rNum);
-                // TODO: roundTableRequest(cs::PublicKey respondent);
-            }
-
-            return MessageActions::Drop;
-        }
-    }
-
-    // (rNum == round) => handle now
-    return MessageActions::Process;
-}
-
-void Node::updateConfigFromFile() {
-    observer_.notify();
-}
-
-inline bool Node::readRoundData(cs::RoundTable& roundTable, bool bang) {
-    cs::PublicKey mainNode;
-
-    uint8_t confSize = 0;
-    istream_ >> confSize;
-
-    csdebug() << "NODE> Number of confidants :" << cs::numeric_cast<int>(confSize);
-
-    if (confSize < Consensus::MinTrustedNodes || confSize > Consensus::MaxTrustedNodes) {
-        cswarning() << "Bad confidants num";
-        return false;
-    }
-
-    cs::ConfidantsKeys confidants;
-    confidants.reserve(confSize);
-
-    istream_ >> mainNode;
-
-    // TODO Fix confidants array getting (From SS)
-    for (int i = 0; i < confSize; ++i) {
-        cs::PublicKey key;
-        istream_ >> key;
-
-        confidants.push_back(std::move(key));
-    }
-    if (bang) {
-        cs::Signature sig;
-        istream_ >> sig;
-
-cs::Bytes trustedToHash;
-cs::DataStream tth(trustedToHash);
-tth << roundTable.round;
-tth << confidants;
-csdebug() << "Message to Sign: " << cs::Utils::byteStreamToHex(trustedToHash);
-// cs::Hash trustedHash = cscrypto::calculateHash(trustedToHash.data(), trustedToHash.size());
-const auto& starter_key = cs::PacketValidator::instance().getStarterKey();
-csdebug() << "SSKey: " << cs::Utils::byteStreamToHex(starter_key.data(), starter_key.size());
-if (!cscrypto::verifySignature(sig, starter_key, trustedToHash.data(), trustedToHash.size())) {
-    cswarning() << "The BIGBANG message is incorrect: signature isn't valid";
-    return false;
-}
-cs::Bytes confMask;
-cs::Signatures signatures;
-signatures.push_back(sig);
-confMask.push_back(0);
-//confirmationList_.remove(roundTable.round);
-confirmationList_.add(roundTable.round, bang, confidants, confMask, signatures);
-    }
-
-    if (!istream_.good() || confidants.size() < confSize) {
-        cswarning() << "Bad round table format, ignoring";
-        return false;
-    }
-
-    roundTable.confidants = std::move(confidants);
-    //roundTable.general = mainNode;
-    roundTable.hashes.clear();
-
-    return true;
-}
-
-static const char* nodeLevelToString(Node::Level nodeLevel) {
-    switch (nodeLevel) {
-    case Node::Level::Normal:
-        return "Normal";
-    case Node::Level::Confidant:
-        return "Confidant";
-    case Node::Level::Main:
-        return "Main";
-    case Node::Level::Writer:
-        return "Writer";
-    }
-
-    return "UNKNOWN";
-}
-
-std::ostream& operator<<(std::ostream& os, Node::Level nodeLevel) {
-    os << nodeLevelToString(nodeLevel);
-    return os;
-}
-
-template <typename... Args>
-void Node::sendToTargetBroadcast(const cs::PublicKey& target, const MsgTypes msgType, const cs::RoundNumber round, Args&&... args) {
-    static constexpr cs::Byte flags = 0; // BaseFlags::Fragmented;
-
-    ostream_.init(flags, target);
-    csdetails() << "NODE> Sending default to key: " << cs::Utils::byteStreamToHex(target.data(), target.size());
-
-    sendToBroadcastImpl(msgType, round, std::forward<Args>(args)...);
-}
-
-template <typename... Args>
-bool Node::sendToNeighbour(const cs::PublicKey& target, const MsgTypes msgType, const cs::RoundNumber round, Args&&... args) {
-    ConnectionPtr connection = transport_->getConnectionByKey(target);
-
-    if (connection) {
-        sendToNeighbour(connection, msgType, round, std::forward<Args>(args)...);
-    }
-
-    return static_cast<bool>(connection);
-}
-
-template <typename... Args>
-void Node::sendToNeighbour(const ConnectionPtr target, const MsgTypes msgType, const cs::RoundNumber round, Args&&... args) {
-    ostream_.init(BaseFlags::Direct | /*| BaseFlags::Fragmented*/ BaseFlags::Compressed);
-    ostream_ << msgType << round;
-
-    writeDefaultStream(std::forward<Args>(args)...);
-
-    csdetails() << "NODE> Sending Direct data: packets count: " << ostream_.getPacketsCount() << ", last packet size: " << ostream_.getCurrentSize() << ", out: " << target->out
-        << ", in: " << target->in << ", specialOut: " << target->specialOut << ", msgType: " << Packet::messageTypeToString(msgType);
-
-    transport_->deliverDirect(ostream_.getPackets(), ostream_.getPacketsCount(), target);
-    ostream_.clear();
-}
-
-template <class... Args>
-void Node::sendToBroadcast(const MsgTypes msgType, const cs::RoundNumber round, Args&&... args) {
-    ostream_.init(BaseFlags::Broadcast /*| BaseFlags::Fragmented*/ | BaseFlags::Compressed);
-    csdebug() << "NODE> Sending broadcast";
-
-    sendToBroadcastImpl(msgType, round, std::forward<Args>(args)...);
-}
-
-template <class... Args>
-bool Node::sendDirect(const cs::PublicKey& target, const MsgTypes msgType, const cs::RoundNumber round, Args&&... args) {
-    if (sendToNeighbour(target, msgType, round, std::forward<Args>(args)...)) {
-        return true;
-    }
-    if (sendToConfidant(target, msgType, round, std::forward<Args>(args)...)) {
-        return true;
-    }
-    return false;
-}
-
-template <class... Args>
-uint32_t Node::sendToConfidants(const MsgTypes msgType, const cs::RoundNumber round, Args&&... args) {
-    const auto& confidants = cs::Conveyer::instance().confidants();
-    const auto size = confidants.size();
-
-    size_t i = 0;
-    for (; i < size; ++i) {
-        const auto& confidant = confidants.at(i);
-        if (nodeIdKey_ == confidant) {
-            break;
-        }
-    }
-
-    if (i == size) {
-        i = cs::ConfidantConsts::InvalidConfidantIndex;
-    }
-
-    return sendToList(confidants, static_cast<cs::Byte>(i), msgType, round, std::forward<Args>(args)...);
-}
-
-template <class... Args>
-uint32_t Node::sendToList(const std::vector<cs::PublicKey>& listMembers, const cs::Byte listExeption, const MsgTypes msgType, const cs::RoundNumber round, Args&&... args) {
-    ostream_.init(BaseFlags::Direct | BaseFlags::Compressed);
-    ostream_ << msgType << round;
-
-    writeDefaultStream(std::forward<Args>(args)...);
-
-    csdebug() << "NODE> Sending to confidants list, size: " << ostream_.getCurrentSize() << ", round: " << round
-                << ", msgType: " << Packet::messageTypeToString(msgType);
-
-    const auto result = transport_->deliverConfidants(ostream_.getPackets(), ostream_.getPacketsCount(), listMembers, static_cast<int>(listExeption));
-    ostream_.clear();
-
-    if (!result.second.empty()) {
-        std::ostringstream os;
-        for (const auto item : result.second) {
-            os << " [" << item << "]";
-        }
-        cslog() << "NODE> unable to send pack to some confidants:" << os.str().c_str();
-    }
-    return result.first;
-}
-
-template <class... Args>
-bool Node::sendToConfidant(const cs::PublicKey& target, const MsgTypes msgType, const cs::RoundNumber round, Args&&... args) {
-    if (!transport_->checkConfidant(target)) {
-        return false;
-    }
-    uint32_t sent = sendToList(std::vector<cs::PublicKey>{target}, cs::ConfidantConsts::InvalidConfidantIndex, msgType, round, std::forward<Args>(args)...);
-    return sent != 0;
-}
-
-template <typename... Args>
-void Node::writeDefaultStream(Args&&... args) {
-    (void)(ostream_ << ... << std::forward<Args>(args));  // fold expression
-}
-
-template <typename... Args>
-bool Node::sendToNeighbours(const MsgTypes msgType, const cs::RoundNumber round, Args&&... args) {
-    Connections connections;
-
-    {
-        auto lock = transport_->getNeighboursLock();
-        auto neighbours = transport_->getNeighboursWithoutSS();
-
-        if (neighbours.empty()) {
-            return false;
-        }
-
-        connections = std::move(neighbours);
-    }
-
-    for (auto connection : connections) {
-        sendToNeighbour(connection, msgType, round, std::forward<Args>(args)...);
-    }
-
-    return true;
-}
-
-template <typename... Args>
-void Node::sendToBroadcastImpl(const MsgTypes& msgType, const cs::RoundNumber round, Args&&... args) {
-    ostream_ << msgType << round;
-
-    writeDefaultStream(std::forward<Args>(args)...);
-
-    csdebug() << "NODE> Sending broadcast data: size: " << ostream_.getCurrentSize() << ", round: " << round
-                << ", msgType: " << Packet::messageTypeToString(msgType);
-    transport_->deliverBroadcast(ostream_.getPackets(), ostream_.getPacketsCount());
-    ostream_.clear();
-}
-
-void Node::sendStageOne(const cs::StageOne& stageOneInfo) {
-    if (myLevel_ != Level::Confidant) {
-        cswarning() << "NODE> Only confidant nodes can send consensus stages";
-        return;
-    }
-
-    csmeta(csdebug) << "Round: " << cs::Conveyer::instance().currentRoundNumber() << "." << cs::numeric_cast<int>(subRound_)
-        << cs::StageOne::toString(stageOneInfo);
-
-    csdebug() << "Stage one Message R-" << cs::Conveyer::instance().currentRoundNumber() << "[" << static_cast<int>(stageOneInfo.sender)
-        << "]: " << cs::Utils::byteStreamToHex(stageOneInfo.message.data(), stageOneInfo.message.size());
-    csdebug() << "Stage one Signature R-" << cs::Conveyer::instance().currentRoundNumber() << "[" << static_cast<int>(stageOneInfo.sender)
-        << "]: " << cs::Utils::byteStreamToHex(stageOneInfo.signature.data(), stageOneInfo.signature.size());
-
-    sendToConfidants(MsgTypes::FirstStage, cs::Conveyer::instance().currentRoundNumber(), subRound_, stageOneInfo.signature, stageOneInfo.message);
-
-    csmeta(csdetails) << "Sent message size " << stageOneInfo.message.size();
-}
-
-void Node::getStageOne(const uint8_t* data, const size_t size, const cs::PublicKey& sender) {
-    csmeta(csdetails) << "started";
-
-    if (myLevel_ != Level::Confidant) {
-        csdebug() << "NODE> ignore stage-1 as no confidant";
-        return;
-    }
-
-    istream_.init(data, size);
-
-    uint8_t subRound = 0;
-    istream_ >> subRound;
-
-    if (subRound != subRound_) {
-        cswarning() << "NODE> ignore stage-1 with subround #" << static_cast<int>(subRound) << ", required #" << static_cast<int>(subRound_);
-        return;
-    }
-
-    cs::StageOne stage;
-    istream_ >> stage.signature;
-    istream_ >> stage.message;
-
-    if (!istream_.good() || !istream_.end()) {
-        csmeta(cserror) << "Bad stage-1 packet format";
-        return;
-    }
-    csdetails() << "Stage1 message: " << cs::Utils::byteStreamToHex(stage.message);
-    csdetails() << "Stage1 signature: " << cs::Utils::byteStreamToHex(stage.signature);
-
-
-
-    // hash of part received message
-    stage.messageHash = cscrypto::calculateHash(stage.message.data(), stage.message.size());
-    const cs::Conveyer& conveyer = cs::Conveyer::instance();
-
-    cs::Bytes signedMessage;
-    cs::DataStream signedStream(signedMessage);
-    signedStream << conveyer.currentRoundNumber();
-    signedStream << subRound_;
-    signedStream << stage.messageHash;
-
-    // stream for main message
-    cs::DataStream stream(stage.message.data(), stage.message.size());
-    stream >> stage.sender;
-    stream >> stage.hash;
-    stream >> stage.trustedCandidates;
-    stream >> stage.hashesCandidates;
-    stream >> stage.roundTimeStamp;
-
-    if (!conveyer.isConfidantExists(stage.sender)) {
-        return;
-    }
-
-    const cs::PublicKey& confidant = conveyer.confidantByIndex(stage.sender);
-    csdebug() << "StageMessage[" << static_cast<int>(stage.sender) <<"]: " << cs::Utils::byteStreamToHex(stage.message.data(), stage.message.size());
-    if (!cscrypto::verifySignature(stage.signature, confidant, signedMessage.data(), signedMessage.size())) {
-        cswarning() << "NODE> Stage-1 from T[" << static_cast<int>(stage.sender) << "] -  WRONG SIGNATURE!!!";
-        return;
-    }
-
-    if (confidant != sender) {
-        csmeta(csdebug) << "Stage-1 of " << getSenderText(confidant) << " sent by " << getSenderText(sender);
-    }
-    else {
-        csmeta(csdebug) << "Stage-1 of T[" << static_cast<int>(stage.sender) << "], sender key ok";
-    }
-
-    csdetails() << csname() << "Hash: " << cs::Utils::byteStreamToHex(stage.hash.data(), stage.hash.size());
-
-    solver_->gotStageOne(std::move(stage));
-}
-
-void Node::sendStageTwo(cs::StageTwo& stageTwoInfo) {
-    csmeta(csdetails) << "started";
-
-    if (myLevel_ != Level::Confidant && myLevel_ != Level::Writer) {
-        cswarning() << "Only confidant nodes can send consensus stages";
-        return;
-    }
-
-    sendToConfidants(MsgTypes::SecondStage, cs::Conveyer::instance().currentRoundNumber(), subRound_, stageTwoInfo.signature, stageTwoInfo.message);
-
-    // cash our stage two
-    csmeta(csdetails) << "Bytes size " << stageTwoInfo.message.size() << " ... done";
-}
-
-void Node::getStageTwo(const uint8_t* data, const size_t size, const cs::PublicKey& sender) {
-    csmeta(csdetails);
-
-    if (myLevel_ != Level::Confidant && myLevel_ != Level::Writer) {
-        csdebug() << "NODE> ignore stage-2 as no confidant";
-        return;
-    }
-
-    csdebug() << "NODE> getting stage-2 from " << getSenderText(sender);
-
-    istream_.init(data, size);
-
-    uint8_t subRound = 0;
-    istream_ >> subRound;
-
-    if (subRound != subRound_) {
-        cswarning() << "NODE> ignore stage-2 with subround #" << static_cast<int>(subRound) << ", required #" << static_cast<int>(subRound_);
-        return;
-    }
-
-    cs::StageTwo stage;
-    istream_ >> stage.signature;
-
-    cs::Bytes bytes;
-    istream_ >> bytes;
-
-    if (!istream_.good() || !istream_.end()) {
-        cserror() << "NODE> Bad stage-2 packet format";
-        return;
-    }
-
-    cs::DataStream stream(bytes.data(), bytes.size());
-    stream >> stage.sender;
-    stream >> stage.signatures;
-    stream >> stage.hashes;
-
-    const cs::Conveyer& conveyer = cs::Conveyer::instance();
-
-    if (!conveyer.isConfidantExists(stage.sender)) {
-        return;
-    }
-
-    if (!cscrypto::verifySignature(stage.signature, conveyer.confidantByIndex(stage.sender), bytes.data(), bytes.size())) {
-        csdebug() << "NODE> stage-2 [" << static_cast<int>(stage.sender) << "] -  WRONG SIGNATURE!!!";
-        return;
-    }
-
-    csmeta(csdetails) << "Signature is OK";
-    stage.message = std::move(bytes);
-
-    csdebug() << "NODE> stage-2 [" << static_cast<int>(stage.sender) << "] is OK!";
-    solver_->gotStageTwo(stage);
-}
-
-void Node::sendStageThree(cs::StageThree& stageThreeInfo) {
-    csdebug() << __func__;
-
-    if (myLevel_ != Level::Confidant) {
-        cswarning() << "NODE> Only confidant nodes can send consensus stages";
-        return;
-    }
-
-    // TODO: think how to improve this code
-    sendToConfidants(MsgTypes::ThirdStage, cs::Conveyer::instance().currentRoundNumber(), subRound_, stageThreeInfo.signature, stageThreeInfo.message);
-
-    // cach stage three
-    csmeta(csdetails) << "bytes size " << stageThreeInfo.message.size();
-    stageThreeSent_ = true;
-    csmeta(csdetails) << "done";
-}
-
-void Node::getStageThree(const uint8_t* data, const size_t size, const cs::PublicKey& sender) {
-    csmeta(csdetails);
-
-    if (myLevel_ != Level::Confidant && myLevel_ != Level::Writer) {
-        csdebug() << "NODE> ignore stage-3 as no confidant";
-        return;
-    }
-
-    istream_.init(data, size);
-    uint8_t subRound = 0;
-    istream_ >> subRound;
-
-    if (subRound != subRound_) {
-        cswarning() << "NODE> ignore stage-3 with subround #" << static_cast<int>(subRound) << ", required #" << static_cast<int>(subRound_);
-        return;
-    }
-
-    cs::StageThree stage;
-    istream_ >> stage.signature;
-
-    cs::Bytes bytes;
-    istream_ >> bytes;
-
-    if (!istream_.good() || !istream_.end()) {
-        cserror() << "NODE> Bad stage-3 packet format. Packet received from: " << cs::Utils::byteStreamToHex(sender.data(), sender.size());
-        return;
-    }
-
-
-    cs::DataStream stream(bytes.data(), bytes.size());
-    stream >> stage.sender;
-    stream >> stage.writer;
-    stream >> stage.iteration;  // this is a potential problem!!!
-    stream >> stage.blockSignature;
-    stream >> stage.roundSignature;
-    stream >> stage.trustedSignature;
-    stream >> stage.realTrustedMask;
-
-    const cs::Conveyer& conveyer = cs::Conveyer::instance();
-
-    if (!conveyer.isConfidantExists(stage.sender)) {
-        return;
-    }
-
-    if (!conveyer.isConfidantExists(stage.writer)) {
-        return;
-    }
-
-    if (stage.iteration < solver_->currentStage3iteration()) {
-        stageRequest(MsgTypes::ThirdStageRequest, myConfidantIndex_, stage.sender, solver_->currentStage3iteration());
-        return;
-    }
-    else if (stage.iteration > solver_->currentStage3iteration()) {
-        // store
-        return;
-    }
-
-    if (!cscrypto::verifySignature(stage.signature, conveyer.confidantByIndex(stage.sender), bytes.data(), bytes.size())) {
-        cswarning() << "NODE> stage-3 from T[" << static_cast<int>(stage.sender) << "] -  WRONG SIGNATURE!!!";
-        return;
-    }
-
-    stage.message = std::move(bytes);
-
-    csdebug() << "NODE> stage-3 from T[" << static_cast<int>(stage.sender) << "] - preliminary check ... passed!";
-
-    solver_->gotStageThree(std::move(stage), (stageThreeSent_ ? 2 : 0));
-}
-
-void Node::adjustStageThreeStorage() {
-    stageThreeSent_ = false;
-}
-
-void Node::stageRequest(MsgTypes msgType, uint8_t respondent, uint8_t required, uint8_t iteration) {
-    csdebug() << __func__;
-    if (myLevel_ != Level::Confidant && myLevel_ != Level::Writer) {
-        cswarning() << "NODE> Only confidant nodes can request consensus stages";
-        return;
-    }
-
-    switch (msgType) {
-    case MsgTypes::FirstStageRequest:
-    case MsgTypes::SecondStageRequest:
-    case MsgTypes::ThirdStageRequest:
-        break;
-    default:
-        csdebug() << "NODE: illegal call to method, ignore";
-        return;
-    }
-
-    const cs::Conveyer& conveyer = cs::Conveyer::instance();
-
-    if (!conveyer.isConfidantExists(respondent)) {
-        return;
-    }
-
-    if (cs::ConfigHolder::instance().config()->isCompatibleVersion()) {
-        sendToConfidant(conveyer.confidantByIndex(respondent), msgType, cs::Conveyer::instance().currentRoundNumber(), subRound_, myConfidantIndex_, required);
-    }
-    else {
-        sendToConfidant(conveyer.confidantByIndex(respondent), msgType, cs::Conveyer::instance().currentRoundNumber(), subRound_, myConfidantIndex_, required, iteration);
-    }
-    csmeta(csdetails) << "done";
-}
-
-void Node::getStageRequest(const MsgTypes msgType, const uint8_t* data, const size_t size, const cs::PublicKey& requester) {
-    csdebug() << __func__;
-    csmeta(csdetails) << "started";
-    if (myLevel_ != Level::Confidant) {
-        return;
-    }
-
-    istream_.init(data, size);
-
-    uint8_t subRound = 0;
-    istream_ >> subRound;
-
-    if (subRound != subRound_) {
-        cswarning() << "NODE> We got Stage-2 for the Node with SUBROUND, we don't have";
-        return;
-    }
-
-    uint8_t requesterNumber = 0;
-    istream_ >> requesterNumber;
-
-    uint8_t requiredNumber = 0;
-    istream_ >> requiredNumber;
-
-    uint8_t iteration = solver_->currentStage3iteration(); // default value
-    if (istream_.isBytesAvailable(1)) {
-        istream_ >> iteration;
-    }
-
-    if (!istream_.good() || !istream_.end()) {
-        cserror() << "Bad StageRequest packet format";
-        return;
-    }
-
-    const cs::Conveyer& conveyer = cs::Conveyer::instance();
-
-    if (!conveyer.isConfidantExists(requesterNumber) || requester != conveyer.confidantByIndex(requesterNumber)) {
-        return;
-    }
-
-    if (!conveyer.isConfidantExists(requiredNumber)) {
-        return;
-    }
-
-    switch (msgType) {
-        case MsgTypes::FirstStageRequest:
-            solver_->gotStageOneRequest(requesterNumber, requiredNumber);
-            break;
-        case MsgTypes::SecondStageRequest:
-            solver_->gotStageTwoRequest(requesterNumber, requiredNumber);
-            break;
-        case MsgTypes::ThirdStageRequest:
-            solver_->gotStageThreeRequest(requesterNumber, requiredNumber, iteration);
-            break;
-        default:
-            break;
-    }
-}
-
-void Node::sendStageReply(const uint8_t sender, const cs::Signature& signature, const MsgTypes msgType, const uint8_t requester, cs::Bytes& message) {
-    csdebug() << __func__;
-    csmeta(csdetails) << "started";
-
-    if (myLevel_ != Level::Confidant) {
-        cswarning() << "NODE> Only confidant nodes can send consensus stages";
-        return;
-    }
-
-    const cs::Conveyer& conveyer = cs::Conveyer::instance();
-
-    if (!conveyer.isConfidantExists(requester) || !conveyer.isConfidantExists(sender)) {
-        return;
-    }
-    sendToConfidant(conveyer.confidantByIndex(requester), msgType, cs::Conveyer::instance().currentRoundNumber(), subRound_, signature, message);
-
-    csmeta(csdetails) << "done";
-}
-
-void Node::sendConfidants(const std::vector<cs::PublicKey>& keys) {
-    transport_->sendSSIntroduceConsensus(keys);
-}
-
-void Node::sendSmartReject(const std::vector<RefExecution>& rejectList) {
-    if (myLevel_ != Level::Confidant) {
-        cswarning() << "NODE> Only confidant nodes can send smart Reject messages";
-        return;
-    }
-    if (rejectList.empty()) {
-        csmeta(cserror) << "must not send empty rejected contracts pack";
-        return;
-    }
-
-    cs::Bytes data;
-    cs::DataStream stream(data);
-
-    stream << rejectList;
-
-    csdebug() << "Node: sending " << rejectList.size() << " rejected contract(s) to related smart confidants";
-    sendToBroadcast(MsgTypes::RejectedContracts, cs::Conveyer::instance().currentRoundNumber(), data);
-}
-
-void Node::getSmartReject(const uint8_t* data, const size_t size, const cs::RoundNumber rNum, const cs::PublicKey& sender) {
-    csunused(rNum);
-    csunused(sender);
-
-    istream_.init(data, size);
-
-    cs::Bytes bytes;
-    istream_ >> bytes;
-
-    cs::DataStream stream(bytes.data(), bytes.size());
-
-    std::vector<RefExecution> rejectList;
-    stream >> rejectList;
-
-    if (!stream.isValid() || stream.isAvailable(1)) {
-        return;
-    }
-    if (!istream_.good() || istream_.isBytesAvailable(1)) {
-        return;
-    }
-
-    if (rejectList.empty()) {
-        csmeta(cserror) << "empty rejected contracts pack received";
-        return;
-    }
-
-    csdebug() << "Node: " << rejectList.size() << " rejected contract(s) received";
-    emit gotRejectedContracts(rejectList);
-}
-
-void Node::sendSmartStageOne(const cs::ConfidantsKeys& smartConfidants, const cs::StageOneSmarts& stageOneInfo) {
-    csmeta(csdebug) << "started";
-
-    if (std::find(smartConfidants.cbegin(), smartConfidants.cend(), solver_->getPublicKey()) == smartConfidants.cend()) {
-        cswarning() << "NODE> Only confidant nodes can send smart-contract consensus stages";
-        return;
-    }
-
-    csmeta(csdetails) << std::endl
-                      << "Smart starting Round: " << cs::SmartConsensus::blockPart(stageOneInfo.id) << '.' << cs::SmartConsensus::transactionPart(stageOneInfo.id) << std::endl
-                      << "Sender: " << static_cast<int>(stageOneInfo.sender) << std::endl
-                      << "Hash: " << cs::Utils::byteStreamToHex(stageOneInfo.hash.data(), stageOneInfo.hash.size());
-    //test feature
-    //if (stageOneInfo.sender == 1) {
-    //    cserror() << "Don't send smart stage one to all";
-    //    sendToConfidant(smartConfidants[2], MsgTypes::FirstSmartStage, cs::Conveyer::instance().currentRoundNumber(),
-    //           // payload
-    //           stageOneInfo.message, stageOneInfo.signature);
-    //}
-    //else {
-        sendToList(smartConfidants, stageOneInfo.sender, MsgTypes::FirstSmartStage, cs::Conveyer::instance().currentRoundNumber(),
-            // payload
-            stageOneInfo.message, stageOneInfo.signature);
-    //}
-
-
-    csmeta(csdebug) << "done";
-}
-
-void Node::getSmartStageOne(const uint8_t* data, const size_t size, const cs::RoundNumber, const cs::PublicKey& sender) {
-    csdebug() << __func__ << ": starting";
-
-    istream_.init(data, size);
-
-    cs::StageOneSmarts stage;
-    istream_ >> stage.message >> stage.signature;
-
-    if (!istream_.good() || !istream_.end()) {
-        cserror() << "Bad Smart Stage One packet format";
-        return;
-    }
-
-    if (stage.signature == cs::Zero::signature) {
-        csdebug() << "NODE> Sender " << cs::Utils::byteStreamToHex(sender.data(), sender.size()) << " sent unsigned smart stage One";
-        return;
-    }
-    // hash of part received message
-    stage.messageHash = cscrypto::calculateHash(stage.message.data(), stage.message.size());
-    if (!stage.fillFromBinary()) {
-        return;
-    }
-    cs::Sequence block = cs::SmartConsensus::blockPart(stage.id);
-    uint32_t transaction = cs::SmartConsensus::transactionPart(stage.id);
-    csdebug() << "SmartStageOne messageHash: " << cs::Utils::byteStreamToHex(stage.messageHash.data(), stage.messageHash.size());
-    csdebug() << __func__ << ": starting {" << block << '.' << transaction << '}';
-    
-    csmeta(csdebug) << "Sender: " << static_cast<int>(stage.sender) << ", sender key: " << cs::Utils::byteStreamToHex(sender.data(), sender.size()) << std::endl
-                    << "Smart#: {" << block << '.' << transaction << '}';
-    csdebug() << "Hash: " << cs::Utils::byteStreamToHex(stage.hash.data(), stage.hash.size());
-
-    if (std::find(activeSmartConsensuses_.cbegin(), activeSmartConsensuses_.cend(), stage.id) == activeSmartConsensuses_.cend()) {
-        csdebug() << "The SmartConsensus {" << block << '.' << transaction << "} is not active now, storing the stage";
-        smartStageOneStorage_.push_back(stage);
-        return;
-    }
-
-    emit gotSmartStageOne(stage, false);
-}
-
-void Node::sendSmartStageTwo(const cs::ConfidantsKeys& smartConfidants, cs::StageTwoSmarts& stageTwoInfo) {
-    csmeta(csdebug) << "started";
-
-    if (std::find(smartConfidants.cbegin(), smartConfidants.cend(), solver_->getPublicKey()) == smartConfidants.cend()) {
-        cswarning() << "NODE> Only confidant nodes can send smart-contract consensus stages";
-        return;
-    }
-
-    // TODO: fix it by logic changing
-
-    size_t confidantsCount = cs::Conveyer::instance().confidantsCount();
-    size_t stageBytesSize = sizeof(stageTwoInfo.sender) + (sizeof(cs::Signature) + sizeof(cs::Hash)) * confidantsCount;
-
-    cs::Bytes bytes;
-    bytes.reserve(stageBytesSize);
-
-    cs::DataStream stream(bytes);
-    stream << stageTwoInfo.sender;
-    stream << stageTwoInfo.id;
-    stream << stageTwoInfo.signatures;
-    stream << stageTwoInfo.hashes;
-
-    // create signature
-    stageTwoInfo.signature = cscrypto::generateSignature(solver_->getPrivateKey(), bytes.data(), bytes.size());
-    sendToList(smartConfidants, stageTwoInfo.sender, MsgTypes::SecondSmartStage, cs::Conveyer::instance().currentRoundNumber(), bytes, stageTwoInfo.signature);
-
-    // cash our stage two
-    stageTwoInfo.message = std::move(bytes);
-    csmeta(csdebug) << "done";
-}
-
-void Node::getSmartStageTwo(const uint8_t* data, const size_t size, const cs::RoundNumber, const cs::PublicKey& sender) {
-    csmeta(csdebug);
-
-    csdebug() << "NODE> Getting SmartStage Two from " << cs::Utils::byteStreamToHex(sender.data(), sender.size());
-
-    istream_.init(data, size);
-
-    cs::StageTwoSmarts stage;
-    istream_ >> stage.message >> stage.signature;
-
-    if (stage.signature == cs::Zero::signature) {
-        csdebug() << "NODE> Sender " << cs::Utils::byteStreamToHex(sender.data(), sender.size()) << " sent unsigned smart stage Two";
-        return;
-    }
-
-    if (!istream_.good() || !istream_.end()) {
-        cserror() << "NODE> Bad SmartStageTwo packet format";
-        return;
-    }
-
-    cs::DataStream stream(stage.message.data(), stage.message.size());
-    stream >> stage.sender;
-    stream >> stage.id;
-    stream >> stage.signatures;
-    stream >> stage.hashes;
-
-    csdebug() << "NODE> Read all data from the stream";
-
-    emit gotSmartStageTwo(stage, false);
-}
-
-void Node::sendSmartStageThree(const cs::ConfidantsKeys& smartConfidants, cs::StageThreeSmarts& stageThreeInfo) {
-    csmeta(csdebug) << "started";
-
-    if (std::find(smartConfidants.cbegin(), smartConfidants.cend(), solver_->getPublicKey()) == smartConfidants.cend()) {
-        cswarning() << "NODE> Only confidant nodes can send smart-contract consensus stages";
-        return;
-    }
-
-    // TODO: think how to improve this code
-
-    size_t stageSize = 2 * sizeof(cs::Byte) + stageThreeInfo.realTrustedMask.size() + stageThreeInfo.packageSignature.size();
-
-    cs::Bytes bytes;
-    bytes.reserve(stageSize);
-
-    cs::DataStream stream(bytes);
-    stream << stageThreeInfo.sender;
-    stream << stageThreeInfo.writer;
-    stream << stageThreeInfo.id;
-    stream << stageThreeInfo.realTrustedMask;
-    stream << stageThreeInfo.packageSignature;
-
-    stageThreeInfo.signature = cscrypto::generateSignature(solver_->getPrivateKey(), bytes.data(), bytes.size());
-    sendToList(smartConfidants, stageThreeInfo.sender, MsgTypes::ThirdSmartStage, cs::Conveyer::instance().currentRoundNumber(),
-               // payload:
-              bytes, stageThreeInfo.signature);
-
-    // cach stage three
-    stageThreeInfo.message = std::move(bytes);
-    csmeta(csdebug) << "done";
-}
-
-void Node::getSmartStageThree(const uint8_t* data, const size_t size, const cs::RoundNumber, const cs::PublicKey& sender) {
-    csmeta(csdetails) << "started";
-    csunused(sender);
-
-    istream_.init(data, size);
-
-    cs::StageThreeSmarts stage;
-    istream_ >> stage.message >> stage.signature;
-
-    if (stage.signature == cs::Zero::signature) {
-        csdebug() << "NODE> Sender " << cs::Utils::byteStreamToHex(sender.data(), sender.size()) << " sent unsigned smart stage Three";
-        return;
-    }
-
-    if (!istream_.good() || !istream_.end()) {
-        cserror() << "NODE> Bad SmartStage Three packet format";
-        return;
-    }
-
-    cs::DataStream stream(stage.message.data(), stage.message.size());
-    stream >> stage.sender;
-    stream >> stage.writer;
-    stream >> stage.id;
-    stream >> stage.realTrustedMask;
-    stream >> stage.packageSignature;
-
-    emit gotSmartStageThree(stage, false);
-}
-
-bool Node::smartStageRequest(MsgTypes msgType, uint64_t smartID, const cs::PublicKey& confidant, uint8_t respondent, uint8_t required) {
-    csmeta(csdebug) << __func__ << "started";
-    const auto res = sendToConfidant(confidant, msgType, cs::Conveyer::instance().currentRoundNumber(), smartID, respondent, required);
-    csmeta(csdebug) << "done";
-    return res;
-}
-
-void Node::getSmartStageRequest(const MsgTypes msgType, const uint8_t* data, const size_t size, const cs::PublicKey& requester) {
-    csmeta(csdebug) << __func__ << "started";
-
-    istream_.init(data, size);
-
-    uint8_t requesterNumber = 0;
-    uint64_t smartID = 0;
-    istream_ >> smartID >> requesterNumber;
-
-    uint8_t requiredNumber = 0;
-    istream_ >> requiredNumber;
-
-    if (!istream_.good() || !istream_.end()) {
-        cserror() << "Bad SmartStage request packet format";
-        return;
-    }
-
-    emit receivedSmartStageRequest(msgType, smartID, requesterNumber, requiredNumber, requester);
-}
-
-void Node::sendSmartStageReply(const cs::Bytes& message, const cs::Signature& signature, const MsgTypes msgType, const cs::PublicKey& requester) {
-    csmeta(csdebug) << "started";
-
-    sendToConfidant(requester, msgType, cs::Conveyer::instance().currentRoundNumber(), message, signature);
-    csmeta(csdebug) << "done";
-}
-
-void Node::addSmartConsensus(uint64_t id) {
-    if (std::find(activeSmartConsensuses_.cbegin(), activeSmartConsensuses_.cend(), id) != activeSmartConsensuses_.cend()) {
-        csdebug() << "The smartConsensus for {" << cs::SmartConsensus::blockPart(id) << '.' << cs::SmartConsensus::transactionPart(id) << "} is already active";
-        return;
-    }
-
-    activeSmartConsensuses_.push_back(id);
-    checkForSavedSmartStages(id);
-}
-
-void Node::removeSmartConsensus(uint64_t id) {
-    const auto it = std::find(activeSmartConsensuses_.cbegin(), activeSmartConsensuses_.cend(), id);
-    if (it == activeSmartConsensuses_.cend()) {
-        csdebug() << "The smartConsensus for {" << cs::SmartConsensus::blockPart(id) << '.' << cs::SmartConsensus::transactionPart(id) << "} is not active";
-    }
-    else {
-        activeSmartConsensuses_.erase(it);
-    }
-    auto it_1 = smartStageOneStorage_.cbegin();
-    while(it_1 != smartStageOneStorage_.cend()) {
-        if (it_1->id == id) {
-            it_1 = smartStageOneStorage_.erase(it_1);
-        }
-        else {
-            ++it_1;
-        }
-    }
-    auto it_2 = smartStageTwoStorage_.cbegin();
-    while (it_2 != smartStageTwoStorage_.cend()) {
-        if (it_2->id == id) {
-            it_2 = smartStageTwoStorage_.erase(it_2);
-        }
-        else {
-            ++it_2;
-        }
-    }
-    auto it_3 = smartStageThreeStorage_.cbegin();
-    while (it_3 != smartStageThreeStorage_.cend()) {
-        if (it_3->id == id) {
-            it_3 = smartStageThreeStorage_.erase(it_3);
-        }
-        else {
-            ++it_3;
-        }
-    }
-}
-
-void Node::checkForSavedSmartStages(uint64_t id) {
-    for (auto& it : smartStageOneStorage_) {
-        if (it.id == id) {
-            emit gotSmartStageOne(it, false);
-        }
-    }
-}
-
-
-//TODO: this code should be refactored
-bool Node::sendRoundPackage(const cs::RoundNumber rNum, const cs::PublicKey& target) {
-    csdebug() << "Send round table: ";
-    if (roundPackageCache_.size() == 0) {
-        csdebug() << "No active round table, so cannot send";
-        return false;
-    }
-    auto rpCurrent = std::find_if(roundPackageCache_.begin(), roundPackageCache_.end(), [rNum](cs::RoundPackage& rp) {return rp.roundTable().round == rNum;});
-    if (rpCurrent == roundPackageCache_.end()) {
-        csdebug() << "Cannot find round table, so cannot send";
-        return false;
-    }
-
-    //////////////////////////////////////////////////
-    //if (std::find(lastRoundPackage->roundTable().confidants.cbegin(), lastRoundPackage->roundTable().confidants.cend(), target) != lastRoundPackage->roundTable().confidants.end()) {
-    //    solver_->changeHashCollectionTimer();
-    //}
-    if (sendDirect(target, MsgTypes::RoundTable, rpCurrent->roundTable().round, rpCurrent->subRound(), rpCurrent->toBinary())) {
-        csdebug() << "Done";
-        if (!rpCurrent->poolMetaInfo().characteristic.mask.empty()) {
-            csmeta(csdebug) << "Packing " << rpCurrent->poolMetaInfo().characteristic.mask.size() << " bytes of char. mask to send";
-        }
-        return true;
-    }
-    csdebug() << "Unable to send round table directly";
-    return false;
-}
-
-void Node::sendRoundPackageToAll(cs::RoundPackage& rPackage) {
-    // add signatures// blockSignatures, roundSignatures);
-    csmeta(csdetails) << "Send round table to all";
-    
-    sendToBroadcast(MsgTypes::RoundTable, rPackage.roundTable().round, rPackage.subRound(), rPackage.toBinary());
-
-    if (!rPackage.poolMetaInfo().characteristic.mask.empty()) {
-        csmeta(csdebug) << "Packing " << rPackage.poolMetaInfo().characteristic.mask.size() << " bytes of char. mask to send";
-    }
-
-    /////////////////////////////////////////////////////////////////////////// screen output
-    csdebug() << "------------------------------------------  SendRoundTable  ---------------------------------------" 
-        << std::endl << rPackage.toString()
-        << "\n----------------------------------------------------------------------------------------------------";
-
-}
-
-void Node::sendRoundTable(cs::RoundPackage& rPackage) {
-    becomeWriter();
-
-    cs::Conveyer& conveyer = cs::Conveyer::instance();
-    csdebug() << "SendRoundTable: add confirmation for round " << conveyer.currentRoundTable().round << " trusted";
-    conveyer.setRound(rPackage.roundTable().round);
-    
-    subRound_ = 0;
-
-    cs::RoundTable table;
-    table.round = conveyer.currentRoundNumber();
-    table.confidants = rPackage.roundTable().confidants;
-    table.hashes = rPackage.roundTable().hashes;
-    roundPackageCache_.push_back(rPackage);
-    clearRPCache(rPackage.roundTable().round);
-    sendRoundPackageToAll(rPackage);
-
-    csdebug() << "Round " << rPackage.roundTable().round << ", Confidants count " << rPackage.roundTable().confidants.size();
-    csdebug() << "Hashes count: " << rPackage.roundTable().hashes.size();
-    performRoundPackage(rPackage, solver_->getPublicKey(), false);
-}
-
-bool Node::gotSSMessageVerify(const cs::Signature & sign, const cs::Byte* data, const size_t size)
-{
-    if (const auto & starter_key = cs::PacketValidator::instance().getStarterKey(); !cscrypto::verifySignature(sign, starter_key, data, size)) {
-        cswarning() << "SS message is incorrect: signature isn't valid";
-        csdebug() << "SSKey: " << cs::Utils::byteStreamToHex(starter_key.data(), starter_key.size());
-        csdebug() << "Message to Sign: " << cs::Utils::byteStreamToHex(data, size);
-        return false;
-    }
-
-    return true;
-}
-
-bool Node::receivingSignatures(cs::RoundPackage& rPackage, cs::PublicKeys& currentConfidants) {
-    csdebug() << "NODE> PoolSigs Amnt = " << rPackage.poolSignatures().size()
-        << ", TrustedSigs Amnt = " << rPackage.trustedSignatures().size()
-        << ", RoundSigs Amnt = " << rPackage.roundSignatures().size();
-
-    if (rPackage.poolMetaInfo().realTrustedMask.size() != currentConfidants.size()) {
-        csmeta(cserror) << "Illegal trusted mask count in round table: " << rPackage.poolMetaInfo().realTrustedMask.size();
-        return false;
-    }
-    cs::Bytes roundBytes = rPackage.bytesToSign();
-    cs::Hash tempHash = cscrypto::calculateHash(roundBytes.data(), roundBytes.size());
-
-    if (!cs::NodeUtils::checkGroupSignature(currentConfidants, rPackage.poolMetaInfo().realTrustedMask, rPackage.roundSignatures(), tempHash)) {
-        csdebug() << "NODE> The roundtable signatures are NOT OK";
-        return false;
-    }
-    else {
-        csdebug() << "NODE> The roundtable signatures are ok";
-    }
-    //refactored -->
-    cs::Bytes bytes = rPackage.roundTable().toBinary();
-    cs::Hash trustedHash = cscrypto::calculateHash(bytes.data(), bytes.size());
-    //refactored <--
-
-    if (cs::NodeUtils::checkGroupSignature(currentConfidants, rPackage.poolMetaInfo().realTrustedMask, rPackage.trustedSignatures(), trustedHash)) {
-        csdebug() << "NODE> The trusted confirmation for the next round are ok";
-        //confirmationList_.add(rPackage.roundTable().round, false, currentConfidants, rPackage.poolMetaInfo().realTrustedMask, rPackage.trustedSignatures());
-    }
-    else {
-        csdebug() << "NODE> The trusted confirmation for the next round are NOT OK";
-        return false;
-    }
-
-    return true;
-}
-
-bool Node::rpSpeedOk(cs::RoundPackage& rPackage) {
-    cs::Conveyer& conveyer = cs::Conveyer::instance();
-    if (conveyer.currentRoundNumber() > Consensus::MaxRoundTimerFree && getBlockChain().getLastSeq() > 0) {
-        uint64_t lastTimeStamp;
-        uint64_t currentTimeStamp;
-        [[maybe_unused]] uint64_t rpTimeStamp;
-        try {
-            lastTimeStamp = std::stoull(getBlockChain().getLastTimeStamp());
-        }
-        catch (...) {
-            csdebug() << __func__ << ": last block Timestamp was announced as zero";
-            return false;
-        }
-
-        try {
-            currentTimeStamp = std::stoull(cs::Utils::currentTimestamp());
-        }
-        catch (...) {
-            csdebug() << __func__ << ": current Timestamp was announced as zero";
-            return false;
-        }
-
-        try {
-            rpTimeStamp = std::stoull(rPackage.poolMetaInfo().timestamp);
-        }
-        catch (...) {
-            csdebug() << __func__ << ": just received roundPackage Timestamp was announced as zero";
-            return false;
-        }
-
-        if (rPackage.roundTable().round > conveyer.currentRoundNumber() + 1) {
-            uint64_t delta;
-            if (lastTimeStamp > currentTimeStamp) {
-                delta = lastTimeStamp - currentTimeStamp;
-            }
-            else {
-                delta = currentTimeStamp - lastTimeStamp;
-            }
-            uint64_t speed = delta / (rPackage.roundTable().round - conveyer.currentRoundNumber());
-
-            const auto ave_duration = stat_.aveTime();
-            if (speed < ave_duration / 10 && rPackage.roundTable().round - stat_.nodeStartRound() > Consensus::SpeedCheckRound) {
-                stat_.onRoundStart(rPackage.roundTable().round, true /*skip_logs*/);
-                cserror() << "drop RoundPackage created in " << speed << " ms/block, average ms/round is " << ave_duration;
-                return false;
-            }
-        }
-    }
-    return true;
-}
-
-bool Node::isLastRPStakeFull(cs::RoundNumber rNum) {
-    if (!roundPackageCache_.empty()) {
-        auto mask = roundPackageCache_.back().poolMetaInfo().realTrustedMask;
-        if (cs::Conveyer::instance().currentRoundNumber() == rNum && cs::TrustedMask::trustedSize(mask) == mask.size()) {
-            return true;
-        }
-    }
-    return false;
-}
-
-void Node::getRoundTable(const uint8_t* data, const size_t size, const cs::RoundNumber rNum, const cs::PublicKey& sender) {
-    csdebug() << "NODE> get round table R-" << WithDelimiters(rNum) << " from " << cs::Utils::byteStreamToHex(sender.data(), sender.size());
-    csmeta(csdetails) << "started";
-
-    if (myLevel_ == Level::Writer) {
-        csmeta(cserror) << "Writers don't receive round table";
-        return;
-    }
-
-    istream_.init(data, size);
-
-    // RoundTable evocation
-    cs::Byte subRound = 0;
-    istream_ >> subRound;
-
-    // sync state check
-    cs::Conveyer& conveyer = cs::Conveyer::instance();
-
-    if (conveyer.currentRoundNumber() == rNum && subRound_ > subRound) {
-        cswarning() << "NODE> round table SUBROUND is lesser then local one, ignore round table";
-        csmeta(csdetails) << "My subRound: " << static_cast<int>(subRound_) << ", Received subRound: " << static_cast<int>(subRound);
-        return;
-    }
-
-    if (isLastRPStakeFull(rNum)) {
-            return;
-    }
-
-    cs::Bytes bytes;
-    istream_ >> bytes;
-
-    if (!istream_.good() || !istream_.end()) {
-        csmeta(cserror) << "Malformed packet with round table (1)";
-        return;
-    }
-
-    cs::RoundPackage rPackage;
-
-    if (!rPackage.fromBinary(bytes, rNum, subRound)) {
-        csdebug() << "NODE> RoundPackage could not be parsed";
-        return;
-    }
-
-    //if (rNum == conveyer.currentRoundNumber() + 1 && rPackage.poolMetaInfo().previousHash != blockChain_.getLastHash()) {
-    //    csdebug() << "NODE> RoundPackage prevous hash is not equal to one in this node. Abort RoundPackage";
-    //    return;
-    //}
-
-    if (!rpSpeedOk(rPackage)) {
-        csdebug() << "NODE> last RoundPackage has full stake";
-        return;
-    }
-
-    csdebug() << "---------------------------------- RoundPackage #" << rPackage.roundTable().round << " --------------------------------------------- \n" 
-        <<  rPackage.toString() 
-        <<  "\n-----------------------------------------------------------------------------------------------------------------------------";
-
-    cs::RoundNumber storedRound = conveyer.currentRoundNumber();
-    conveyer.setRound(rNum);
-
-    processSync();
-
-    if (poolSynchronizer_->isSyncroStarted()) {
-        getCharacteristic(rPackage);
-    }
-
-    rPackage.setSenderNode(sender);
-    bool updateRound = false;
-    if (currentRoundPackage_.roundTable().round == 0) {//if normal or trusted  node that got RP has probably received a new RP with not full stake
-        if (roundPackageCache_.empty()) {
-            roundPackageCache_.push_back(rPackage);
-        }
-        else {
-            if (rPackage.roundTable().round == roundPackageCache_.back().roundTable().round && !stageThreeSent_) {
-                auto mask = roundPackageCache_.back().poolMetaInfo().realTrustedMask;
-                if (cs::TrustedMask::trustedSize(rPackage.poolMetaInfo().realTrustedMask) > cs::TrustedMask::trustedSize(mask)) {
-                    csdebug() << "Current Roundpackage of " << rNum << " will be replaced by new one";
-                    auto it = roundPackageCache_.end();
-                    --it;
-                    roundPackageCache_.erase(it);
-                    roundPackageCache_.push_back(rPackage);
-                    updateRound = true;
-                }
-                else {
-                    csdebug() << "Current Roundpackage of " << rNum << " won't be replaced";
-                    return;
-                }
-            }
-            else {
-                if (rPackage.roundTable().round > roundPackageCache_.back().roundTable().round) {
-                    roundPackageCache_.push_back(rPackage);
-                }
-                else {
-                    csdebug() << "Current RoundPackage of " << rNum << " won't be added to cache";
-                    return;
-                }
-            }
-        }
-    }
-    else {//if trusted node has probably received a new RP with not full stake, but has an RP with full one
-        if (rPackage.roundTable().round == currentRoundPackage_.roundTable().round) {
-            auto mask = currentRoundPackage_.poolMetaInfo().realTrustedMask;
-            if (cs::TrustedMask::trustedSize(rPackage.poolMetaInfo().realTrustedMask) > cs::TrustedMask::trustedSize(mask)) {
-                csdebug() << "Current Roundpackage of " << rNum << " will be replaced by new one";
-                roundPackageCache_.push_back(rPackage);
-            }
-            else {
-                csdebug() << "Throw received RP " << rNum << " using the own one";
-                roundPackageCache_.push_back(currentRoundPackage_);
-                rPackage = currentRoundPackage_;
-            }
-        }
-        else {
-            if (rPackage.roundTable().round > currentRoundPackage_.roundTable().round) {
-                roundPackageCache_.push_back(rPackage);
-            }
-            else {
-                csdebug() << "Current RoundPackage of " << rNum << " can't be added to cache";
-                return;
-            }
-
-        }
-    }
- 
-
-    clearRPCache(rPackage.roundTable().round);
-
-    cs::Signatures poolSignatures;
-    cs::PublicKeys confidants;
-
-    if (rPackage.roundTable().round > 2/* && confirmationList_.size() > 0*/) { //Here we have problems when the trusted have the first block and the others do not!!!
-        auto conf = confirmationList_.find(rPackage.roundTable().round - 1/*getBlockChain().getLastSeq() + 1*/);
-        if (!conf.has_value()) {
-            csdebug() << "Can't find confirmation - leave getRoundPackage()";
-            confirmationList_.add(rPackage.roundTable().round, false, rPackage.roundTable().confidants, rPackage.poolMetaInfo().realTrustedMask, rPackage.trustedSignatures());
-            //return;
-        }
-        else {
-            confidants = conf.value().confidants;
-        }
-        if (confidants.empty()) {
-            csdb::Pool tmp = getBlockChain().loadBlock(rPackage.roundTable().round - 1);
-            if (tmp.confidants().empty()) {
-                csdebug() << "Can't find public keys - leave getRoundPackage()";
-                return;
-            } 
-            else {
-                confidants = tmp.confidants();
-            }
-        }
-
-        if (!receivingSignatures(rPackage, confidants) && storedRound == getBlockChain().getLastSeq()) {
-            return;
-        }
-    }
-    else {
-        csdebug() << "No confirmations in the list";
-    }
-
-    currentRoundTableMessage_.round = rPackage.roundTable().round;
-    currentRoundTableMessage_.sender = sender;
-    currentRoundTableMessage_.message = cs::Bytes(data, data + size);
-    performRoundPackage(rPackage, sender, updateRound);
-}
-
-void Node::setCurrentRP(const cs::RoundPackage& rp) {
-    currentRoundPackage_ = rp;
-}
-
-void Node::performRoundPackage(cs::RoundPackage& rPackage, const cs::PublicKey& /*sender*/, bool updateRound) {
-    csdebug() << __func__;
-    confirmationList_.add(rPackage.roundTable().round, false, rPackage.roundTable().confidants, rPackage.poolMetaInfo().realTrustedMask, rPackage.trustedSignatures());
-    cs::Conveyer& conveyer = cs::Conveyer::instance();
-    cs::Bytes realTrusted = rPackage.poolMetaInfo().realTrustedMask;
-    const auto ptrRT = conveyer.roundTable(rPackage.roundTable().round - 1);
-    if (ptrRT != nullptr) {
-        const cs::ConfidantsKeys& prevConfidants = ptrRT->confidants;
-        if (!prevConfidants.empty() && realTrusted.size() == prevConfidants.size()) {
-            for (size_t i = 0; i < realTrusted.size(); ++i) {
-                if (realTrusted[i] == cs::ConfidantConsts::InvalidConfidantIndex) {
-                    solver_->addToGraylist(prevConfidants[i], Consensus::GrayListPunishment);
-                }
-            }
-        }
-    }
-    
-    // update sub round and max heighbours sequence
-    subRound_ = rPackage.subRound();
-
-    //auto it = recdBangs.begin();
-    //while (it != recdBangs.end()) {
-    //    if (it->first < rPackage.roundTable().round) {
-    //        it = recdBangs.erase(it);
-    //        continue;
-    //    }
-    //    ++it;
-    //}
-
-
-    cs::PacketsHashes hashes = rPackage.roundTable().hashes;
-    cs::PublicKeys confidants = rPackage.roundTable().confidants;
-    cs::RoundTable roundTable;
-    roundTable.round = rPackage.roundTable().round;
-    roundTable.confidants = std::move(confidants);
-    roundTable.hashes = std::move(hashes);
-    //roundTable.general = sender;
-
-    csdebug() << "NODE> confidants: " << roundTable.confidants.size();
-    
-    // first change conveyer state
-    cs::Conveyer::instance().setTable(roundTable);
-
-    // create pool by previous round, then change conveyer state.
-    getCharacteristic(rPackage);
-
-
-    try {
-        lastRoundPackageTime_ = std::stoull(cs::Utils::currentTimestamp());
-    }
-    catch (...) {
-        csdebug() << __func__ << ": current Timestamp was announced as zero";
-        return;
-    }
-
-    onRoundStart(cs::Conveyer::instance().currentRoundTable(), updateRound);
-
-    currentRoundPackage_ = cs::RoundPackage();
-    reviewConveyerHashes();
-
-    csmeta(csdetails) << "done\n";
-}
-
-bool Node::isTransactionsInputAvailable() {
-    size_t justTime;
-    try {
-        justTime = std::stoull(cs::Utils::currentTimestamp());
-    }
-    catch (...) {
-        csdebug() << __func__ << ": current Timestamp was announced as zero";
-        return false;
-    }
-    if (justTime > lastRoundPackageTime_) {
-        if (justTime - lastRoundPackageTime_ > Consensus::MaxRoundDuration) {
-            csdebug() << "NODE> The current round lasts too long, possible traffic problems";
-            return false; //
-        }
-        else {
-            bool condition = (!poolSynchronizer_->isSyncroStarted()) && (cs::Conveyer::instance().currentRoundNumber() 
-                - getBlockChain().getLastSeq() < cs::PoolSynchronizer::roundDifferentForSync);
-            return condition;
-        }
-    }
-    else {
-        csdebug() << "NODE> Possible wrong node clock";
-        return false;
-    }
-
-}
-
-
-void Node::clearRPCache(cs::RoundNumber rNum) {
-    bool flagg = true;
-    if (rNum < 6) {
-        return;
-    }
-    while (flagg) {
-        auto tmp = std::find_if(roundPackageCache_.begin(), roundPackageCache_.end(), [rNum](cs::RoundPackage& rp) {return rp.roundTable().round == rNum - 5; });
-        if (tmp == roundPackageCache_.end()) {
-            break;
-        }
-        roundPackageCache_.erase(tmp);
-    }
-
-}
-
-void Node::sendHash(cs::RoundNumber round) {
-    if (!canBeTrusted(subRound_ != 0 /*critical, all trusted capable required*/)) {
-        return;
-    }
-
-    if (blockChain_.getLastSeq() != round - 1) {
-        // should not send hash until have got proper block sequence
-        return;
-    }
-
-    csdebug() << "NODE> Sending hash to ALL";
-    if (solver_->isInGrayList(solver_->getPublicKey())) {
-        csinfo() << "NODE> In current Consensus " << cs::Conveyer::instance().confidantsCount()
-            << " nodes will not propose this Node as Trusted Candidate. The probability to become Trusted is too low";
-    }
-    cs::Bytes message;
-    cs::DataStream stream(message);
-    cs::Byte myTrustedSize = 0;
-    cs::Byte myRealTrustedSize = 0;
-
-    uint64_t lastTimeStamp = 0;
-    uint64_t currentTimeStamp = 0;
-
-    try {
-        lastTimeStamp = std::stoull(getBlockChain().getLastTimeStamp());
-        currentTimeStamp = std::stoull(cs::Utils::currentTimestamp());
-    }
-    catch (const std::exception& exception) {
-        cswarning() << exception.what();
-    }
-
-    if (currentTimeStamp < lastTimeStamp) {
-        currentTimeStamp = lastTimeStamp + 1;
-    }
-
-    csdebug() << "TimeStamp = " << std::to_string(currentTimeStamp);
-
-    if (cs::Conveyer::instance().currentRoundNumber() > 1) {
-        cs::Bytes lastTrusted = getBlockChain().getLastRealTrusted();
-        myTrustedSize = static_cast<uint8_t>(lastTrusted.size());
-        myRealTrustedSize = cs::TrustedMask::trustedSize(lastTrusted);
-    }
-
-    csdb::PoolHash tmp = spoileHash(blockChain_.getLastHash(), solver_->getPublicKey());
-    stream << tmp.to_binary() << myTrustedSize << myRealTrustedSize << currentTimeStamp << round << subRound_;
-
-    cs::Signature signature = cscrypto::generateSignature(solver_->getPrivateKey(), message.data(), message.size());
-    cs::Bytes messageToSend(message.data(), message.data() + message.size() - sizeof(cs::RoundNumber) - sizeof(cs::Byte));
-
-    // try to send to confidants..
-    if (sendToConfidants(MsgTypes::BlockHash, round, subRound_, messageToSend, signature) < Consensus::MinTrustedNodes) {
-        // .. otherwise broadcast hash
-        sendToBroadcast(MsgTypes::BlockHash, round, subRound_, messageToSend, signature);
-    }
-    csdebug() << "NODE> Hash sent, round: " << round << "." << cs::numeric_cast<int>(subRound_) << ", message: " << cs::Utils::byteStreamToHex(messageToSend);
-}
-
-void Node::getHash(const uint8_t* data, const size_t size, cs::RoundNumber rNum, const cs::PublicKey& sender) {
-    if (myLevel_ != Level::Confidant) {
-        csdebug() << "NODE> ignore hash as no confidant";
-        return;
-    }
-
-    csdetails() << "NODE> get hash of round " << rNum << ", data size " << size;
-
-    istream_.init(data, size);
-    uint8_t subRound = 0;
-    istream_ >> subRound;
-
-    if (subRound > subRound_) {
-        cswarning() << "NODE> We got hash for the Node with SUBROUND: " << static_cast<int>(subRound) << " required #" << static_cast<int>(subRound_);
-        // We don't have to return, the has of previous is the same 
-    }
-
-    cs::Bytes message;
-    cs::Signature signature;
-    istream_ >> message >> signature;
-
-    if (!istream_.good() || !istream_.end()) {
-        cswarning() << "NODE> bad hash packet format";
-        return;
-    }
-
-    cs::StageHash sHash;
-    cs::Bytes tmp;
-    sHash.sender = sender;
-    sHash.round = rNum;
-    cs::DataStream stream(message.data(), message.size());
-    stream >> tmp;
-    stream >> sHash.trustedSize;
-    stream >> sHash.realTrustedSize;
-    stream >> sHash.timeStamp;
-
-    if (!stream.isEmpty() || !stream.isValid()) {
-        csdebug() << "Stream is a bit uncertain ... ";
-    }
-
-    uint64_t lastTimeStamp = 0;
-    uint64_t currentTimeStamp = 0;
-
-    try {
-        lastTimeStamp = std::stoull(getBlockChain().getLastTimeStamp());
-        currentTimeStamp = std::stoull(cs::Utils::currentTimestamp());
-    }
-    catch (const std::exception& exception) {
-        cswarning() << exception.what();
-    }
-
-   
-    csdebug() << "NODE> GetHash - TimeStamp     = " << std::to_string(sHash.timeStamp);
-    uint64_t deltaStamp = currentTimeStamp - lastTimeStamp;
-    if (deltaStamp > Consensus::DefaultTimeStampRange) {
-        deltaStamp = Consensus::DefaultTimeStampRange;
-
-    }
-    if (sHash.timeStamp < lastTimeStamp){
-        csdebug() << "Incoming TimeStamp(< last BC timeStamp)= " << std::to_string(sHash.timeStamp) << " < " << std::to_string(lastTimeStamp) << " ... return";
-        return;
-    }
-
-    if (sHash.timeStamp > currentTimeStamp + deltaStamp / 2 * 3) {//here we just take the time interval 1.5 times larger than last round
-        csdebug() << "Incoming TimeStamp(> current timeStamp + delta) = " << std::to_string(sHash.timeStamp) << " > " << std::to_string(currentTimeStamp) << " ... return";
-        return;
-    }
-
-    sHash.hash = csdb::PoolHash::from_binary(std::move(tmp));
-    cs::DataStream stream1(message);
-    stream1 << rNum << subRound;
-
-
-    if (!cscrypto::verifySignature(signature, sender, message.data(), message.size())) {
-        csdebug() << "Hash message signature is NOT VALID";
-        return;
-
-    }
-    csdebug() << "Hash message signature is  VALID";
-    csdebug() << "Got Hash message (" << tmp.size() << "): " << cs::Utils::byteStreamToHex(tmp.data(), tmp.size())
-        << " : " << static_cast<int>(sHash.trustedSize) << " - " << static_cast<int>(sHash.realTrustedSize);
-    uint8_t myRealTrustedSize = 0;
-
-    if (cs::Conveyer::instance().currentRoundNumber() > 1) {
-        cs::Bytes lastTrusted = getBlockChain().getLastRealTrusted();
-        myRealTrustedSize = cs::TrustedMask::trustedSize(lastTrusted);
-    }
-
-    solver_->gotHash(std::move(sHash), myRealTrustedSize);
-}
-
-void Node::roundPackRequest(const cs::PublicKey& respondent, cs::RoundNumber round) {
-    csdebug() << "NODE> send request for round info #" << round;
-    /*bool notused =*/ sendDirect(respondent, MsgTypes::RoundPackRequest, round, round /*dummy data to prevent packet drop on receiver side*/);
-}
-
-void Node::askConfidantsRound(cs::RoundNumber round, const cs::ConfidantsKeys& confidants) {
-    csdebug() << "NODE> ask round info #" << round << " from confidants";
-    if (confidants.empty()) {
-        return;
-    }
-    for (const auto& conf : confidants) {
-        if (sendToConfidant(conf, MsgTypes::RoundPackRequest, round, round /*dummy data to prevent packet drop on receiver side*/)) {
-            return;
-        }
-    }
-    cslog() << "NODE> unable to request round info #" << round;
-}
-
-void Node::getRoundPackRequest(const uint8_t* data, const size_t size, cs::RoundNumber rNum, const cs::PublicKey& sender) {
-    csunused(data);
-    csunused(size);
-
-    csdebug() << "NODE> getting roundPack request #" << rNum;
-
-    if (roundPackageCache_.size() == 0) {
-        csdebug() << "NODE> can't send = don't have last RoundPackage filled";
-        return;
-    }
-
-    cs::RoundPackage& rp = roundPackageCache_.back();
-    const auto currentTable = rp.roundTable();
-
-    if (currentTable.round >= rNum) {
-        if(!rp.roundSignatures().empty()) {
-            if (currentTable.round == rNum) {
-                ++roundPackRequests_;
-            }
-            if (roundPackRequests_ > currentTable.confidants.size() / 2 && roundPackRequests_ <= currentTable.confidants.size() / 2 + 1) {
-                sendRoundPackageToAll(rp);
-            }
-            else {
-                roundPackReply(sender);
-            }
-        }
-        else {
-            emptyRoundPackReply(sender);
-        }
-    }
-}
-
-void Node::emptyRoundPackReply(const cs::PublicKey& respondent) {
-    csdebug() << "NODE> sending empty roundPack reply to " << cs::Utils::byteStreamToHex(respondent.data(), respondent.size());
-    cs::Sequence seq = getBlockChain().getLastSeq();
-    cs::Bytes bytes;
-    cs::DataStream stream(bytes);
-    stream << seq;
-    cs::Signature signature = cscrypto::generateSignature(solver_->getPrivateKey(), bytes.data(), bytes.size());
-    sendDirect(respondent, MsgTypes::EmptyRoundPack, seq, signature);
-}
-
-void Node::getEmptyRoundPack(const uint8_t* data, const size_t size, cs::RoundNumber rNum, const cs::PublicKey& sender) {
-    csdebug() << "NODE> get empty roundPack reply from " << cs::Utils::byteStreamToHex(sender.data(), sender.size());
-    istream_.init(data, size);
-    cs::Signature signature;
-    istream_ >> signature;
-    cs::Bytes bytes;
-    cs::DataStream stream(bytes);
-    stream << rNum;
-    if (rNum <= getBlockChain().getLastSeq()) {
-        return;
-    }
-    if (!cscrypto::verifySignature(signature, sender, bytes.data(), bytes.size())) {
-        csdebug() << "NODE> the RoundPackReply signature is not correct";
-        return;
-    }
-
-    cs::Conveyer::instance().setRound(rNum + 1); // There are no rounds at all on remote, "Round" = LastSequence(=rNum) + 1
-    processSync();
-}
-
-
-void Node::roundPackReply(const cs::PublicKey& respondent) {
-    csdebug() << "NODE> sending roundPack reply to " << cs::Utils::byteStreamToHex(respondent.data(), respondent.size());
-    if (roundPackageCache_.size() == 0) {
-        csdebug() << "NODE> can't send = don't have last RoundPackage filled";
-        return;
-    }
-    cs::RoundPackage rp = roundPackageCache_.back();
-    /*bool notused =*/ sendDirect(respondent, MsgTypes::RoundTable, rp.roundTable().round, rp.subRound(), rp.toBinary());
-}
-
-void Node::sendRoundTableRequest(uint8_t respondent) {
-    // ask for round info from current trusted on current round
-    std::optional<cs::PublicKey> confidant = cs::Conveyer::instance().confidantIfExists(respondent);
-
-    if (confidant.has_value()) {
-        sendRoundTableRequest(confidant.value());
-    }
-    else {
-        cserror() << "NODE> cannot request round info, incorrect respondent number";
-    }
-}
-
-void Node::sendRoundTableRequest(const cs::PublicKey& respondent) {
-    const auto round = cs::Conveyer::instance().currentRoundNumber();
-    csdebug() << "NODE> send request for next round info after #" << round;
-
-    // ask for next round info:
-    /*bool notused =*/ sendDirect(respondent, MsgTypes::RoundTableRequest, round, myConfidantIndex_);
-}
-
-void Node::getRoundTableRequest(const uint8_t* data, const size_t size, const cs::RoundNumber rNum, const cs::PublicKey& requester) {
-    csmeta(csdetails) << "started, round: " << rNum;
-
-    istream_.init(data, size);
-
-    uint8_t requesterNumber;
-    istream_ >> requesterNumber;
-
-    if (!istream_.good() || !istream_.end()) {
-        cserror() << "NODE> bad RoundInfo request packet format";
-        return;
-    }
-
-    // special request to re-send again handling
-    if (requesterNumber >= cs::Conveyer::instance().confidantsCount()) {
-        cserror() << "NODE> incorrect T[" << cs::numeric_cast<int>(requesterNumber) << "] asks for round table";
-        return;
-    }
-
-    // default request from other trusted node handling
-    csdebug() << "NODE> get request for next round info after #" << rNum << " from T[" << cs::numeric_cast<int>(requesterNumber) << "]";
-    solver_->gotRoundInfoRequest(requester, rNum);
-}
-
-void Node::sendRoundTableReply(const cs::PublicKey& target, bool hasRequestedInfo) {
-    csdebug() << "NODE> send RoundInfo reply to " << getSenderText(target);
-
-    if (myLevel_ != Level::Confidant) {
-        csdebug() << "Only confidant nodes can reply consensus stages";
-    }
-
-    /*bool notused =*/ sendDirect(target, MsgTypes::RoundTableReply, cs::Conveyer::instance().currentRoundNumber(), hasRequestedInfo);
-}
-
-bool Node::tryResendRoundTable(const cs::PublicKey& target, const cs::RoundNumber rNum) {
-    if (lastSentRoundData_.table.round != rNum || lastSentRoundData_.subRound != subRound_) {
-        csdebug() << "NODE> unable to repeat round data #" << rNum;
-        return false;
-    }
-
-    csdebug() << "NODE> Re-send last round info #" << rNum << " to " << cs::Utils::byteStreamToHex(target.data(), target.size());
-    auto rPackage = std::find_if(roundPackageCache_.begin(), roundPackageCache_.end(), [rNum] (cs::RoundPackage& rp) {return rp.roundTable().round == rNum;});
-    if (rPackage == roundPackageCache_.cend()) {
-        return false;
-    }
-    return sendRoundPackage(rNum, target);
-}
-
-void Node::getRoundTableReply(const uint8_t* data, const size_t size, const cs::PublicKey& respondent) {
-    csmeta(csdetails);
-
-    if (myLevel_ != Level::Confidant) {
-        return;
-    }
-
-    istream_.init(data, size);
-
-    bool hasRequestedInfo;
-    istream_ >> hasRequestedInfo;
-
-    if (!istream_.good() || !istream_.end()) {
-        csdebug() << "NODE> bad RoundInfo reply packet format";
-        return;
-    }
-
-    solver_->gotRoundInfoReply(hasRequestedInfo, respondent);
-}
-
-void Node::onRoundStart(const cs::RoundTable& roundTable, bool updateRound) {
-    bool found = false;
-    uint8_t confidantIndex = 0;
-
-    for (auto& conf : roundTable.confidants) {
-        if (conf == nodeIdKey_) {
-            myLevel_ = Level::Confidant;
-            myConfidantIndex_ = confidantIndex;
-            found = true;
-            break;
-        }
-
-        confidantIndex++;
-    }
-
-    if (!found) {
-        myLevel_ = Level::Normal;
-        myConfidantIndex_ = cs::ConfidantConsts::InvalidConfidantIndex;
-        if (stopRequested_) {
-            stop();
-            return;
-        }
-    }
-
-    updateBlackListCounter();
-    // TODO: think how to improve this code.
-    stageOneMessage_.clear();
-    stageOneMessage_.resize(roundTable.confidants.size());
-    stageTwoMessage_.clear();
-    stageTwoMessage_.resize(roundTable.confidants.size());
-    stageThreeMessage_.clear();
-    stageThreeMessage_.resize(roundTable.confidants.size());
-    stageThreeSent_ = false;
-    roundPackRequests_ = 0;
-    lastBlockRemoved_ = false;
-    constexpr int padWidth = 30;
-
-    badHashReplyCounter_.clear();
-    badHashReplyCounter_.resize(roundTable.confidants.size());
-
-    for (auto badHash : badHashReplyCounter_) {
-        badHash = false;
-    }
-
-    std::ostringstream line1;
-    for (int i = 0; i < padWidth; i++) {
-        line1 << '=';
-    }
-
-    line1 << " R-" << WithDelimiters(cs::Conveyer::instance().currentRoundNumber()) << "." << cs::numeric_cast<int>(subRound_) << " ";
-
-    if (Level::Normal == myLevel_) {
-        line1 << "NORMAL";
-    }
-    else {
-        line1 << "TRUSTED [" << cs::numeric_cast<int>(myConfidantIndex_) << "]";
-    }
-
-    line1 << ' ';
-
-    for (int i = 0; i < padWidth; i++) {
-        line1 << '=';
-    }
-
-    const auto s = line1.str();
-    const std::size_t fixedWidth = s.size();
-
-    cslog() << s;
-    csdebug() << " Node key " << cs::Utils::byteStreamToHex(nodeIdKey_);
-    std::string starter_status;
-    {
-        ConnectionPtr p = transport_->getConnectionByKey(cs::PacketValidator::instance().getStarterKey());
-        if (p && p->isSignal) {
-            starter_status = (p->connected ? "connected" : "disconnected");
-        }
-        else {
-            starter_status = "unreachable";
-        }
-    }
-    cslog() << " Last written sequence = " << WithDelimiters(blockChain_.getLastSeq())
-        << ", neighbour nodes = " << transport_->getNeighboursCountWithoutSS()
-        << ", starter is " << starter_status;
-
-    if (Transport::cntCorruptedFragments > 0 || Transport::cntDirtyAllocs > 0 || Transport::cntExtraLargeNotSent > 0) {
-        cslog() << " ! " << Transport::cntDirtyAllocs << " / " << Transport::cntCorruptedFragments << " / " << Transport::cntExtraLargeNotSent;
-    }
-
-    std::ostringstream line2;
-
-    for (std::size_t i = 0; i < fixedWidth; ++i) {
-        line2 << '-';
-    }
-
-    csdebug() << line2.str();
-    csdebug() << " Confidants:";
-    for (size_t i = 0; i < roundTable.confidants.size(); ++i) {
-        auto result = myLevel_ == Level::Confidant && i == myConfidantIndex_;
-        auto name = result ? "me" : cs::Utils::byteStreamToHex(roundTable.confidants[i]);
-
-        csdebug() << "[" << i << "] " << name;
-    }
-
-    csdebug() << " Hashes: " << roundTable.hashes.size();
-    for (size_t j = 0; j < roundTable.hashes.size(); ++j) {
-        csdetails() << "[" << j << "] " << cs::Utils::byteStreamToHex(roundTable.hashes[j].toBinary());
-    }
-
-    if (roundTable.hashes.empty()) {
-        cslog() << " Trusted count: " << roundTable.confidants.size() << ", no transactions";
-    }
-    else {
-        cslog() << " Trusted count: " << roundTable.confidants.size() << ", transaction packets: " << roundTable.hashes.size();
-    }
-
-    csdebug() << line2.str();
-    stat_.onRoundStart(cs::Conveyer::instance().currentRoundNumber(), false /*skip_logs*/);
-    csdebug() << line2.str();
-
-    solver_->nextRound(updateRound);
-
-    if (!sendingTimer_.isRunning()) {
-        csdebug() << "NODE> Transaction timer started";
-        sendingTimer_.start(cs::TransactionsPacketInterval);
-    }
-}
-
-void Node::startConsensus() {
-    cs::RoundNumber roundNumber = cs::Conveyer::instance().currentRoundNumber();
-    solver_->gotConveyerSync(roundNumber);
-    transport_->processPostponed(roundNumber);
-
-    // claim the trusted role only if have got proper blockchain:
-    if (roundNumber == blockChain_.getLastSeq() + 1) {
-        sendHash(roundNumber);
-    }
-}
-
-std::string Node::getSenderText(const cs::PublicKey& sender) {
-    std::ostringstream os;
-    unsigned idx = 0;
-
-    for (const auto& key : cs::Conveyer::instance().confidants()) {
-        if (std::equal(key.cbegin(), key.cend(), sender.cbegin())) {
-            os << "T[" << idx << "]";
-            return os.str();
-        }
-
-        ++idx;
-    }
-
-    os << "N (" << cs::Utils::byteStreamToHex(sender.data(), sender.size()) << ")";
-    return os.str();
-}
-
-csdb::PoolHash Node::spoileHash(const csdb::PoolHash& hashToSpoil) {
-    const auto& binary = hashToSpoil.to_binary();
-    const auto round = cs::Conveyer::instance().currentRoundNumber();
-    cs::Hash hash = cscrypto::calculateHash(binary.data(), binary.size(), reinterpret_cast<cs::Byte*>(round), sizeof(round));
-    cs::Bytes bytesHash(hash.begin(), hash.end());
-
-    return csdb::PoolHash::from_binary(std::move(bytesHash));
-}
-
-csdb::PoolHash Node::spoileHash(const csdb::PoolHash& hashToSpoil, const cs::PublicKey& pKey) {
-    const auto& binary = hashToSpoil.to_binary();
-    cs::Hash hash = cscrypto::calculateHash(binary.data(), binary.size(), pKey.data(), pKey.size());
-    cs::Bytes bytesHash(hash.begin(), hash.end());
-
-    return csdb::PoolHash::from_binary(std::move(bytesHash));
-}
-
-void Node::smartStageEmptyReply(uint8_t requesterNumber) {
-    csunused(requesterNumber);
-    csdebug() << "Here should be the smart refusal for the SmartStageRequest";
-}
-
-void Node::sendHashReply(const csdb::PoolHash& hash, const cs::PublicKey& respondent) {
-    csmeta(csdebug);
-    if (myLevel_ != Level::Confidant) {
-        csmeta(csdebug) << "Only confidant nodes can send hash reply to other nodes";
-        return;
-    }
-
-    cs::Signature signature = cscrypto::generateSignature(solver_->getPrivateKey(), hash.to_binary().data(), hash.size());
-    /*bool notused =*/ sendDirect(respondent, MsgTypes::HashReply, cs::Conveyer::instance().currentRoundNumber(), subRound_, signature, getConfidantNumber(), hash);
-}
-
-void Node::getHashReply(const uint8_t* data, const size_t size, cs::RoundNumber rNum, const cs::PublicKey& sender) {
-    if (myLevel_ == Level::Confidant) {
-        csmeta(csdebug) << "I'm confidant. Exit from getHashReply";
-        return;
-    }
-
-    csmeta(csdebug);
-
-    istream_.init(data, size);
-    uint8_t subRound = 0;
-    istream_ >> subRound;
-
-    const auto& conveyer = cs::Conveyer::instance();
-
-    if (conveyer.currentRoundNumber() != rNum || subRound_ != subRound) {
-        csdebug() << "NODE> Get hash reply on incorrect round: " << rNum << "(" << subRound << ")";
-        return;
-    }
-
-    cs::Signature signature;
-    istream_ >> signature;
-
-    uint8_t senderNumber = 0;
-    istream_ >> senderNumber;
-
-    csdb::PoolHash hash;
-    istream_ >> hash;
-
-    if (!conveyer.isConfidantExists(senderNumber)) {
-        csmeta(csdebug) << "The message of WRONG HASH was sent by false confidant!";
-        return;
-    }
-
-    if (badHashReplyCounter_[senderNumber]) {
-        csmeta(csdetails) << "Sender num: " << senderNumber << " already send hash reply";
-        return;
-    }
-
-    badHashReplyCounter_[senderNumber] = true;
-
-    if (!cscrypto::verifySignature(signature, sender, hash.to_binary().data(), hash.size())) {
-        csmeta(csdebug) << "The message of WRONG HASH has WRONG SIGNATURE!";
-        return;
-    }
-
-    const auto badHashReplySummary = std::count_if(badHashReplyCounter_.begin(), badHashReplyCounter_.end(), [](bool badHash) { return badHash; });
-
-    if (static_cast<size_t>(badHashReplySummary) > conveyer.confidantsCount() / 2 && !lastBlockRemoved_) {
-        csmeta(csdebug) << "This node really have not valid HASH!!! Removing last block from DB and trying to syncronize";
-        // TODO: examine what will be done without this function
-        if (!roundPackageCache_.empty() && roundPackageCache_.back().poolMetaInfo().realTrustedMask.size() > cs::TrustedMask::trustedSize(roundPackageCache_.back().poolMetaInfo().realTrustedMask)) {
-            blockChain_.setBlocksToBeRemoved(1U);
-            blockChain_.removeLastBlock();
-            lastBlockRemoved_ = true;
-        }
-
-    }
-}
-
-/*static*/
-void Node::requestStop() {
-    emit stopRequested();
-}
-
-void Node::onStopRequested() {
-    if (stopRequested_) {
-        // subsequent request is handled as unconditional stop
-        stop();
-        return;
-    }
-
-    stopRequested_ = true;
-    if (myLevel_ == Level::Confidant) {
-        cslog() << "Node: wait until complete trusted role before exit";
-        blockChain_.tryFlushDeferredBlock();
-    }
-    else {
-        stop();
-    }
-}
-
-void Node::validateBlock(csdb::Pool block, bool* shouldStop) {
-    if (stopRequested_) {
-        *shouldStop = true;
-        return;
-    }
-    if (!blockValidator_->validateBlock(block,
-        cs::BlockValidator::ValidationLevel::hashIntergrity
-            /*| cs::BlockValidator::ValidationLevel::smartStates*/
-            /*| cs::BlockValidator::ValidationLevel::accountBalance*/,
-        cs::BlockValidator::SeverityLevel::onlyFatalErrors)) {
-        *shouldStop = true;
-        return;
-    }
-}
-
-void Node::onRoundTimeElapsed() {
-    cslog() << "Waiting for next round...";
-}
+#include <algorithm>
+#include <csignal>
+#include <numeric>
+#include <sstream>
+
+#include <solver/consensus.hpp>
+#include <solver/solvercore.hpp>
+#include <solver/smartcontracts.hpp>
+
+#include <csnode/conveyer.hpp>
+#include <csnode/datastream.hpp>
+#include <csnode/node.hpp>
+#include <csnode/nodecore.hpp>
+#include <csnode/nodeutils.hpp>
+#include <csnode/poolsynchronizer.hpp>
+#include <csnode/itervalidator.hpp>
+#include <csnode/blockvalidator.hpp>
+#include <csnode/roundpackage.hpp>
+#include <csnode/configholder.hpp>
+#include <csnode/eventreport.hpp>
+
+#include <lib/system/logger.hpp>
+#include <lib/system/progressbar.hpp>
+#include <lib/system/signals.hpp>
+#include <lib/system/utils.hpp>
+
+#include <net/transport.hpp>
+#include <net/packetvalidator.hpp>
+
+#include <base58.h>
+
+#include <boost/optional.hpp>
+
+#include <lz4.h>
+
+#include <cscrypto/cscrypto.hpp>
+
+#include <observer.hpp>
+#include  <numeric>
+
+const csdb::Address Node::genesisAddress_ = csdb::Address::from_string("0000000000000000000000000000000000000000000000000000000000000001");
+const csdb::Address Node::startAddress_ = csdb::Address::from_string("0000000000000000000000000000000000000000000000000000000000000002");
+
+Node::Node(cs::config::Observer& observer)
+: nodeIdKey_(cs::ConfigHolder::instance().config()->getMyPublicKey())
+, nodeIdPrivate_(cs::ConfigHolder::instance().config()->getMyPrivateKey())
+, blockChain_(genesisAddress_, startAddress_, cs::ConfigHolder::instance().config()->recreateIndex())
+, ostream_(&packStreamAllocator_, nodeIdKey_)
+, stat_()
+, blockValidator_(std::make_unique<cs::BlockValidator>(*this))
+, observer_(observer) {
+    autoShutdownEnabled_ = cs::ConfigHolder::instance().config()->autoShutdownEnabled();
+    solver_ = new cs::SolverCore(this, genesisAddress_, startAddress_);
+
+    std::cout << "Start transport... ";
+    transport_ = new Transport(this);
+    std::cout << "Done\n";
+
+    poolSynchronizer_ = new cs::PoolSynchronizer(transport_, &blockChain_);
+
+    cs::ExecutorSettings::set(cs::makeReference(blockChain_), cs::makeReference(solver_));
+    auto& executor = cs::Executor::instance();
+
+    cs::Connector::connect(&Node::stopRequested, this, &Node::onStopRequested);
+
+    if (isStopRequested()) {
+        stop();
+        return;
+    }
+
+    cs::Connector::connect(&blockChain_.readBlockEvent(), &stat_, &cs::RoundStat::onReadBlock);
+    cs::Connector::connect(&blockChain_.storeBlockEvent, &stat_, &cs::RoundStat::onStoreBlock);
+    cs::Connector::connect(&blockChain_.storeBlockEvent, &executor, &cs::Executor::onBlockStored);
+    cs::Connector::connect(&blockChain_.readBlockEvent(), &executor, &cs::Executor::onReadBlock);
+    cs::Connector::connect(&transport_->pingReceived, this, &Node::onPingReceived);
+    cs::Connector::connect(&transport_->pingReceived, &stat_, &cs::RoundStat::onPingReceived);
+    cs::Connector::connect(&blockChain_.readBlockEvent(), this, &Node::validateBlock);
+
+    setupNextMessageBehaviour();
+
+    alwaysExecuteContracts_ = cs::ConfigHolder::instance().config()->alwaysExecuteContracts();
+    good_ = init();
+}
+
+Node::~Node() {
+    std::cout << "Desturctor called\n";
+
+    sendingTimer_.stop();
+
+    delete solver_;
+    delete transport_;
+    delete poolSynchronizer_;
+}
+
+bool Node::init() {
+#ifdef NODE_API
+    std::cout << "Init API... ";
+
+    api_ = std::make_unique<csconnector::connector>(blockChain_, solver_);
+
+    std::cout << "Done\n";
+
+    cs::Connector::connect(&blockChain_.readBlockEvent(), api_.get(), &csconnector::connector::onReadFromDB);
+    cs::Connector::connect(&blockChain_.storeBlockEvent, api_.get(), &csconnector::connector::onStoreBlock);
+    cs::Connector::connect(&blockChain_.startReadingBlocksEvent(), api_.get(), &csconnector::connector::onMaxBlocksCount);
+
+#endif  // NODE_API
+
+    // must call prior to blockChain_.init():
+    solver_->init(nodeIdKey_, nodeIdPrivate_);
+    solver_->startDefault();
+
+    if (cs::ConfigHolder::instance().config()->newBlockchainTop()) {
+        if (!blockChain_.init(cs::ConfigHolder::instance().config()->getPathToDB(), cs::ConfigHolder::instance().config()->newBlockchainTopSeq())) {
+            return false;
+        }
+        return true;
+    }
+
+    if (!blockChain_.init(cs::ConfigHolder::instance().config()->getPathToDB())) {
+        return false;
+    }
+
+    cslog() << "Blockchain is ready, contains " << WithDelimiters(stat_.totalTransactions()) << " transactions";
+
+#ifdef NODE_API
+    api_->run();
+#endif  // NODE_API
+
+    if (!transport_->isGood()) {
+        return false;
+    }
+
+    std::cout << "Transport is initialized\n";
+
+    if (!solver_) {
+        return false;
+    }
+
+    std::cout << "Solver is initialized\n";
+
+    cs::Conveyer::instance().setPrivateKey(solver_->getPrivateKey());
+    std::cout << "Initialization finished\n";
+
+    cs::Connector::connect(&sendingTimer_.timeOut, this, &Node::processTimer);
+    cs::Connector::connect(&cs::Conveyer::instance().packetFlushed, this, &Node::onTransactionsPacketFlushed);
+    cs::Connector::connect(&poolSynchronizer_->sendRequest, this, &Node::sendBlockRequest);
+
+    initCurrentRP();
+
+    return true;
+}
+
+void Node::setupNextMessageBehaviour() {
+    cs::Connector::connect(&transport_->mainThreadIterated, &stat_, &cs::RoundStat::onMainThreadIterated);
+    cs::Connector::connect(&cs::Conveyer::instance().roundChanged, &stat_, &cs::RoundStat::onRoundChanged);
+    cs::Connector::connect(&stat_.roundTimeElapsed, this, &Node::onRoundTimeElapsed);
+}
+
+void Node::run() {
+    std::cout << "Running transport\n";
+    transport_->run();
+}
+
+void Node::stop() {
+    good_ = false;
+
+    transport_->stop();
+    cswarning() << "[TRANSPORT STOPPED]";
+
+    solver_->finish();
+    cswarning() << "[SOLVER STOPPED]";
+
+    blockChain_.close();    
+    cswarning() << "[BLOCKCHAIN STORAGE CLOSED]";
+
+    cs::Executor::instance().stop();
+    cswarning() << "[EXECUTOR IS SIGNALED TO STOP]";
+
+    observer_.stop();
+    cswarning() << "[CONFIG OBSERVER STOPPED]";
+}
+
+void Node::initCurrentRP() {
+    cs::RoundPackage rp;
+    if (getBlockChain().getLastSeq() == 0) {
+        cs::RoundTable rt;
+        rt.round = 0;
+        rp.updateRoundTable(rt);
+    }
+    else {
+        cs::RoundTable rt;
+        rt.round = getBlockChain().getLastSeq();
+        rt.confidants = getBlockChain().getLastBlock().confidants();
+        rp.updateRoundTable(rt);
+    }
+    roundPackageCache_.push_back(rp);
+}
+
+void Node::getUtilityMessage(const uint8_t* data, const size_t size) {
+    //auto& conveyer = cs::Conveyer::instance();
+
+    cswarning() << "NODE> Utility message get";
+
+    istream_.init(data, size);
+    cs::Signature sig;
+    cs::Bytes msg;
+    cs::RoundNumber rNum;
+    istream_.skip<uint8_t>();
+    istream_ >> msg >> sig ;
+    
+    if (!istream_.good() || !istream_.end()) {
+        cserror() << "NODE> Bad Utility packet format";
+        return;
+    }
+
+    //csdebug() << "Message to Verify: " << cs::Utils::byteStreamToHex(trustedToHash);
+    const auto& starter_key = cs::PacketValidator::instance().getStarterKey();
+    //csdebug() << "SSKey: " << cs::Utils::byteStreamToHex(starter_key.data(), starter_key.size());
+    if (!cscrypto::verifySignature(sig, starter_key, msg.data(), msg.size())) {
+        cswarning() << "The Utility message is incorrect: signature isn't valid";
+        return;
+    }
+
+    cs::Byte order;
+    cs::PublicKey pKey;
+    cs::DataStream stream(msg.data(), msg.size());
+    stream >> rNum;
+    stream >> order;
+    stream >> pKey;
+
+    switch (order) {
+        case Orders::Release:
+            if (pKey == cs::Zero::key) {
+                while (transport_->blackList().size() > 0) {
+                    addToBlackList(transport_->blackList().front(), false);
+                }
+            }
+            else {
+                addToBlackList(pKey, false);
+            }
+
+            break;
+        case Orders::Seal:
+            if (pKey == cs::Zero::key) {
+                cswarning() << "Invalid Utility message";
+            }
+            else {
+                addToBlackList(pKey, true);
+            }
+            break;
+        default:
+            cswarning() << "Untranslatable Utility message";
+            break;
+    }
+
+
+}
+
+void Node::getBigBang(const uint8_t* data, const size_t size, const cs::RoundNumber rNum) {
+    auto& conveyer = cs::Conveyer::instance();
+
+    cswarning() << "-----------------------------------------------------------";
+    cswarning() << "NODE> BigBang #" << rNum << ": last written #" << blockChain_.getLastSeq() << ", current #" << conveyer.currentRoundNumber();
+    cswarning() << "-----------------------------------------------------------";
+
+    istream_.init(data, size);
+
+    uint8_t tmp = 0;
+    istream_ >> tmp;
+
+    if (tmp <= receivedBangs[rNum] && !(tmp < Consensus::MaxSubroundDelta && receivedBangs[rNum] > std::numeric_limits<uint8_t>::max() - Consensus::MaxSubroundDelta)) {
+        cswarning() << "Old Big Bang received: " << rNum << "." << static_cast<int>(tmp) << " is <= " << rNum << "." << static_cast<int>(receivedBangs[rNum]);
+        return;
+    }
+
+    // cache
+    auto cachedRound = conveyer.currentRoundNumber();
+
+    cs::Hash lastBlockHash;
+    istream_ >> lastBlockHash;
+       
+    cs::RoundTable globalTable;
+    globalTable.round = rNum;
+
+    // not uses both subRound_ and recdBangs[], so can be called here:
+    if (!readRoundData(globalTable, true)) {
+        cserror() << className() << " read round data from SS failed";
+        return;
+    }
+
+    if (istream_.isBytesAvailable(sizeof(long long))) {
+        long long timeSS = 0;
+        istream_ >> timeSS;
+        auto seconds = timePassedSinceBB(timeSS);
+        constexpr long long MaxBigBangAge_sec = 180;
+        if (seconds > MaxBigBangAge_sec) {
+            cslog() << "Elder Big Bang received of " << WithDelimiters(seconds) << " seconds age, ignore";
+            return;
+        }
+        else {
+            cslog() << "Big Bang received of " << WithDelimiters(seconds) << " seconds age, accept";
+        }
+    }
+    else {
+        cswarning() << "Deprecated Big Bang received of unknown age, ignore";
+        return;
+    }
+
+    // update round data
+    subRound_ = tmp;
+    receivedBangs[rNum] = subRound_;
+
+    if (stat_.isCurrentRoundTooLong()) {
+        poolSynchronizer_->syncLastPool();
+    }
+
+    solver_->resetGrayList();
+    roundPackageCache_.clear();
+
+    // this evil code sould be removed after examination
+    cs::Sequence countRemoved = 0;
+    cs::Sequence lastSequence = blockChain_.getLastSeq();
+
+    while (lastSequence >= rNum) {
+        if (countRemoved == 0) {
+            // the 1st time
+            csdebug() << "NODE> remove " << lastSequence - rNum + 1 << " block(s) required (rNum = " << rNum << ", last_seq = " << lastSequence << ")";
+            blockChain_.setBlocksToBeRemoved(lastSequence - rNum  + 1);
+        }
+
+        blockChain_.removeLastBlock();
+        cs::RoundNumber tmp_seq = blockChain_.getLastSeq();
+
+        if (lastSequence == tmp_seq) {
+            csdebug() << "NODE> cancel remove blocks operation (last removal is failed)";
+            break;
+        }
+
+        ++countRemoved;
+        lastSequence = tmp_seq;
+    }
+
+    if (countRemoved > 0) {
+        csdebug() << "NODE> " << countRemoved << " block(s) was removed";
+    }
+
+    // resend all this round data available
+    csdebug() << "NODE> resend last block hash after BigBang";
+
+    // do not pass further the hashes from unsuccessful round
+    csmeta(csdebug) << "Get BigBang globalTable.hashes: " << globalTable.hashes.size();
+
+    conveyer.updateRoundTable(cachedRound, globalTable);
+    onRoundStart(globalTable, false);
+
+    poolSynchronizer_->sync(globalTable.round, cs::PoolSynchronizer::roundDifferentForSync, true);
+
+    if (conveyer.isSyncCompleted()) {
+        startConsensus();
+    }
+    else {
+        cswarning() << "NODE> non empty required hashes after BB detected";
+        sendPacketHashesRequest(conveyer.currentNeededHashes(), conveyer.currentRoundNumber(), startPacketRequestPoint_);
+    }
+}
+
+void Node::getRoundTableSS(const uint8_t* data, const size_t size, const cs::RoundNumber rNum) {
+    cslog() << "NODE> get SS Round Table #" << rNum;
+    if (cs::Conveyer::instance().currentRoundNumber() != 0) {
+        csdebug() << "The RoundTable sent by SS doesn't correspond to the current RoundNumber";
+        return;
+    }
+    istream_.init(data, size);
+    cs::RoundTable roundTable;
+
+    if (!readRoundData(roundTable, false)) {
+        cserror() << "NODE> read round data from SS failed, continue without round table";
+    }
+
+    cs::Sequence lastSequence = blockChain_.getLastSeq();
+
+    if (lastSequence >= rNum) {
+        csdebug() << "NODE> remove " << lastSequence - rNum + 1 << " block(s) required (rNum = " << rNum << ", last_seq = " << lastSequence << ")";
+        blockChain_.setBlocksToBeRemoved(lastSequence - rNum + 1);
+    }
+
+    // update new round data from SS
+    // TODO: fix sub round
+    subRound_ = 0;
+    roundTable.round = rNum;
+
+    cs::Conveyer::instance().setRound(rNum);
+    cs::Conveyer::instance().setTable(roundTable);
+
+    // "normal" start
+    if (roundTable.round == 1) {
+        onRoundStart(roundTable, false);
+        reviewConveyerHashes();
+
+        return;
+    }
+
+    poolSynchronizer_->sync(rNum);
+}
+
+bool Node::verifyPacketSignatures(cs::TransactionsPacket& packet, const cs::PublicKey& sender) {
+    std::string verb;
+    if (packet.signatures().size() == 1) {
+        std::string res = packet.verify(sender);
+        if (res.size() > 0) {
+            csdebug() << "NODE> Packet " << packet.hash().toString() << " signatures check result: " << res;
+            return false;
+        }
+        else {
+            verb = " is Ok";
+        }
+    }
+    else if (packet.signatures().size() > 2) {
+        const csdb::Transaction& tr = packet.transactions().front();
+        if (cs::SmartContracts::is_new_state(tr)) {
+            csdb::UserField fld;
+            fld = tr.user_field(cs::trx_uf::new_state::RefStart);
+            if (fld.is_valid()) {
+                cs::SmartContractRef ref(fld);
+                if (ref.is_valid()) {
+                    cs::RoundNumber smartRound = ref.sequence;
+                    auto block = getBlockChain().loadBlock(smartRound);
+                    if (block.is_valid()) {
+                        std::string res = packet.verify(block.confidants());
+                        if (res.size() > 0) {
+                            csdebug() << "NODE> Packet " << packet.hash().toString() << " signatures aren't correct: " << res;
+                            return false;
+                        }
+                        else {
+                            verb = "s are Ok";
+                        }
+                    }
+                    else {
+                        verb = "s can't be verified. Leave it as is ...";
+                    }
+                }
+                else {
+                    csdebug() << "NODE> Contract ref is invalid";
+                    return false;
+                }
+            }
+            else {
+                csdebug() << "NODE> Contract user fielsd is invalid";
+                return false;
+            }
+        }
+        else {
+            csdebug() << "NODE> Packet is not possibly correct smart contract packet, throw it";
+            return false;
+        }
+    }
+    else {
+        cswarning() << "NODE> Usually packets can't have " << packet.signatures().size() << " signatures";
+        return false;
+    }
+    csdebug() << "NODE> Packet " << packet.hash().toString() << " signature" << verb;
+    return true;
+}
+
+void Node::addToBlackListCounter(const cs::PublicKey& key) {
+    if (blackListCounter_.find(key) == blackListCounter_.end()) {
+        blackListCounter_.emplace(key, Consensus::BlackListCounterSinglePenalty);
+    }
+    else {
+        blackListCounter_.at(key) += Consensus::BlackListCounterSinglePenalty;
+        if (blackListCounter_.at(key) > Consensus::BlackListCounterMaxValue) {
+            addToBlackList(key, true);
+            return;
+        }
+    }
+    csdebug() << "NODE> Node with Key: " << cs::Utils::byteStreamToHex(key.data(), key.size()) << " gained " 
+        << Consensus::BlackListCounterSinglePenalty << " penalty points, total: " << blackListCounter_.at(key);
+}
+
+void Node::updateBlackListCounter() {
+    csdebug() << __func__;
+    auto it = blackListCounter_.begin();
+    while (it != blackListCounter_.end()) {
+        --it->second;
+        if (it->second == 0) {
+            it = blackListCounter_.erase(it);
+            //TODO: make possible to uncomment this code
+            //if (isBlackListed(it->first) {
+            //    transport_->unmarkNeighbourAsBlackListed(it->first);
+            //}
+        }
+        else {
+            ++it;
+        }
+    }
+}
+
+bool Node::verifyPacketTransactions(cs::TransactionsPacket packet, const cs::PublicKey& key) {
+    size_t sum = 0;
+    size_t cnt = packet.transactionsCount();
+
+    if (packet.signatures().size() == 1) {
+        auto& transactions = packet.transactions();
+        for (auto& it : transactions) {
+            if (cs::IterValidator::SimpleValidator::validate(it, getBlockChain(), solver_->smart_contracts())) {
+                ++sum;
+            }
+        }
+    }
+    else if (packet.signatures().size() > 2) {
+        if (packet.transactions().size() > Consensus::MaxContractResultTransactions) {
+            csdebug() << "NODE> Illegal number of transactions in single packet: " << packet.transactions().size();
+            return false;
+        }
+        return true;
+    }
+    else {
+        csdebug() << "NODE> Illegal number of signatures";
+        return false;
+    }
+
+    if (sum == cnt) {
+        return true;
+    }
+    else {
+
+        if (cnt > Consensus::AccusalPacketSize) {
+            if (sum < cnt/2) {
+                // put sender to black list
+                csdebug() << "NODE> Sender should be put to the black list: valid trxs = " << sum << ", total trxs = " << cnt;
+            }
+            else {
+                // put sender to black list counter
+                csdebug() << "NODE> Sender should be send to the black list counter: valid trxs = " << sum << ", total trxs = " << cnt;
+                addToBlackListCounter(key);
+                return true;
+            }
+        }
+        else {
+            if (sum < cnt / 2) {
+                // put sender to black list counter
+                csdebug() << "NODE> Sender should be send to the black list counter: valid trxs = " << sum << ", total trxs = " << cnt;
+                addToBlackListCounter(key);
+                return true;
+            }
+            else {
+                // put sender to black list counter
+                csdebug() << "NODE> Sender shouldn't be send to the black list counter: valid trxs = " << sum << ", total trxs = " << cnt;
+                return true;
+            }
+        }
+
+        return false;
+    }
+}
+
+void Node::getTransactionsPacket(const uint8_t* data, const std::size_t size, const cs::PublicKey& sender) {
+    istream_.init(data, size);
+
+    cs::TransactionsPacket packet;
+    istream_ >> packet;
+
+    if (packet.hash().isEmpty()) {
+        cswarning() << "Received transaction packet hash is empty";
+        return;
+    }
+    
+    if (verifyPacketSignatures(packet, sender) && verifyPacketTransactions(packet, sender)) {
+        processTransactionsPacket(std::move(packet));
+    }
+    else {
+        addToBlackList(sender, true);
+    }
+}
+
+void Node::getNodeStopRequest(const cs::RoundNumber round, const uint8_t* data, const std::size_t size) {
+    const auto localRound = cs::Conveyer::instance().currentRoundNumber();
+
+    if (round < localRound && localRound - round > cs::MaxRoundDeltaInStopRequest) {
+        // ignore too aged command to prevent store & re-use by enemies
+        return;
+    }
+
+    istream_.init(data, size);
+
+    uint16_t version = 0;
+    cs::Signature sig;
+    istream_ >> version >> sig;
+    if (!istream_.good() || !istream_.end()) {
+        cswarning() << "NODE> Get stop request parsing failed";
+        return;
+    }
+    cs::Bytes message;
+    cs::DataStream stream(message);
+    stream << round << version;
+    const auto& starter_key = cs::PacketValidator::instance().getStarterKey();
+    if (!cscrypto::verifySignature(sig, starter_key, message.data(), message.size())) {
+        cswarning() << "NODE> Get incorrect stoprequest signature, possible attack";
+        return;
+    }
+    cswarning() << "NODE> Get stop request, received version " << version << ", received bytes " << size;
+
+    if (NODE_VERSION > version) {
+        cswarning() << "NODE> stop request does not cover my version, continue working";
+        return;
+    }
+
+    cswarning() << "NODE> Get stop request, node will be closed...";
+    stopRequested_ = true;
+
+    // unconditional stop
+    stop();
+}
+
+bool Node::canBeTrusted(bool critical) {
+#if defined(MONITOR_NODE) || defined(WEB_WALLET_NODE)
+    csunused(critical);
+    return false;
+
+#else
+
+    if (stopRequested_) {
+        return false;
+    }
+
+    if (!critical) {
+        if (Consensus::DisableTrustedRequestNextRound) {
+            // ignore flag after bigbang
+            if (myLevel_ == Level::Confidant && subRound_ == 0) {
+                return false;
+            }
+        }
+    }
+
+    if (cs::Conveyer::instance().currentRoundNumber() < Consensus::StartingDPOS) {
+        csdebug() << "The DPOS doesn't work unless the roundNumber is less than " << Consensus::StartingDPOS;
+        return true;
+    }
+
+    BlockChain::WalletData wData;
+    BlockChain::WalletId wId;
+
+    if (!getBlockChain().findWalletData(csdb::Address::from_public_key(this->nodeIdKey_), wData, wId)) {
+        return false;
+    }
+
+    if (wData.balance_ < Consensus::MinStakeValue) {
+        return false;
+    }
+
+    if (!solver_->smart_contracts().executionAllowed()) {
+        return false;
+    }
+
+    return true;
+
+#endif
+}
+
+void Node::getPacketHashesRequest(const uint8_t* data, const std::size_t size, const cs::RoundNumber round, const cs::PublicKey& sender) {
+    istream_.init(data, size);
+
+    cs::PacketsHashes hashes;
+    istream_ >> hashes;
+
+    csdebug() << "NODE> Get request for " << hashes.size() << " packet hashes from " << cs::Utils::byteStreamToHex(sender.data(), sender.size());
+
+    if (hashes.empty()) {
+        csmeta(cserror) << "Wrong hashes list requested";
+        return;
+    }
+
+    processPacketsRequest(std::move(hashes), round, sender);
+}
+
+void Node::getPacketHashesReply(const uint8_t* data, const std::size_t size, const cs::RoundNumber round, const cs::PublicKey& sender) {
+    if (cs::Conveyer::instance().isSyncCompleted(round)) {
+        csdebug() << "NODE> sync packets have already finished in round " << round;
+        return;
+    }
+
+    istream_.init(data, size);
+
+    cs::Packets packets;
+    istream_ >> packets;
+
+    if (packets.empty()) {
+        csmeta(cserror) << "Packet hashes reply, bad packets parsing";
+        return;
+    }
+
+    csdebug() << "NODE> Get reply with " << packets.size() <<  " packet hashes from sender " << cs::Utils::byteStreamToHex(sender);
+
+    processPacketsReply(std::move(packets), round);
+}
+
+
+bool Node::checkCharacteristic(cs::RoundPackage& rPackage) {
+    auto& conveyer = cs::Conveyer::instance();
+    auto myCharacteristic = conveyer.characteristic(rPackage.poolMetaInfo().sequenceNumber);
+    csdebug() << "NODE> Trying to get characteristic from conveyer";
+    std::vector<cscrypto::Byte> ownMask;
+    //std::vector<cscrypto::Byte>::const_iterator myIt;
+    if (myCharacteristic == nullptr || myCharacteristic->mask.size() < rPackage.poolMetaInfo().characteristic.mask.size()) {
+        csdebug() << "NODE> Characteristic from conveyer doesn't exist";
+        auto data = conveyer.createPacket(rPackage.poolMetaInfo().sequenceNumber);
+
+        if (!data.has_value()) {
+            cserror() << "NODE> error while prepare to calculate characteristic, maybe method called before sync completed?";
+            return false;
+        }
+        // bindings
+        auto&& [packet, smartPackets] = std::move(data).value();
+        csdebug() << "NODE> Packet size: " << packet.transactionsCount() << ", smartPackets: " << smartPackets.size();
+        auto myMask = solver_->ownValidation(packet, smartPackets);
+        csdebug() << "NODE> Characteristic calculated from the very transactions";
+        if (myMask.has_value()) {
+            ownMask = myMask.value().mask;
+        }
+        else {
+            ownMask.clear();
+        }
+        //        myIt = maskOnly.cbegin();
+    }
+    else {
+        ownMask = myCharacteristic->mask;
+        //        myIt = maskOnly.cbegin();
+    }
+    auto otherMask = rPackage.poolMetaInfo().characteristic.mask;
+    bool identic = true;
+    cs::Bytes checkMask;
+    csdetails() << "NODE> Starting comparing characteristics: our: " << cs::Utils::byteStreamToHex(ownMask.data(), ownMask.size())
+        << " and received: " << cs::Utils::byteStreamToHex(otherMask.data(), otherMask.size());
+    //TODO: this code is to be refactored - may cause some problems
+    if (otherMask.size() != ownMask.size()) {
+        csdebug() << "NODE> masks have different length's";
+        identic = false;
+    }
+    if (identic) {
+        for (size_t i = 0; i < ownMask.size(); ++i) {
+            if (otherMask[i] != ownMask[i]) {
+                identic = false;
+                checkMask.push_back(1);
+                //csdebug() << "NODE> Comparing own value " << static_cast<int>(ownMask[i]) << " versus " << static_cast<int>(otherMask[i]) << " ... False";
+                break;
+            }
+            else {
+                checkMask.push_back(0);
+                //csdebug() << "NODE> Comparing own value " << static_cast<int>(ownMask[i]) << " versus " << static_cast<int>(otherMask[i]) << " ... Ok";
+            }
+        }
+    }
+
+    if (!identic) {
+        std::string badChecks;
+        int badChecksCounter = 0;
+        for (int i = 0; i < checkMask.size(); ++i) {
+            if (checkMask[i] != 0) {
+                if (badChecks.size() > 0) {
+                    badChecks += ", ";
+                }
+                badChecks += std::to_string(i);
+                ++badChecksCounter;
+            }
+        }
+        cserror() << "NODE> We probably got the roundPackage with invalid characteristic. " << badChecksCounter
+            << "; transaction(s): " << badChecks << " (is)were not checked properly. Can't build block";
+
+        cs::PublicKey source_node;
+        if (!rPackage.getSender(source_node)) {
+            std::copy(cs::Zero::key.cbegin(), cs::Zero::key.cend(), source_node.begin());
+        }
+        sendBlockAlarm(source_node, rPackage.poolMetaInfo().sequenceNumber);
+        return false;
+    }
+    csdebug() << "NODE> Previous block mask validation finished successfully";
+    return true;
+}
+
+void Node::getCharacteristic(cs::RoundPackage& rPackage) {
+    csmeta(csdetails) << "started";
+    cs::Conveyer& conveyer = cs::Conveyer::instance();
+    if (getBlockChain().updateLastBlock(rPackage)) {
+        csdebug() << "NODE> The last block updated correctly or doesn't need update";
+        return;
+    }
+
+    auto round = rPackage.poolMetaInfo().sequenceNumber;
+    if (!conveyer.isSyncCompleted(rPackage.poolMetaInfo().sequenceNumber)) {
+        csdebug() << "NODE> Packet sync not finished, saving characteristic meta to call after sync";
+
+        cs::CharacteristicMeta meta;
+        meta.bytes = rPackage.poolMetaInfo().characteristic.mask;
+        //meta.sender = sender;
+        meta.signatures = rPackage.poolSignatures();
+        meta.realTrusted = rPackage.poolMetaInfo().realTrustedMask;
+
+        conveyer.addCharacteristicMeta(round, std::move(meta));
+        return;
+    }
+
+    csdebug() << "Trying to get confidants from round " << round;
+    const auto table = conveyer.roundTable(round);
+
+    if (table == nullptr) {
+        cserror() << "NODE> cannot access proper round table to add trusted to pool #" << rPackage.poolMetaInfo().sequenceNumber;
+        return;
+    }
+
+    const cs::ConfidantsKeys& confidantsReference = table->confidants;
+    const std::size_t realTrustedMaskSize = rPackage.poolMetaInfo().realTrustedMask.size();
+
+    csdebug() << "Real TrustedMask size = " << realTrustedMaskSize;
+
+    if (realTrustedMaskSize > confidantsReference.size()) {
+        csmeta(cserror) << ", real trusted mask size: " << realTrustedMaskSize << ", confidants count " << confidantsReference.size() << ", on round " << round;
+        return;
+    }
+
+    if (!istream_.good()) {
+        csmeta(cserror) << "Round info parsing failed, data is corrupted";
+        return;
+    }
+
+    csdebug() << "NODE> Sequence " << rPackage.poolMetaInfo().sequenceNumber
+        << ", mask size " << rPackage.poolMetaInfo().characteristic.mask.size()
+        << ", timestamp " << rPackage.poolMetaInfo().timestamp;
+
+    if (blockChain_.getLastSeq() > rPackage.poolMetaInfo().sequenceNumber) {
+        csmeta(cswarning) << "blockChain last seq: " << blockChain_.getLastSeq()
+            << " > pool meta info seq: " << rPackage.poolMetaInfo().sequenceNumber;
+        return;
+    }
+    if (rPackage.poolMetaInfo().sequenceNumber > getBlockChain().getLastSeq() && rPackage.poolMetaInfo().sequenceNumber - getBlockChain().getLastSeq() == 1) {
+        if (!checkCharacteristic(rPackage)) {
+            return;
+        }
+    }
+
+    // otherwise senseless, this block is already in chain
+    conveyer.setCharacteristic(rPackage.poolMetaInfo().characteristic, rPackage.poolMetaInfo().sequenceNumber);
+    std::optional<csdb::Pool> pool = conveyer.applyCharacteristic(rPackage.poolMetaInfo());
+
+    if (!pool.has_value()) {
+        csmeta(cserror) << "Created pool is not valid";
+        return;
+    }
+
+//    solver_->uploadNewStates(conveyer.uploadNewStates());
+
+    auto tmp = rPackage.poolSignatures();
+    pool.value().set_signatures(tmp);
+    pool.value().set_confidants(confidantsReference);
+    auto tmpPool = solver_->getDeferredBlock().clone();
+    if (tmpPool.is_valid() && tmpPool.sequence() == round) {
+        auto tmp2 = rPackage.poolSignatures();
+        tmpPool.add_user_field(0, rPackage.poolMetaInfo().timestamp);
+        tmpPool.add_number_trusted(static_cast<uint8_t>(rPackage.poolMetaInfo().realTrustedMask.size()));
+        tmpPool.add_real_trusted(cs::Utils::maskToBits(rPackage.poolMetaInfo().realTrustedMask));
+        tmpPool.set_signatures(tmp2);
+        csdebug() << "Signatures " << tmp2.size() << " were added to the pool: " << tmpPool.signatures().size();
+        auto resPool = getBlockChain().createBlock(tmpPool);
+
+        if (resPool.has_value()) {
+            csdebug() << "(From getCharacteristic): " << "The stored properly";
+            return;
+        }
+        else {
+            cserror() << "(From getCharacteristic): " << "Blockchain failed to write new block, it will do it later when get proper data";
+        }
+
+    }
+    if (round != 0) {
+        auto confirmation = confirmationList_.find(round);
+        if (confirmation.has_value()) {
+            if (rPackage.poolMetaInfo().sequenceNumber > 1) {
+                pool.value().add_number_confirmations(static_cast<uint8_t>(confirmation.value().mask.size()));
+                pool.value().add_confirmation_mask(cs::Utils::maskToBits(confirmation.value().mask));
+                pool.value().add_round_confirmations(confirmation.value().signatures);
+            }
+        }
+    }
+
+    if (!blockChain_.storeBlock(pool.value(), false /*by_sync*/)) {
+        cserror() << "NODE> failed to store block in BlockChain";
+    }
+    else {
+        blockChain_.testCachedBlocks();
+        solver_->checkZeroSmartSignatures(pool.value());
+        //confirmationList_.remove(round);
+    }
+
+    csmeta(csdetails) << "done";
+}
+
+void Node::createTestTransaction() {
+#if 0
+    csdb::Transaction transaction;
+
+    std::string strAddr1 = "G2GeLfwjg6XuvoWnZ7ssx9EPkEBqbYL3mw3fusgpzoBk";
+    std::string strAddr2 = "5B3YXqDTcWQFGAqEJQJP3Bg1ZK8FFtHtgCiFLT5VAxpe";
+
+    std::vector<uint8_t> pub_key1;
+    DecodeBase58(strAddr1, pub_key1);   
+    std::vector<uint8_t> pub_key2;
+    DecodeBase58(strAddr2, pub_key2);
+
+    csdb::Address test_address1 = csdb::Address::from_public_key(pub_key1);
+    csdb::Address test_address2 = csdb::Address::from_public_key(pub_key2);
+    transaction.set_target(test_address1);
+    transaction.set_source(test_address2);
+    transaction.set_currency(csdb::Currency(1));
+    transaction.set_amount(csdb::Amount(1, 0));
+    transaction.set_max_fee(csdb::AmountCommission(0.0));
+    transaction.set_counted_fee(csdb::AmountCommission(0.0));
+    cs::TransactionsPacket transactionPack;    
+    for (size_t i = 0; i < 9; ++i) {
+        transaction.set_innerID(i);
+        transactionPack.addTransaction(transaction);
+    }
+
+    transactionPack.makeHash();
+
+    cs::Conveyer::instance().addSeparatePacket(transactionPack);
+    csmeta(csdebug) << "NODE> Sending bad transaction's packet to all";
+#endif
+}
+
+void Node::sendBlockAlarm(const cs::PublicKey& source_node, cs::Sequence seq) {
+    cs::Bytes message;
+    cs::DataStream stream(message);
+    stream << seq;
+    cs::Signature sig = cscrypto::generateSignature(solver_->getPrivateKey(), message.data(), message.size());
+    sendToBroadcast(MsgTypes::BlockAlarm, seq, sig);
+    csmeta(csdebug) << "Alarm of block #" << seq << " was successfully sent to all";
+    // send event report
+    EventReport::sendInvalidBlockAlarm(*this, source_node, seq);
+}
+
+void Node::getBlockAlarm(const uint8_t* data, const std::size_t size, const cs::RoundNumber rNum, const cs::PublicKey& sender) {
+
+    istream_.init(data, size);
+    cs::Signature sig;
+    istream_ >> sig;
+    cs::Bytes message;
+    cs::DataStream stream(message);
+    stream << rNum;
+    if (!cscrypto::verifySignature(sig, sender, message.data(), message.size())) {
+        csdebug() << "NODE> BlockAlarm message from " << cs::Utils::byteStreamToHex(sender.data(), sender.size()) << " -  WRONG SIGNATURE!!!";
+        return;
+    }
+    else {
+        csdebug() << "NODE> Got BlockAlarm message from " << cs::Utils::byteStreamToHex(sender.data(), sender.size());
+    }
+}
+
+void Node::reportEvent(const cs::Bytes& bin_pack) {
+    const auto& conf = cs::ConfigHolder::instance().config()->getEventsReportData();
+    if (!conf.on) {
+        return;
+    }
+    cs::Bytes message;
+    cs::DataStream stream(message);
+
+    constexpr uint8_t kEventReportVersion = 0;
+
+    if constexpr (kEventReportVersion == 0) {
+        stream << kEventReportVersion << blockChain_.getLastSeq() << bin_pack;
+    }
+    cs::Signature sig = cscrypto::generateSignature(solver_->getPrivateKey(), message.data(), message.size());
+    ostream_.init(BaseFlags::Direct);
+    ostream_ << MsgTypes::EventReport << cs::Conveyer::instance().currentRoundNumber() << sig << message;
+    transport_->sendDirectToSock(ostream_.getPackets(), conf.collector_ep);
+    ostream_.clear();
+    csmeta(csdebug) << "event report -> " << conf.collector_ep.ip << ':' << conf.collector_ep.port;
+}
+
+void Node::getEventReport(const uint8_t* data, const std::size_t size, const cs::RoundNumber rNum, const cs::PublicKey& sender) {
+    istream_.init(data, size);
+    cs::Signature sig;
+    cs::Bytes message;
+    istream_ >> sig >> message;
+    if (!cscrypto::verifySignature(sig, sender, message.data(), message.size())) {
+        csdebug() << "NODE> event report from " << cs::Utils::byteStreamToHex(sender.data(), sender.size()) << " -  WRONG SIGNATURE!!!";
+        return;
+    }
+
+    cs::DataStream stream(message.data(), message.size());
+    uint8_t report_version = 0;
+    cs::Sequence sender_last_block = 0;
+    cs::Bytes bin_pack;
+    stream >> report_version;
+    if (report_version == 0) {
+        stream >> sender_last_block >> bin_pack;
+        csdebug() << "NODE> Got event report from " << cs::Utils::byteStreamToHex(sender.data(), sender.size())
+            << ", sender round R-" << WithDelimiters(rNum)
+            << ", sender last block #" << WithDelimiters(sender_last_block)
+            << ", info size " << bin_pack.size();
+
+        std::ostringstream os;
+        os << "Event report: " << '[' << WithDelimiters(rNum) << "] ";
+        std::string log_prefix = os.str();
+
+        const auto event_id = EventReport::getId(bin_pack);
+        if (event_id == EventReport::Id::RejectTransactions) {
+            const auto resume = EventReport::parseReject(bin_pack);
+            if (!resume.empty()) {
+                size_t cnt = 0;
+                std::ostringstream os;
+                std::for_each(resume.cbegin(), resume.cend(), [&](const auto& item) {
+                    cnt += item.second;
+                    os << Reject::to_string(item.first) << " (" << item.second << ") ";
+                });
+                csevent() << log_prefix << "rejected " << cnt << " transactions the following reasons: " << os.str()
+                    << " on " << cs::Utils::byteStreamToHex(sender.data(), sender.size());
+            }
+        }
+        else if (event_id == EventReport::Id::AddToList || event_id == EventReport::Id::EraseFromList) {
+            bool added = event_id == EventReport::Id::AddToList;
+            std::string list_action = (added ? "added to" : "cleared from");
+            cs::PublicKey item;
+            uint32_t counter = std::numeric_limits<uint32_t>::max();
+            bool is_black = false;
+            if (EventReport::parseListUpdate(bin_pack, item, counter, is_black)) {
+                std::string list_name = (is_black ? "black" : "gray");
+                if (std::equal(item.cbegin(), item.cend(), cs::Zero::key.cbegin())) {
+                    csevent() << log_prefix << "all items are " << list_action << ' ' << list_name << " list on "
+                        << cs::Utils::byteStreamToHex(sender.data(), sender.size());
+                }
+                else {
+                    csevent() << log_prefix << cs::Utils::byteStreamToHex(item.data(), item.size())
+                        << ' ' << list_action << ' ' << list_name << " list on "
+                        << cs::Utils::byteStreamToHex(sender.data(), sender.size());
+                }
+            }
+            else {
+                csevent() << log_prefix << "failed to parse item " << list_action << " black list";
+            }
+        }
+        else if (event_id == EventReport::Id::AlarmInvalidBlock) {
+            cs::PublicKey source_node;
+            cs::Sequence invalid_block_seq;
+            if (EventReport::parseInvalidBlockAlarm(bin_pack, source_node, invalid_block_seq)) {
+                csevent() << log_prefix << "invalid block from "
+                    << cs::Utils::byteStreamToHex(source_node.data(), source_node.size())
+                    << " is alarmed by " << cs::Utils::byteStreamToHex(sender.data(), sender.size());
+            }
+            else {
+                csevent() << log_prefix << "failed to parse invalid block alarm report";
+            }
+        }
+        else if (event_id == EventReport::Id::ConsensusSilent || event_id == EventReport::Id::ConsensusLiar) {
+            cs::PublicKey problem_node;
+            std::string problem_name = (event_id == EventReport::ConsensusSilent ? "silent" : "liar");
+            if (EventReport::parseConsensusProblem(bin_pack, problem_node) != EventReport::Id::None) {
+                csevent() << log_prefix << cs::Utils::byteStreamToHex(problem_node.data(), problem_node.size())
+                    << " is reported as " << problem_name << " by " << cs::Utils::byteStreamToHex(sender.data(), sender.size())
+                    << " in round consensus";
+            }
+            else {
+                csevent() << log_prefix << "failed to parse invalid round consensus " << problem_name << " report";
+            }
+        }
+        else if (event_id == EventReport::Id::ConsensusFailed) {
+            csevent() << log_prefix << "round consensus failure is reported by " << cs::Utils::byteStreamToHex(sender.data(), sender.size());
+        }
+        else if (event_id == EventReport::Id::ContractsSilent || event_id == EventReport::Id::ContractsLiar || event_id == EventReport::Id::ContractsFailed) {
+            cs::PublicKey problem_node;
+            ContractConsensusId consensus_id;
+            std::string problem_name;
+            if (event_id == EventReport::ContractsSilent) {
+                problem_name = "silent";
+            }
+            else if (event_id == EventReport::ContractsSilent) {
+                problem_name = "liar";
+            }
+            else {
+                problem_name = "failure";
+            }
+            if (EventReport::parseContractsProblem(bin_pack, problem_node, consensus_id) != EventReport::Id::None) {
+                if (event_id != EventReport::Id::ContractsFailed) {
+                    csevent() << log_prefix << cs::Utils::byteStreamToHex(problem_node.data(), problem_node.size())
+                        << " is reported as " << problem_name << " by " << cs::Utils::byteStreamToHex(sender.data(), sender.size())
+                        << " in contract consensus {" << consensus_id.round << '.' << consensus_id.transaction << '.' << consensus_id.iteration << '}';
+                }
+                else {
+                    csevent() << log_prefix << cs::Utils::byteStreamToHex(problem_node.data(), problem_node.size())
+                        << " is reported failure in contract consensus {"
+                        << consensus_id.round << '.' << consensus_id.transaction << '.' << consensus_id.iteration << '}';
+                }
+            }
+            else {
+                csevent() << log_prefix << "failed to parse invalid contract consensus " << problem_name << " report";
+            }
+        }
+        else if (event_id == EventReport::Id::RejectContractExecution) {
+            cs::SmartContractRef ref;
+            Reject::Reason reason;
+            if (EventReport::parseRejectContractExecution(bin_pack, ref, reason)) {
+                csevent() << log_prefix << "execution of " << ref << " is rejected, " << Reject::to_string(reason);
+            }
+            else {
+                csevent() << log_prefix << "failed to parse invalid contract execution reject";
+            }
+        }
+        else if (event_id == EventReport::Id::Bootstrap) {
+            csevent() << log_prefix << "bootsrap round";
+        }
+    }
+    else {
+        csevent() << "NODE> Got event report from " << cs::Utils::byteStreamToHex(sender.data(), sender.size())
+            << " of incompatible version " << int(report_version)
+            << ", sender round R-" << WithDelimiters(rNum);
+    }
+}
+
+void Node::cleanConfirmationList(cs::RoundNumber rNum) {
+    confirmationList_.remove(rNum);
+}
+
+void Node::sendStateRequest(const csdb::Address& contract_abs_addr, const cs::PublicKeys& confidants) {
+    csmeta(csdebug) << cs::SmartContracts::to_base58(blockChain_, contract_abs_addr);
+
+    auto round = cs::Conveyer::instance().currentRoundNumber();
+    cs::Bytes message;
+    cs::DataStream stream(message);
+    const auto& key = contract_abs_addr.public_key();
+    stream << round << key;
+    cs::Signature sig = cscrypto::generateSignature(solver_->getPrivateKey(), message.data(), message.size());
+    sendToList(confidants, cs::ConfidantConsts::InvalidConfidantIndex, MsgTypes::StateRequest, round, key, sig);
+}
+
+void Node::getStateRequest(const uint8_t * data, const std::size_t size, const cs::RoundNumber rNum, const cs::PublicKey & sender) {
+    istream_.init(data, size);
+    cs::PublicKey key;
+    cs::Signature signature;
+    istream_ >> key >> signature;
+    csdb::Address abs_addr = csdb::Address::from_public_key(key);
+
+    csmeta(csdebug) << cs::SmartContracts::to_base58(blockChain_, abs_addr) << " from "
+        << cs::Utils::byteStreamToHex(sender.data(), sender.size());
+
+    if (!istream_.good() || !istream_.end()) {
+        cserror() << "NODE> Bad StateRequest packet format";
+        return;
+    }
+
+    cs::Bytes signed_bytes;
+    cs::DataStream stream(signed_bytes);
+    stream << rNum << key;
+    if (!cscrypto::verifySignature(signature, sender, signed_bytes.data(), signed_bytes.size())) {
+        csdebug() << "NODE> StateRequest Signature is incorrect";
+        return;
+    }
+
+    cs::Bytes contract_data;
+    if (blockChain_.getContractData(abs_addr, contract_data)) {
+        sendStateReply(sender, abs_addr, contract_data);
+    }
+}
+
+void Node::sendStateReply(const cs::PublicKey& respondent, const csdb::Address& contract_abs_addr, const cs::Bytes& data) {
+    csmeta(csdebug) << cs::SmartContracts::to_base58(blockChain_, contract_abs_addr)
+        << "to " << cs::Utils::byteStreamToHex(respondent.data(), respondent.size());
+
+    cs::RoundNumber round = cs::Conveyer::instance().currentRoundNumber();
+    cs::Bytes signed_data;
+    cs::DataStream stream(signed_data);
+    const cs::PublicKey& key = contract_abs_addr.public_key();
+    stream << round << key << data;
+    cs::Signature sig = cscrypto::generateSignature(solver_->getPrivateKey(), signed_data.data(), signed_data.size());
+    sendDirect(respondent, MsgTypes::StateReply, round, key, data, sig);
+}
+
+void Node::getStateReply(const uint8_t* data, const std::size_t size, const cs::RoundNumber rNum, const cs::PublicKey& sender) {
+    istream_.init(data, size);
+    cs::PublicKey key;
+    cs::Bytes contract_data;
+    cs::Signature signature;
+    istream_ >> key >> contract_data >> signature;
+    csdb::Address abs_addr = csdb::Address::from_public_key(key);
+    
+    csmeta(csdebug) << cs::SmartContracts::to_base58(blockChain_, abs_addr) << " from "
+        << cs::Utils::byteStreamToHex(sender.data(), sender.size());
+
+    if (!istream_.good() || !istream_.end()) {
+        cserror() << "NODE> Bad State packet format";
+        return;
+    }
+
+    cs::Bytes signed_data;
+    cs::DataStream signed_stream(signed_data);
+    signed_stream << rNum << key << contract_data;
+    if (!cscrypto::verifySignature(signature, sender, signed_data.data(), signed_data.size())) {
+        csdebug() << "NODE> State Signature is incorrect";
+        return;
+    }
+
+    /*Place here the function call with (state)*/
+    solver_->smart_contracts().net_update_contract_state(abs_addr, contract_data);
+}
+
+cs::ConfidantsKeys Node::retriveSmartConfidants(const cs::Sequence startSmartRoundNumber) const {
+    csmeta(csdebug);
+
+    const cs::RoundTable* table = cs::Conveyer::instance().roundTable(startSmartRoundNumber);
+    if (table != nullptr) {
+        return table->confidants;
+    }
+
+    csdb::Pool tmpPool = blockChain_.loadBlock(startSmartRoundNumber);
+    const cs::ConfidantsKeys& confs = tmpPool.confidants();
+    csdebug() << "___[" << startSmartRoundNumber << "] = [" << tmpPool.sequence() << "]: " << confs.size();
+    return confs;
+}
+
+void Node::sendTransactionsPacket(const cs::TransactionsPacket& packet) {
+    if (packet.hash().isEmpty()) {
+        cswarning() << "Send transaction packet with empty hash failed";
+        return;
+    }
+    csdebug() << "NODE> Sending transaction's packet with hash: " << cs::Utils::byteStreamToHex(packet.hash().toBinary().data(), packet.hash().size());
+    sendToBroadcast(MsgTypes::TransactionPacket, cs::Conveyer::instance().currentRoundNumber(), packet);
+}
+
+void Node::sendPacketHashesRequest(const cs::PacketsHashes& hashes, const cs::RoundNumber round, uint32_t requestStep) {
+    const cs::Conveyer& conveyer = cs::Conveyer::instance();
+
+    if (conveyer.isSyncCompleted(round)) {
+        return;
+    }
+
+    csdebug() << "NODE> Sending packet hashes request: " << hashes.size();
+
+    if (!sendToNeighbours(MsgTypes::TransactionsPacketRequest, round, hashes)) {
+        cswarning() << csname() << "Can not send packet hashes to neighbours: no neighbours";
+    }
+
+    auto requestClosure = [round, requestStep, this] {
+        const cs::Conveyer& conveyer = cs::Conveyer::instance();
+
+        if (!conveyer.isSyncCompleted(round)) {
+            auto neededHashes = conveyer.neededHashes(round);
+            if (neededHashes) {
+                sendPacketHashesRequest(*neededHashes, round, requestStep + packetRequestStep_);
+            }
+        }
+    };
+
+    // send request again
+    cs::Timer::singleShot(static_cast<int>(cs::NeighboursRequestDelay + requestStep), cs::RunPolicy::CallQueuePolicy, requestClosure);
+}
+
+
+void Node::sendPacketHashesReply(const cs::Packets& packets, const cs::RoundNumber round, const cs::PublicKey& target) {
+    if (packets.empty()) {
+        return;
+    }
+
+    csdebug() << "NODE> Reply transaction packets: " << packets.size();
+
+    if (!sendToNeighbour(target, MsgTypes::TransactionsPacketReply, round, packets)) {
+        csdebug() << "NODE> Reply transaction packets: failed send to " << cs::Utils::byteStreamToHex(target.data(), target.size());
+    }
+}
+
+void Node::getBlockRequest(const uint8_t* data, const size_t size, const cs::PublicKey& sender) {
+    csmeta(csdebug);
+
+    cs::PoolsRequestedSequences sequences;
+
+    istream_.init(data, size);
+    istream_ >> sequences;
+
+    csdebug() << "NODE> got request for " << sequences.size() << " block(s) from " << cs::Utils::byteStreamToHex(sender.data(), sender.size());
+
+    if (sequences.empty()) {
+        csmeta(cserror) << "Sequences size is 0";
+        return;
+    }
+
+    std::size_t packetNum = 0;
+    istream_ >> packetNum;
+
+    if (sequences.front() > blockChain_.getLastSeq()) {
+        csdebug() << "NODE> Get block request> The requested block: " << sequences.front() << " is beyond my last block";
+        return;
+    }
+
+    const bool isOneBlockReply = poolSynchronizer_->isOneBlockReply();
+    const std::size_t reserveSize = isOneBlockReply ? 1 : sequences.size();
+
+    cs::PoolsBlock poolsBlock;
+    poolsBlock.reserve(reserveSize);
+
+    auto sendReply = [&] {
+        sendBlockReply(poolsBlock, sender, packetNum);
+        poolsBlock.clear();
+    };
+
+    for (auto& sequence : sequences) {
+        csdb::Pool pool = blockChain_.loadBlock(sequence);
+
+        if (pool.is_valid()) {
+            poolsBlock.push_back(std::move(pool));
+
+            if (isOneBlockReply) {
+                sendReply();
+            }
+        }
+        else {
+            csmeta(cslog) << "unable to load block " << sequence << " from blockchain";
+        }
+    }
+
+    if (!isOneBlockReply) {
+        sendReply();
+    }
+}
+
+void Node::getBlockReply(const uint8_t* data, const size_t size) {
+    if (!poolSynchronizer_->isSyncroStarted()) {
+        csdebug() << "NODE> Get block reply> Pool sync has already finished";
+        return;
+    }
+
+    csdebug() << "NODE> Get Block Reply";
+
+    istream_.init(data, size);
+
+    CompressedRegion region;
+    istream_ >> region;
+
+    size_t packetNumber = 0;
+    istream_ >> packetNumber;
+
+    cs::PoolsBlock poolsBlock = compressor_.decompress<cs::PoolsBlock>(region);
+
+    if (poolsBlock.empty()) {
+        cserror() << "NODE> Get block reply> No pools found";
+        return;
+    }
+
+    poolSynchronizer_->getBlockReply(std::move(poolsBlock), packetNumber);
+}
+
+void Node::sendBlockReply(const cs::PoolsBlock& poolsBlock, const cs::PublicKey& target, std::size_t packetNum) {
+    for (const auto& pool : poolsBlock) {
+        csdebug() << "NODE> Send block reply. Sequence: " << pool.sequence();
+    }
+
+    csdebug() << "Node> Sending blocks with signatures:";
+
+    for (const auto& it : poolsBlock) {
+        csdebug() << "#" << it.sequence() << " signs = " << it.signatures().size();
+    }
+
+    auto region = compressor_.compress(poolsBlock);
+    sendDirect(target, MsgTypes::RequestedBlock, cs::Conveyer::instance().currentRoundNumber(), region, packetNum);
+}
+
+void Node::becomeWriter() {
+    myLevel_ = Level::Writer;
+    csdebug() << "NODE> Became writer";
+}
+
+void Node::processPacketsRequest(cs::PacketsHashes&& hashes, const cs::RoundNumber round, const cs::PublicKey& sender) {
+    csdebug() << "NODE> Processing packets sync request";
+
+    cs::Packets packets;
+
+    const auto& conveyer = cs::Conveyer::instance();
+    std::unique_lock<cs::SharedMutex> lock = conveyer.lock();
+
+    for (const auto& hash : hashes) {
+        std::optional<cs::TransactionsPacket> packet = conveyer.findPacket(hash, round);
+
+        if (packet) {
+            packets.push_back(std::move(packet).value());
+        }
+    }
+
+    if (packets.empty()) {
+        csdebug() << "NODE> Cannot find packets in storage";
+    }
+    else {
+        csdebug() << "NODE> Found packets in storage: " << packets.size();
+        sendPacketHashesReply(packets, round, sender);
+    }
+}
+
+void Node::processPacketsReply(cs::Packets&& packets, const cs::RoundNumber round) {
+    csdebug() << "NODE> Processing packets reply";
+
+    cs::Conveyer& conveyer = cs::Conveyer::instance();
+
+    for (auto&& packet : packets) {
+        conveyer.addFoundPacket(round, std::move(packet));
+    }
+
+    if (conveyer.isSyncCompleted(round)) {
+        csdebug() << "NODE> Packets sync completed, #" << round;
+
+        if (roundPackageCache_.size() > 0) {
+            auto rPackage = roundPackageCache_.back();
+            csdebug() << "NODE> Run characteristic meta";
+            getCharacteristic(rPackage);
+        }
+        else {
+            csdebug() << "NODE> There is no roundPackage in the list, return and await any";
+            return;
+        }
+
+        // if next block maybe stored, the last written sequence maybe updated, so deferred consensus maybe resumed
+        if (blockChain_.getLastSeq() + 1 == cs::Conveyer::instance().currentRoundNumber()) {
+            csdebug() << "NODE> got all blocks written in current round";
+            startConsensus();
+        }
+    }
+}
+
+void Node::processTransactionsPacket(cs::TransactionsPacket&& packet) {
+    cs::Conveyer::instance().addTransactionsPacket(packet);
+}
+
+void Node::reviewConveyerHashes() {
+    const cs::Conveyer& conveyer = cs::Conveyer::instance();
+    const bool isHashesEmpty = conveyer.currentRoundTable().hashes.empty();
+
+    if (!isHashesEmpty && !conveyer.isSyncCompleted()) {
+        sendPacketHashesRequest(conveyer.currentNeededHashes(), conveyer.currentRoundNumber(), startPacketRequestPoint_);
+        return;
+    }
+
+    if (isHashesEmpty) {
+        csdebug() << "NODE> No hashes in round table, start consensus now";
+    }
+    else {
+        csdebug() << "NODE> All hashes in conveyer, start consensus now";
+    }
+
+    startConsensus();
+}
+
+void Node::processSync() {
+    const auto last_seq = blockChain_.getLastSeq();
+    const auto round = cs::Conveyer::instance().currentRoundNumber();
+    if (stat_.isCurrentRoundTooLong(120000) && round < last_seq + cs::PoolSynchronizer::roundDifferentForSync) {
+        poolSynchronizer_->syncLastPool();
+    }
+    else {
+        poolSynchronizer_->sync(round, cs::PoolSynchronizer::roundDifferentForSync);
+    }
+}
+
+void Node::addToBlackList(const cs::PublicKey& key, bool isMarked) {
+    if (isMarked) {
+        if (transport_->markNeighbourAsBlackListed(key)) {
+            cswarning() << "Neigbour " << cs::Utils::byteStreamToHex(key) << " added to network black list";
+            EventReport::sendBlackListUpdate(*this, key, true /*added*/);
+        }
+    }
+    else {
+        if (transport_->unmarkNeighbourAsBlackListed(key)) {
+             cswarning() << "Neigbour " << cs::Utils::byteStreamToHex(key) << " released from network black list";
+             EventReport::sendBlackListUpdate(*this, key, false /*erased*/);
+        }
+    }
+}
+
+bool Node::isPoolsSyncroStarted() {
+    return poolSynchronizer_->isSyncroStarted();
+}
+
+std::optional<cs::TrustedConfirmation> Node::getConfirmation(cs::RoundNumber round) const {
+    return confirmationList_.find(round);
+}
+
+void Node::processTimer() {
+    cs::Conveyer& conveyer = cs::Conveyer::instance();
+    const auto round = conveyer.currentRoundNumber();
+
+    if (myLevel_ == Level::Writer || round <= cs::TransactionsFlushRound) {
+        return;
+    }
+
+    conveyer.flushTransactions();
+}
+
+void Node::onTransactionsPacketFlushed(const cs::TransactionsPacket& packet) {
+    CallsQueue::instance().insert(std::bind(&Node::sendTransactionsPacket, this, packet));
+}
+
+void Node::onPingReceived(cs::Sequence sequence, const cs::PublicKey& sender) {
+    static std::chrono::steady_clock::time_point point = std::chrono::steady_clock::now();
+    static std::chrono::milliseconds delta{ 0 };
+
+    auto now = std::chrono::steady_clock::now();
+    delta += std::chrono::duration_cast<std::chrono::milliseconds>(now - point);
+
+    if (maxPingSynchroDelay_ <= delta.count()) {
+        auto lastSequence = blockChain_.getLastSeq();
+
+        if (lastSequence < sequence) {
+            delta = std::chrono::milliseconds(0);
+            cswarning() << "Local max block " << WithDelimiters(lastSequence) << " is lower than remote one "
+                << WithDelimiters(sequence) << ", trying to request round table";
+
+            CallsQueue::instance().insert([=] {
+                roundPackRequest(sender, sequence);
+            });
+        }
+    }
+
+    point = now;
+}
+
+void Node::sendBlockRequest(const ConnectionPtr target, const cs::PoolsRequestedSequences& sequences, std::size_t packetNum) {
+    const auto round = cs::Conveyer::instance().currentRoundNumber();
+    csmeta(csdetails) << "Target out(): " << target->getOut() << ", sequence from: " << sequences.front() << ", to: " << sequences.back() << ", packet: " << packetNum
+                      << ", round: " << round;
+
+    ostream_.init(BaseFlags::Direct | BaseFlags::Signed | BaseFlags::Compressed);
+    ostream_ << MsgTypes::BlockRequest;
+    ostream_ << round;
+    ostream_ << sequences;
+    ostream_ << packetNum;
+
+    transport_->deliverDirect(ostream_.getPackets(), ostream_.getPacketsCount(), target);
+
+    ostream_.clear();
+}
+
+Node::MessageActions Node::chooseMessageAction(const cs::RoundNumber rNum, const MsgTypes type, const cs::PublicKey sender) {
+    if (!good_) {
+        return MessageActions::Drop;
+    }
+
+    if (poolSynchronizer_->isFastMode()) {
+        if (type == MsgTypes::BlockRequest || type == MsgTypes::RequestedBlock) {
+            // which round would not be on the remote we may require the requested block or get block request
+            return MessageActions::Process;
+        }
+        else {
+            return MessageActions::Drop;
+        }
+    }
+
+    // always process this types
+    switch (type) {
+        case MsgTypes::FirstSmartStage:
+        case MsgTypes::SecondSmartStage:
+        case MsgTypes::ThirdSmartStage:
+        case MsgTypes::NodeStopRequest:
+        case MsgTypes::TransactionPacket:
+        case MsgTypes::TransactionsPacketRequest:
+        case MsgTypes::TransactionsPacketReply:
+        case MsgTypes::RoundTableRequest:
+        case MsgTypes::RejectedContracts:
+        case MsgTypes::RoundPackRequest:
+        case MsgTypes::EmptyRoundPack:
+        case MsgTypes::StateRequest:
+        case MsgTypes::StateReply:
+        case MsgTypes::BlockAlarm:
+        case MsgTypes::EventReport:
+            return MessageActions::Process;
+
+        default:
+            break;
+    }
+
+    const auto round = cs::Conveyer::instance().currentRoundNumber();
+
+    // starts next round, otherwise
+    if (type == MsgTypes::RoundTable) {
+        if (rNum >= round) {
+            return MessageActions::Process;
+        }
+
+        // TODO: detect absence of proper current round info (round may be set by SS or BB)
+        return MessageActions::Drop;
+    }
+
+    // BB: every round (for now) may be handled:
+    if (type == MsgTypes::BigBang) {
+        return MessageActions::Process;
+    }
+
+    if (type == MsgTypes::Utility) {
+        return (round < rNum + Consensus::UtilityMessageRoundInterval && round + Consensus::UtilityMessageRoundInterval > rNum ) ? MessageActions::Process : MessageActions::Drop;
+    }
+
+    if (type == MsgTypes::BlockRequest || type == MsgTypes::RequestedBlock) {
+        // which round would not be on the remote we may require the requested block or get block request
+        return MessageActions::Process;
+    }
+
+    if (type == MsgTypes::RoundTableReply) {
+        return (rNum >= round ? MessageActions::Process : MessageActions::Drop);
+    }
+
+    if (type == MsgTypes::BlockHash) {
+        if (rNum < round) {
+            // outdated
+            return MessageActions::Drop;
+        }
+
+        if (rNum > blockChain_.getLastSeq() + cs::Conveyer::HashTablesStorageCapacity) {
+            // too many rounds behind the global round
+            return MessageActions::Drop;
+        }
+
+        if (rNum > round) {
+            csdebug() << "NODE> outrunning block hash (#" << rNum << ") is postponed until get round info";
+            return MessageActions::Postpone;
+        }
+
+        if (!cs::Conveyer::instance().isSyncCompleted()) {
+            csdebug() << "NODE> block hash is postponed until conveyer sync is completed";
+            return MessageActions::Postpone;
+        }
+
+        // in time
+        return MessageActions::Process;
+    }
+
+    if (rNum < round) {
+        return type == MsgTypes::NewBlock ? MessageActions::Process : MessageActions::Drop;
+    }
+
+    // outrunning packets mean round lag
+    if (rNum > round) {
+        if (rNum - round == 1) {
+            // wait for next round
+            return MessageActions::Postpone;
+        }
+        else {
+            // more then 1 round lag, request round info
+            if (round > 1 && subRound_ == 0) {
+                // not on the very start
+                cswarning() << "NODE> detect round lag (global " << rNum << ", local " << round << ")";
+                roundPackRequest(sender, rNum);
+                // TODO: roundTableRequest(cs::PublicKey respondent);
+            }
+
+            return MessageActions::Drop;
+        }
+    }
+
+    // (rNum == round) => handle now
+    return MessageActions::Process;
+}
+
+void Node::updateConfigFromFile() {
+    observer_.notify();
+}
+
+inline bool Node::readRoundData(cs::RoundTable& roundTable, bool bang) {
+    cs::PublicKey mainNode;
+
+    uint8_t confSize = 0;
+    istream_ >> confSize;
+
+    csdebug() << "NODE> Number of confidants :" << cs::numeric_cast<int>(confSize);
+
+    if (confSize < Consensus::MinTrustedNodes || confSize > Consensus::MaxTrustedNodes) {
+        cswarning() << "Bad confidants num";
+        return false;
+    }
+
+    cs::ConfidantsKeys confidants;
+    confidants.reserve(confSize);
+
+    istream_ >> mainNode;
+
+    // TODO Fix confidants array getting (From SS)
+    for (int i = 0; i < confSize; ++i) {
+        cs::PublicKey key;
+        istream_ >> key;
+
+        confidants.push_back(std::move(key));
+    }
+    if (bang) {
+        cs::Signature sig;
+        istream_ >> sig;
+
+cs::Bytes trustedToHash;
+cs::DataStream tth(trustedToHash);
+tth << roundTable.round;
+tth << confidants;
+csdebug() << "Message to Sign: " << cs::Utils::byteStreamToHex(trustedToHash);
+// cs::Hash trustedHash = cscrypto::calculateHash(trustedToHash.data(), trustedToHash.size());
+const auto& starter_key = cs::PacketValidator::instance().getStarterKey();
+csdebug() << "SSKey: " << cs::Utils::byteStreamToHex(starter_key.data(), starter_key.size());
+if (!cscrypto::verifySignature(sig, starter_key, trustedToHash.data(), trustedToHash.size())) {
+    cswarning() << "The BIGBANG message is incorrect: signature isn't valid";
+    return false;
+}
+cs::Bytes confMask;
+cs::Signatures signatures;
+signatures.push_back(sig);
+confMask.push_back(0);
+//confirmationList_.remove(roundTable.round);
+confirmationList_.add(roundTable.round, bang, confidants, confMask, signatures);
+    }
+
+    if (!istream_.good() || confidants.size() < confSize) {
+        cswarning() << "Bad round table format, ignoring";
+        return false;
+    }
+
+    roundTable.confidants = std::move(confidants);
+    //roundTable.general = mainNode;
+    roundTable.hashes.clear();
+
+    return true;
+}
+
+static const char* nodeLevelToString(Node::Level nodeLevel) {
+    switch (nodeLevel) {
+    case Node::Level::Normal:
+        return "Normal";
+    case Node::Level::Confidant:
+        return "Confidant";
+    case Node::Level::Main:
+        return "Main";
+    case Node::Level::Writer:
+        return "Writer";
+    }
+
+    return "UNKNOWN";
+}
+
+std::ostream& operator<<(std::ostream& os, Node::Level nodeLevel) {
+    os << nodeLevelToString(nodeLevel);
+    return os;
+}
+
+template <typename... Args>
+void Node::sendToTargetBroadcast(const cs::PublicKey& target, const MsgTypes msgType, const cs::RoundNumber round, Args&&... args) {
+    static constexpr cs::Byte flags = 0; // BaseFlags::Fragmented;
+
+    ostream_.init(flags, target);
+    csdetails() << "NODE> Sending default to key: " << cs::Utils::byteStreamToHex(target.data(), target.size());
+
+    sendToBroadcastImpl(msgType, round, std::forward<Args>(args)...);
+}
+
+template <typename... Args>
+bool Node::sendToNeighbour(const cs::PublicKey& target, const MsgTypes msgType, const cs::RoundNumber round, Args&&... args) {
+    ConnectionPtr connection = transport_->getConnectionByKey(target);
+
+    if (connection) {
+        sendToNeighbour(connection, msgType, round, std::forward<Args>(args)...);
+    }
+
+    return static_cast<bool>(connection);
+}
+
+template <typename... Args>
+void Node::sendToNeighbour(const ConnectionPtr target, const MsgTypes msgType, const cs::RoundNumber round, Args&&... args) {
+    ostream_.init(BaseFlags::Direct | /*| BaseFlags::Fragmented*/ BaseFlags::Compressed);
+    ostream_ << msgType << round;
+
+    writeDefaultStream(std::forward<Args>(args)...);
+
+    csdetails() << "NODE> Sending Direct data: packets count: " << ostream_.getPacketsCount() << ", last packet size: " << ostream_.getCurrentSize() << ", out: " << target->out
+        << ", in: " << target->in << ", specialOut: " << target->specialOut << ", msgType: " << Packet::messageTypeToString(msgType);
+
+    transport_->deliverDirect(ostream_.getPackets(), ostream_.getPacketsCount(), target);
+    ostream_.clear();
+}
+
+template <class... Args>
+void Node::sendToBroadcast(const MsgTypes msgType, const cs::RoundNumber round, Args&&... args) {
+    ostream_.init(BaseFlags::Broadcast /*| BaseFlags::Fragmented*/ | BaseFlags::Compressed);
+    csdebug() << "NODE> Sending broadcast";
+
+    sendToBroadcastImpl(msgType, round, std::forward<Args>(args)...);
+}
+
+template <class... Args>
+bool Node::sendDirect(const cs::PublicKey& target, const MsgTypes msgType, const cs::RoundNumber round, Args&&... args) {
+    if (sendToNeighbour(target, msgType, round, std::forward<Args>(args)...)) {
+        return true;
+    }
+    if (sendToConfidant(target, msgType, round, std::forward<Args>(args)...)) {
+        return true;
+    }
+    return false;
+}
+
+template <class... Args>
+uint32_t Node::sendToConfidants(const MsgTypes msgType, const cs::RoundNumber round, Args&&... args) {
+    const auto& confidants = cs::Conveyer::instance().confidants();
+    const auto size = confidants.size();
+
+    size_t i = 0;
+    for (; i < size; ++i) {
+        const auto& confidant = confidants.at(i);
+        if (nodeIdKey_ == confidant) {
+            break;
+        }
+    }
+
+    if (i == size) {
+        i = cs::ConfidantConsts::InvalidConfidantIndex;
+    }
+
+    return sendToList(confidants, static_cast<cs::Byte>(i), msgType, round, std::forward<Args>(args)...);
+}
+
+template <class... Args>
+uint32_t Node::sendToList(const std::vector<cs::PublicKey>& listMembers, const cs::Byte listExeption, const MsgTypes msgType, const cs::RoundNumber round, Args&&... args) {
+    ostream_.init(BaseFlags::Direct | BaseFlags::Compressed);
+    ostream_ << msgType << round;
+
+    writeDefaultStream(std::forward<Args>(args)...);
+
+    csdebug() << "NODE> Sending to confidants list, size: " << ostream_.getCurrentSize() << ", round: " << round
+                << ", msgType: " << Packet::messageTypeToString(msgType);
+
+    const auto result = transport_->deliverConfidants(ostream_.getPackets(), ostream_.getPacketsCount(), listMembers, static_cast<int>(listExeption));
+    ostream_.clear();
+
+    if (!result.second.empty()) {
+        std::ostringstream os;
+        for (const auto item : result.second) {
+            os << " [" << item << "]";
+        }
+        cslog() << "NODE> unable to send pack to some confidants:" << os.str().c_str();
+    }
+    return result.first;
+}
+
+template <class... Args>
+bool Node::sendToConfidant(const cs::PublicKey& target, const MsgTypes msgType, const cs::RoundNumber round, Args&&... args) {
+    if (!transport_->checkConfidant(target)) {
+        return false;
+    }
+    uint32_t sent = sendToList(std::vector<cs::PublicKey>{target}, cs::ConfidantConsts::InvalidConfidantIndex, msgType, round, std::forward<Args>(args)...);
+    return sent != 0;
+}
+
+template <typename... Args>
+void Node::writeDefaultStream(Args&&... args) {
+    (void)(ostream_ << ... << std::forward<Args>(args));  // fold expression
+}
+
+template <typename... Args>
+bool Node::sendToNeighbours(const MsgTypes msgType, const cs::RoundNumber round, Args&&... args) {
+    Connections connections;
+
+    {
+        auto lock = transport_->getNeighboursLock();
+        auto neighbours = transport_->getNeighboursWithoutSS();
+
+        if (neighbours.empty()) {
+            return false;
+        }
+
+        connections = std::move(neighbours);
+    }
+
+    for (auto connection : connections) {
+        sendToNeighbour(connection, msgType, round, std::forward<Args>(args)...);
+    }
+
+    return true;
+}
+
+template <typename... Args>
+void Node::sendToBroadcastImpl(const MsgTypes& msgType, const cs::RoundNumber round, Args&&... args) {
+    ostream_ << msgType << round;
+
+    writeDefaultStream(std::forward<Args>(args)...);
+
+    csdebug() << "NODE> Sending broadcast data: size: " << ostream_.getCurrentSize() << ", round: " << round
+                << ", msgType: " << Packet::messageTypeToString(msgType);
+    transport_->deliverBroadcast(ostream_.getPackets(), ostream_.getPacketsCount());
+    ostream_.clear();
+}
+
+void Node::sendStageOne(const cs::StageOne& stageOneInfo) {
+    if (myLevel_ != Level::Confidant) {
+        cswarning() << "NODE> Only confidant nodes can send consensus stages";
+        return;
+    }
+
+    csmeta(csdebug) << "Round: " << cs::Conveyer::instance().currentRoundNumber() << "." << cs::numeric_cast<int>(subRound_)
+        << cs::StageOne::toString(stageOneInfo);
+
+    csdebug() << "Stage one Message R-" << cs::Conveyer::instance().currentRoundNumber() << "[" << static_cast<int>(stageOneInfo.sender)
+        << "]: " << cs::Utils::byteStreamToHex(stageOneInfo.message.data(), stageOneInfo.message.size());
+    csdebug() << "Stage one Signature R-" << cs::Conveyer::instance().currentRoundNumber() << "[" << static_cast<int>(stageOneInfo.sender)
+        << "]: " << cs::Utils::byteStreamToHex(stageOneInfo.signature.data(), stageOneInfo.signature.size());
+
+    sendToConfidants(MsgTypes::FirstStage, cs::Conveyer::instance().currentRoundNumber(), subRound_, stageOneInfo.signature, stageOneInfo.message);
+
+    csmeta(csdetails) << "Sent message size " << stageOneInfo.message.size();
+}
+
+void Node::getStageOne(const uint8_t* data, const size_t size, const cs::PublicKey& sender) {
+    csmeta(csdetails) << "started";
+
+    if (myLevel_ != Level::Confidant) {
+        csdebug() << "NODE> ignore stage-1 as no confidant";
+        return;
+    }
+
+    istream_.init(data, size);
+
+    uint8_t subRound = 0;
+    istream_ >> subRound;
+
+    if (subRound != subRound_) {
+        cswarning() << "NODE> ignore stage-1 with subround #" << static_cast<int>(subRound) << ", required #" << static_cast<int>(subRound_);
+        return;
+    }
+
+    cs::StageOne stage;
+    istream_ >> stage.signature;
+    istream_ >> stage.message;
+
+    if (!istream_.good() || !istream_.end()) {
+        csmeta(cserror) << "Bad stage-1 packet format";
+        return;
+    }
+    csdetails() << "Stage1 message: " << cs::Utils::byteStreamToHex(stage.message);
+    csdetails() << "Stage1 signature: " << cs::Utils::byteStreamToHex(stage.signature);
+
+
+
+    // hash of part received message
+    stage.messageHash = cscrypto::calculateHash(stage.message.data(), stage.message.size());
+    const cs::Conveyer& conveyer = cs::Conveyer::instance();
+
+    cs::Bytes signedMessage;
+    cs::DataStream signedStream(signedMessage);
+    signedStream << conveyer.currentRoundNumber();
+    signedStream << subRound_;
+    signedStream << stage.messageHash;
+
+    // stream for main message
+    cs::DataStream stream(stage.message.data(), stage.message.size());
+    stream >> stage.sender;
+    stream >> stage.hash;
+    stream >> stage.trustedCandidates;
+    stream >> stage.hashesCandidates;
+    stream >> stage.roundTimeStamp;
+
+    if (!conveyer.isConfidantExists(stage.sender)) {
+        return;
+    }
+
+    const cs::PublicKey& confidant = conveyer.confidantByIndex(stage.sender);
+    csdebug() << "StageMessage[" << static_cast<int>(stage.sender) <<"]: " << cs::Utils::byteStreamToHex(stage.message.data(), stage.message.size());
+    if (!cscrypto::verifySignature(stage.signature, confidant, signedMessage.data(), signedMessage.size())) {
+        cswarning() << "NODE> Stage-1 from T[" << static_cast<int>(stage.sender) << "] -  WRONG SIGNATURE!!!";
+        return;
+    }
+
+    if (confidant != sender) {
+        csmeta(csdebug) << "Stage-1 of " << getSenderText(confidant) << " sent by " << getSenderText(sender);
+    }
+    else {
+        csmeta(csdebug) << "Stage-1 of T[" << static_cast<int>(stage.sender) << "], sender key ok";
+    }
+
+    csdetails() << csname() << "Hash: " << cs::Utils::byteStreamToHex(stage.hash.data(), stage.hash.size());
+
+    solver_->gotStageOne(std::move(stage));
+}
+
+void Node::sendStageTwo(cs::StageTwo& stageTwoInfo) {
+    csmeta(csdetails) << "started";
+
+    if (myLevel_ != Level::Confidant && myLevel_ != Level::Writer) {
+        cswarning() << "Only confidant nodes can send consensus stages";
+        return;
+    }
+
+    sendToConfidants(MsgTypes::SecondStage, cs::Conveyer::instance().currentRoundNumber(), subRound_, stageTwoInfo.signature, stageTwoInfo.message);
+
+    // cash our stage two
+    csmeta(csdetails) << "Bytes size " << stageTwoInfo.message.size() << " ... done";
+}
+
+void Node::getStageTwo(const uint8_t* data, const size_t size, const cs::PublicKey& sender) {
+    csmeta(csdetails);
+
+    if (myLevel_ != Level::Confidant && myLevel_ != Level::Writer) {
+        csdebug() << "NODE> ignore stage-2 as no confidant";
+        return;
+    }
+
+    csdebug() << "NODE> getting stage-2 from " << getSenderText(sender);
+
+    istream_.init(data, size);
+
+    uint8_t subRound = 0;
+    istream_ >> subRound;
+
+    if (subRound != subRound_) {
+        cswarning() << "NODE> ignore stage-2 with subround #" << static_cast<int>(subRound) << ", required #" << static_cast<int>(subRound_);
+        return;
+    }
+
+    cs::StageTwo stage;
+    istream_ >> stage.signature;
+
+    cs::Bytes bytes;
+    istream_ >> bytes;
+
+    if (!istream_.good() || !istream_.end()) {
+        cserror() << "NODE> Bad stage-2 packet format";
+        return;
+    }
+
+    cs::DataStream stream(bytes.data(), bytes.size());
+    stream >> stage.sender;
+    stream >> stage.signatures;
+    stream >> stage.hashes;
+
+    const cs::Conveyer& conveyer = cs::Conveyer::instance();
+
+    if (!conveyer.isConfidantExists(stage.sender)) {
+        return;
+    }
+
+    if (!cscrypto::verifySignature(stage.signature, conveyer.confidantByIndex(stage.sender), bytes.data(), bytes.size())) {
+        csdebug() << "NODE> stage-2 [" << static_cast<int>(stage.sender) << "] -  WRONG SIGNATURE!!!";
+        return;
+    }
+
+    csmeta(csdetails) << "Signature is OK";
+    stage.message = std::move(bytes);
+
+    csdebug() << "NODE> stage-2 [" << static_cast<int>(stage.sender) << "] is OK!";
+    solver_->gotStageTwo(stage);
+}
+
+void Node::sendStageThree(cs::StageThree& stageThreeInfo) {
+    csdebug() << __func__;
+
+    if (myLevel_ != Level::Confidant) {
+        cswarning() << "NODE> Only confidant nodes can send consensus stages";
+        return;
+    }
+
+    // TODO: think how to improve this code
+    sendToConfidants(MsgTypes::ThirdStage, cs::Conveyer::instance().currentRoundNumber(), subRound_, stageThreeInfo.signature, stageThreeInfo.message);
+
+    // cach stage three
+    csmeta(csdetails) << "bytes size " << stageThreeInfo.message.size();
+    stageThreeSent_ = true;
+    csmeta(csdetails) << "done";
+}
+
+void Node::getStageThree(const uint8_t* data, const size_t size, const cs::PublicKey& sender) {
+    csmeta(csdetails);
+
+    if (myLevel_ != Level::Confidant && myLevel_ != Level::Writer) {
+        csdebug() << "NODE> ignore stage-3 as no confidant";
+        return;
+    }
+
+    istream_.init(data, size);
+    uint8_t subRound = 0;
+    istream_ >> subRound;
+
+    if (subRound != subRound_) {
+        cswarning() << "NODE> ignore stage-3 with subround #" << static_cast<int>(subRound) << ", required #" << static_cast<int>(subRound_);
+        return;
+    }
+
+    cs::StageThree stage;
+    istream_ >> stage.signature;
+
+    cs::Bytes bytes;
+    istream_ >> bytes;
+
+    if (!istream_.good() || !istream_.end()) {
+        cserror() << "NODE> Bad stage-3 packet format. Packet received from: " << cs::Utils::byteStreamToHex(sender.data(), sender.size());
+        return;
+    }
+
+
+    cs::DataStream stream(bytes.data(), bytes.size());
+    stream >> stage.sender;
+    stream >> stage.writer;
+    stream >> stage.iteration;  // this is a potential problem!!!
+    stream >> stage.blockSignature;
+    stream >> stage.roundSignature;
+    stream >> stage.trustedSignature;
+    stream >> stage.realTrustedMask;
+
+    const cs::Conveyer& conveyer = cs::Conveyer::instance();
+
+    if (!conveyer.isConfidantExists(stage.sender)) {
+        return;
+    }
+
+    if (!conveyer.isConfidantExists(stage.writer)) {
+        return;
+    }
+
+    if (stage.iteration < solver_->currentStage3iteration()) {
+        stageRequest(MsgTypes::ThirdStageRequest, myConfidantIndex_, stage.sender, solver_->currentStage3iteration());
+        return;
+    }
+    else if (stage.iteration > solver_->currentStage3iteration()) {
+        // store
+        return;
+    }
+
+    if (!cscrypto::verifySignature(stage.signature, conveyer.confidantByIndex(stage.sender), bytes.data(), bytes.size())) {
+        cswarning() << "NODE> stage-3 from T[" << static_cast<int>(stage.sender) << "] -  WRONG SIGNATURE!!!";
+        return;
+    }
+
+    stage.message = std::move(bytes);
+
+    csdebug() << "NODE> stage-3 from T[" << static_cast<int>(stage.sender) << "] - preliminary check ... passed!";
+
+    solver_->gotStageThree(std::move(stage), (stageThreeSent_ ? 2 : 0));
+}
+
+void Node::adjustStageThreeStorage() {
+    stageThreeSent_ = false;
+}
+
+void Node::stageRequest(MsgTypes msgType, uint8_t respondent, uint8_t required, uint8_t iteration) {
+    csdebug() << __func__;
+    if (myLevel_ != Level::Confidant && myLevel_ != Level::Writer) {
+        cswarning() << "NODE> Only confidant nodes can request consensus stages";
+        return;
+    }
+
+    switch (msgType) {
+    case MsgTypes::FirstStageRequest:
+    case MsgTypes::SecondStageRequest:
+    case MsgTypes::ThirdStageRequest:
+        break;
+    default:
+        csdebug() << "NODE: illegal call to method, ignore";
+        return;
+    }
+
+    const cs::Conveyer& conveyer = cs::Conveyer::instance();
+
+    if (!conveyer.isConfidantExists(respondent)) {
+        return;
+    }
+
+    if (cs::ConfigHolder::instance().config()->isCompatibleVersion()) {
+        sendToConfidant(conveyer.confidantByIndex(respondent), msgType, cs::Conveyer::instance().currentRoundNumber(), subRound_, myConfidantIndex_, required);
+    }
+    else {
+        sendToConfidant(conveyer.confidantByIndex(respondent), msgType, cs::Conveyer::instance().currentRoundNumber(), subRound_, myConfidantIndex_, required, iteration);
+    }
+    csmeta(csdetails) << "done";
+}
+
+void Node::getStageRequest(const MsgTypes msgType, const uint8_t* data, const size_t size, const cs::PublicKey& requester) {
+    csdebug() << __func__;
+    csmeta(csdetails) << "started";
+    if (myLevel_ != Level::Confidant) {
+        return;
+    }
+
+    istream_.init(data, size);
+
+    uint8_t subRound = 0;
+    istream_ >> subRound;
+
+    if (subRound != subRound_) {
+        cswarning() << "NODE> We got Stage-2 for the Node with SUBROUND, we don't have";
+        return;
+    }
+
+    uint8_t requesterNumber = 0;
+    istream_ >> requesterNumber;
+
+    uint8_t requiredNumber = 0;
+    istream_ >> requiredNumber;
+
+    uint8_t iteration = solver_->currentStage3iteration(); // default value
+    if (istream_.isBytesAvailable(1)) {
+        istream_ >> iteration;
+    }
+
+    if (!istream_.good() || !istream_.end()) {
+        cserror() << "Bad StageRequest packet format";
+        return;
+    }
+
+    const cs::Conveyer& conveyer = cs::Conveyer::instance();
+
+    if (!conveyer.isConfidantExists(requesterNumber) || requester != conveyer.confidantByIndex(requesterNumber)) {
+        return;
+    }
+
+    if (!conveyer.isConfidantExists(requiredNumber)) {
+        return;
+    }
+
+    switch (msgType) {
+        case MsgTypes::FirstStageRequest:
+            solver_->gotStageOneRequest(requesterNumber, requiredNumber);
+            break;
+        case MsgTypes::SecondStageRequest:
+            solver_->gotStageTwoRequest(requesterNumber, requiredNumber);
+            break;
+        case MsgTypes::ThirdStageRequest:
+            solver_->gotStageThreeRequest(requesterNumber, requiredNumber, iteration);
+            break;
+        default:
+            break;
+    }
+}
+
+void Node::sendStageReply(const uint8_t sender, const cs::Signature& signature, const MsgTypes msgType, const uint8_t requester, cs::Bytes& message) {
+    csdebug() << __func__;
+    csmeta(csdetails) << "started";
+
+    if (myLevel_ != Level::Confidant) {
+        cswarning() << "NODE> Only confidant nodes can send consensus stages";
+        return;
+    }
+
+    const cs::Conveyer& conveyer = cs::Conveyer::instance();
+
+    if (!conveyer.isConfidantExists(requester) || !conveyer.isConfidantExists(sender)) {
+        return;
+    }
+    sendToConfidant(conveyer.confidantByIndex(requester), msgType, cs::Conveyer::instance().currentRoundNumber(), subRound_, signature, message);
+
+    csmeta(csdetails) << "done";
+}
+
+void Node::sendConfidants(const std::vector<cs::PublicKey>& keys) {
+    transport_->sendSSIntroduceConsensus(keys);
+}
+
+void Node::sendSmartReject(const std::vector<RefExecution>& rejectList) {
+    if (myLevel_ != Level::Confidant) {
+        cswarning() << "NODE> Only confidant nodes can send smart Reject messages";
+        return;
+    }
+    if (rejectList.empty()) {
+        csmeta(cserror) << "must not send empty rejected contracts pack";
+        return;
+    }
+
+    cs::Bytes data;
+    cs::DataStream stream(data);
+
+    stream << rejectList;
+
+    csdebug() << "Node: sending " << rejectList.size() << " rejected contract(s) to related smart confidants";
+    sendToBroadcast(MsgTypes::RejectedContracts, cs::Conveyer::instance().currentRoundNumber(), data);
+}
+
+void Node::getSmartReject(const uint8_t* data, const size_t size, const cs::RoundNumber rNum, const cs::PublicKey& sender) {
+    csunused(rNum);
+    csunused(sender);
+
+    istream_.init(data, size);
+
+    cs::Bytes bytes;
+    istream_ >> bytes;
+
+    cs::DataStream stream(bytes.data(), bytes.size());
+
+    std::vector<RefExecution> rejectList;
+    stream >> rejectList;
+
+    if (!stream.isValid() || stream.isAvailable(1)) {
+        return;
+    }
+    if (!istream_.good() || istream_.isBytesAvailable(1)) {
+        return;
+    }
+
+    if (rejectList.empty()) {
+        csmeta(cserror) << "empty rejected contracts pack received";
+        return;
+    }
+
+    csdebug() << "Node: " << rejectList.size() << " rejected contract(s) received";
+    emit gotRejectedContracts(rejectList);
+}
+
+void Node::sendSmartStageOne(const cs::ConfidantsKeys& smartConfidants, const cs::StageOneSmarts& stageOneInfo) {
+    csmeta(csdebug) << "started";
+
+    if (std::find(smartConfidants.cbegin(), smartConfidants.cend(), solver_->getPublicKey()) == smartConfidants.cend()) {
+        cswarning() << "NODE> Only confidant nodes can send smart-contract consensus stages";
+        return;
+    }
+
+    csmeta(csdetails) << std::endl
+                      << "Smart starting Round: " << cs::SmartConsensus::blockPart(stageOneInfo.id) << '.' << cs::SmartConsensus::transactionPart(stageOneInfo.id) << std::endl
+                      << "Sender: " << static_cast<int>(stageOneInfo.sender) << std::endl
+                      << "Hash: " << cs::Utils::byteStreamToHex(stageOneInfo.hash.data(), stageOneInfo.hash.size());
+    //test feature
+    //if (stageOneInfo.sender == 1) {
+    //    cserror() << "Don't send smart stage one to all";
+    //    sendToConfidant(smartConfidants[2], MsgTypes::FirstSmartStage, cs::Conveyer::instance().currentRoundNumber(),
+    //           // payload
+    //           stageOneInfo.message, stageOneInfo.signature);
+    //}
+    //else {
+        sendToList(smartConfidants, stageOneInfo.sender, MsgTypes::FirstSmartStage, cs::Conveyer::instance().currentRoundNumber(),
+            // payload
+            stageOneInfo.message, stageOneInfo.signature);
+    //}
+
+
+    csmeta(csdebug) << "done";
+}
+
+void Node::getSmartStageOne(const uint8_t* data, const size_t size, const cs::RoundNumber, const cs::PublicKey& sender) {
+    csdebug() << __func__ << ": starting";
+
+    istream_.init(data, size);
+
+    cs::StageOneSmarts stage;
+    istream_ >> stage.message >> stage.signature;
+
+    if (!istream_.good() || !istream_.end()) {
+        cserror() << "Bad Smart Stage One packet format";
+        return;
+    }
+
+    if (stage.signature == cs::Zero::signature) {
+        csdebug() << "NODE> Sender " << cs::Utils::byteStreamToHex(sender.data(), sender.size()) << " sent unsigned smart stage One";
+        return;
+    }
+    // hash of part received message
+    stage.messageHash = cscrypto::calculateHash(stage.message.data(), stage.message.size());
+    if (!stage.fillFromBinary()) {
+        return;
+    }
+    cs::Sequence block = cs::SmartConsensus::blockPart(stage.id);
+    uint32_t transaction = cs::SmartConsensus::transactionPart(stage.id);
+    csdebug() << "SmartStageOne messageHash: " << cs::Utils::byteStreamToHex(stage.messageHash.data(), stage.messageHash.size());
+    csdebug() << __func__ << ": starting {" << block << '.' << transaction << '}';
+    
+    csmeta(csdebug) << "Sender: " << static_cast<int>(stage.sender) << ", sender key: " << cs::Utils::byteStreamToHex(sender.data(), sender.size()) << std::endl
+                    << "Smart#: {" << block << '.' << transaction << '}';
+    csdebug() << "Hash: " << cs::Utils::byteStreamToHex(stage.hash.data(), stage.hash.size());
+
+    if (std::find(activeSmartConsensuses_.cbegin(), activeSmartConsensuses_.cend(), stage.id) == activeSmartConsensuses_.cend()) {
+        csdebug() << "The SmartConsensus {" << block << '.' << transaction << "} is not active now, storing the stage";
+        smartStageOneStorage_.push_back(stage);
+        return;
+    }
+
+    emit gotSmartStageOne(stage, false);
+}
+
+void Node::sendSmartStageTwo(const cs::ConfidantsKeys& smartConfidants, cs::StageTwoSmarts& stageTwoInfo) {
+    csmeta(csdebug) << "started";
+
+    if (std::find(smartConfidants.cbegin(), smartConfidants.cend(), solver_->getPublicKey()) == smartConfidants.cend()) {
+        cswarning() << "NODE> Only confidant nodes can send smart-contract consensus stages";
+        return;
+    }
+
+    // TODO: fix it by logic changing
+
+    size_t confidantsCount = cs::Conveyer::instance().confidantsCount();
+    size_t stageBytesSize = sizeof(stageTwoInfo.sender) + (sizeof(cs::Signature) + sizeof(cs::Hash)) * confidantsCount;
+
+    cs::Bytes bytes;
+    bytes.reserve(stageBytesSize);
+
+    cs::DataStream stream(bytes);
+    stream << stageTwoInfo.sender;
+    stream << stageTwoInfo.id;
+    stream << stageTwoInfo.signatures;
+    stream << stageTwoInfo.hashes;
+
+    // create signature
+    stageTwoInfo.signature = cscrypto::generateSignature(solver_->getPrivateKey(), bytes.data(), bytes.size());
+    sendToList(smartConfidants, stageTwoInfo.sender, MsgTypes::SecondSmartStage, cs::Conveyer::instance().currentRoundNumber(), bytes, stageTwoInfo.signature);
+
+    // cash our stage two
+    stageTwoInfo.message = std::move(bytes);
+    csmeta(csdebug) << "done";
+}
+
+void Node::getSmartStageTwo(const uint8_t* data, const size_t size, const cs::RoundNumber, const cs::PublicKey& sender) {
+    csmeta(csdebug);
+
+    csdebug() << "NODE> Getting SmartStage Two from " << cs::Utils::byteStreamToHex(sender.data(), sender.size());
+
+    istream_.init(data, size);
+
+    cs::StageTwoSmarts stage;
+    istream_ >> stage.message >> stage.signature;
+
+    if (stage.signature == cs::Zero::signature) {
+        csdebug() << "NODE> Sender " << cs::Utils::byteStreamToHex(sender.data(), sender.size()) << " sent unsigned smart stage Two";
+        return;
+    }
+
+    if (!istream_.good() || !istream_.end()) {
+        cserror() << "NODE> Bad SmartStageTwo packet format";
+        return;
+    }
+
+    cs::DataStream stream(stage.message.data(), stage.message.size());
+    stream >> stage.sender;
+    stream >> stage.id;
+    stream >> stage.signatures;
+    stream >> stage.hashes;
+
+    csdebug() << "NODE> Read all data from the stream";
+
+    emit gotSmartStageTwo(stage, false);
+}
+
+void Node::sendSmartStageThree(const cs::ConfidantsKeys& smartConfidants, cs::StageThreeSmarts& stageThreeInfo) {
+    csmeta(csdebug) << "started";
+
+    if (std::find(smartConfidants.cbegin(), smartConfidants.cend(), solver_->getPublicKey()) == smartConfidants.cend()) {
+        cswarning() << "NODE> Only confidant nodes can send smart-contract consensus stages";
+        return;
+    }
+
+    // TODO: think how to improve this code
+
+    size_t stageSize = 2 * sizeof(cs::Byte) + stageThreeInfo.realTrustedMask.size() + stageThreeInfo.packageSignature.size();
+
+    cs::Bytes bytes;
+    bytes.reserve(stageSize);
+
+    cs::DataStream stream(bytes);
+    stream << stageThreeInfo.sender;
+    stream << stageThreeInfo.writer;
+    stream << stageThreeInfo.id;
+    stream << stageThreeInfo.realTrustedMask;
+    stream << stageThreeInfo.packageSignature;
+
+    stageThreeInfo.signature = cscrypto::generateSignature(solver_->getPrivateKey(), bytes.data(), bytes.size());
+    sendToList(smartConfidants, stageThreeInfo.sender, MsgTypes::ThirdSmartStage, cs::Conveyer::instance().currentRoundNumber(),
+               // payload:
+              bytes, stageThreeInfo.signature);
+
+    // cach stage three
+    stageThreeInfo.message = std::move(bytes);
+    csmeta(csdebug) << "done";
+}
+
+void Node::getSmartStageThree(const uint8_t* data, const size_t size, const cs::RoundNumber, const cs::PublicKey& sender) {
+    csmeta(csdetails) << "started";
+    csunused(sender);
+
+    istream_.init(data, size);
+
+    cs::StageThreeSmarts stage;
+    istream_ >> stage.message >> stage.signature;
+
+    if (stage.signature == cs::Zero::signature) {
+        csdebug() << "NODE> Sender " << cs::Utils::byteStreamToHex(sender.data(), sender.size()) << " sent unsigned smart stage Three";
+        return;
+    }
+
+    if (!istream_.good() || !istream_.end()) {
+        cserror() << "NODE> Bad SmartStage Three packet format";
+        return;
+    }
+
+    cs::DataStream stream(stage.message.data(), stage.message.size());
+    stream >> stage.sender;
+    stream >> stage.writer;
+    stream >> stage.id;
+    stream >> stage.realTrustedMask;
+    stream >> stage.packageSignature;
+
+    emit gotSmartStageThree(stage, false);
+}
+
+bool Node::smartStageRequest(MsgTypes msgType, uint64_t smartID, const cs::PublicKey& confidant, uint8_t respondent, uint8_t required) {
+    csmeta(csdebug) << __func__ << "started";
+    const auto res = sendToConfidant(confidant, msgType, cs::Conveyer::instance().currentRoundNumber(), smartID, respondent, required);
+    csmeta(csdebug) << "done";
+    return res;
+}
+
+void Node::getSmartStageRequest(const MsgTypes msgType, const uint8_t* data, const size_t size, const cs::PublicKey& requester) {
+    csmeta(csdebug) << __func__ << "started";
+
+    istream_.init(data, size);
+
+    uint8_t requesterNumber = 0;
+    uint64_t smartID = 0;
+    istream_ >> smartID >> requesterNumber;
+
+    uint8_t requiredNumber = 0;
+    istream_ >> requiredNumber;
+
+    if (!istream_.good() || !istream_.end()) {
+        cserror() << "Bad SmartStage request packet format";
+        return;
+    }
+
+    emit receivedSmartStageRequest(msgType, smartID, requesterNumber, requiredNumber, requester);
+}
+
+void Node::sendSmartStageReply(const cs::Bytes& message, const cs::Signature& signature, const MsgTypes msgType, const cs::PublicKey& requester) {
+    csmeta(csdebug) << "started";
+
+    sendToConfidant(requester, msgType, cs::Conveyer::instance().currentRoundNumber(), message, signature);
+    csmeta(csdebug) << "done";
+}
+
+void Node::addSmartConsensus(uint64_t id) {
+    if (std::find(activeSmartConsensuses_.cbegin(), activeSmartConsensuses_.cend(), id) != activeSmartConsensuses_.cend()) {
+        csdebug() << "The smartConsensus for {" << cs::SmartConsensus::blockPart(id) << '.' << cs::SmartConsensus::transactionPart(id) << "} is already active";
+        return;
+    }
+
+    activeSmartConsensuses_.push_back(id);
+    checkForSavedSmartStages(id);
+}
+
+void Node::removeSmartConsensus(uint64_t id) {
+    const auto it = std::find(activeSmartConsensuses_.cbegin(), activeSmartConsensuses_.cend(), id);
+    if (it == activeSmartConsensuses_.cend()) {
+        csdebug() << "The smartConsensus for {" << cs::SmartConsensus::blockPart(id) << '.' << cs::SmartConsensus::transactionPart(id) << "} is not active";
+    }
+    else {
+        activeSmartConsensuses_.erase(it);
+    }
+    auto it_1 = smartStageOneStorage_.cbegin();
+    while(it_1 != smartStageOneStorage_.cend()) {
+        if (it_1->id == id) {
+            it_1 = smartStageOneStorage_.erase(it_1);
+        }
+        else {
+            ++it_1;
+        }
+    }
+    auto it_2 = smartStageTwoStorage_.cbegin();
+    while (it_2 != smartStageTwoStorage_.cend()) {
+        if (it_2->id == id) {
+            it_2 = smartStageTwoStorage_.erase(it_2);
+        }
+        else {
+            ++it_2;
+        }
+    }
+    auto it_3 = smartStageThreeStorage_.cbegin();
+    while (it_3 != smartStageThreeStorage_.cend()) {
+        if (it_3->id == id) {
+            it_3 = smartStageThreeStorage_.erase(it_3);
+        }
+        else {
+            ++it_3;
+        }
+    }
+}
+
+void Node::checkForSavedSmartStages(uint64_t id) {
+    for (auto& it : smartStageOneStorage_) {
+        if (it.id == id) {
+            emit gotSmartStageOne(it, false);
+        }
+    }
+}
+
+
+//TODO: this code should be refactored
+bool Node::sendRoundPackage(const cs::RoundNumber rNum, const cs::PublicKey& target) {
+    csdebug() << "Send round table: ";
+    if (roundPackageCache_.size() == 0) {
+        csdebug() << "No active round table, so cannot send";
+        return false;
+    }
+    auto rpCurrent = std::find_if(roundPackageCache_.begin(), roundPackageCache_.end(), [rNum](cs::RoundPackage& rp) {return rp.roundTable().round == rNum;});
+    if (rpCurrent == roundPackageCache_.end()) {
+        csdebug() << "Cannot find round table, so cannot send";
+        return false;
+    }
+
+    //////////////////////////////////////////////////
+    //if (std::find(lastRoundPackage->roundTable().confidants.cbegin(), lastRoundPackage->roundTable().confidants.cend(), target) != lastRoundPackage->roundTable().confidants.end()) {
+    //    solver_->changeHashCollectionTimer();
+    //}
+    if (sendDirect(target, MsgTypes::RoundTable, rpCurrent->roundTable().round, rpCurrent->subRound(), rpCurrent->toBinary())) {
+        csdebug() << "Done";
+        if (!rpCurrent->poolMetaInfo().characteristic.mask.empty()) {
+            csmeta(csdebug) << "Packing " << rpCurrent->poolMetaInfo().characteristic.mask.size() << " bytes of char. mask to send";
+        }
+        return true;
+    }
+    csdebug() << "Unable to send round table directly";
+    return false;
+}
+
+void Node::sendRoundPackageToAll(cs::RoundPackage& rPackage) {
+    // add signatures// blockSignatures, roundSignatures);
+    csmeta(csdetails) << "Send round table to all";
+    
+    sendToBroadcast(MsgTypes::RoundTable, rPackage.roundTable().round, rPackage.subRound(), rPackage.toBinary());
+
+    if (!rPackage.poolMetaInfo().characteristic.mask.empty()) {
+        csmeta(csdebug) << "Packing " << rPackage.poolMetaInfo().characteristic.mask.size() << " bytes of char. mask to send";
+    }
+
+    /////////////////////////////////////////////////////////////////////////// screen output
+    csdebug() << "------------------------------------------  SendRoundTable  ---------------------------------------" 
+        << std::endl << rPackage.toString()
+        << "\n----------------------------------------------------------------------------------------------------";
+
+}
+
+void Node::sendRoundTable(cs::RoundPackage& rPackage) {
+    becomeWriter();
+
+    cs::Conveyer& conveyer = cs::Conveyer::instance();
+    csdebug() << "SendRoundTable: add confirmation for round " << conveyer.currentRoundTable().round << " trusted";
+    conveyer.setRound(rPackage.roundTable().round);
+    
+    subRound_ = 0;
+
+    cs::RoundTable table;
+    table.round = conveyer.currentRoundNumber();
+    table.confidants = rPackage.roundTable().confidants;
+    table.hashes = rPackage.roundTable().hashes;
+    roundPackageCache_.push_back(rPackage);
+    clearRPCache(rPackage.roundTable().round);
+    sendRoundPackageToAll(rPackage);
+
+    csdebug() << "Round " << rPackage.roundTable().round << ", Confidants count " << rPackage.roundTable().confidants.size();
+    csdebug() << "Hashes count: " << rPackage.roundTable().hashes.size();
+    performRoundPackage(rPackage, solver_->getPublicKey(), false);
+}
+
+bool Node::gotSSMessageVerify(const cs::Signature & sign, const cs::Byte* data, const size_t size)
+{
+    if (const auto & starter_key = cs::PacketValidator::instance().getStarterKey(); !cscrypto::verifySignature(sign, starter_key, data, size)) {
+        cswarning() << "SS message is incorrect: signature isn't valid";
+        csdebug() << "SSKey: " << cs::Utils::byteStreamToHex(starter_key.data(), starter_key.size());
+        csdebug() << "Message to Sign: " << cs::Utils::byteStreamToHex(data, size);
+        return false;
+    }
+
+    return true;
+}
+
+bool Node::receivingSignatures(cs::RoundPackage& rPackage, cs::PublicKeys& currentConfidants) {
+    csdebug() << "NODE> PoolSigs Amnt = " << rPackage.poolSignatures().size()
+        << ", TrustedSigs Amnt = " << rPackage.trustedSignatures().size()
+        << ", RoundSigs Amnt = " << rPackage.roundSignatures().size();
+
+    if (rPackage.poolMetaInfo().realTrustedMask.size() != currentConfidants.size()) {
+        csmeta(cserror) << "Illegal trusted mask count in round table: " << rPackage.poolMetaInfo().realTrustedMask.size();
+        return false;
+    }
+    cs::Bytes roundBytes = rPackage.bytesToSign();
+    cs::Hash tempHash = cscrypto::calculateHash(roundBytes.data(), roundBytes.size());
+
+    if (!cs::NodeUtils::checkGroupSignature(currentConfidants, rPackage.poolMetaInfo().realTrustedMask, rPackage.roundSignatures(), tempHash)) {
+        csdebug() << "NODE> The roundtable signatures are NOT OK";
+        return false;
+    }
+    else {
+        csdebug() << "NODE> The roundtable signatures are ok";
+    }
+    //refactored -->
+    cs::Bytes bytes = rPackage.roundTable().toBinary();
+    cs::Hash trustedHash = cscrypto::calculateHash(bytes.data(), bytes.size());
+    //refactored <--
+
+    if (cs::NodeUtils::checkGroupSignature(currentConfidants, rPackage.poolMetaInfo().realTrustedMask, rPackage.trustedSignatures(), trustedHash)) {
+        csdebug() << "NODE> The trusted confirmation for the next round are ok";
+        //confirmationList_.add(rPackage.roundTable().round, false, currentConfidants, rPackage.poolMetaInfo().realTrustedMask, rPackage.trustedSignatures());
+    }
+    else {
+        csdebug() << "NODE> The trusted confirmation for the next round are NOT OK";
+        return false;
+    }
+
+    return true;
+}
+
+bool Node::rpSpeedOk(cs::RoundPackage& rPackage) {
+    cs::Conveyer& conveyer = cs::Conveyer::instance();
+    if (conveyer.currentRoundNumber() > Consensus::MaxRoundTimerFree && getBlockChain().getLastSeq() > 0) {
+        uint64_t lastTimeStamp;
+        uint64_t currentTimeStamp;
+        [[maybe_unused]] uint64_t rpTimeStamp;
+        try {
+            lastTimeStamp = std::stoull(getBlockChain().getLastTimeStamp());
+        }
+        catch (...) {
+            csdebug() << __func__ << ": last block Timestamp was announced as zero";
+            return false;
+        }
+
+        try {
+            currentTimeStamp = std::stoull(cs::Utils::currentTimestamp());
+        }
+        catch (...) {
+            csdebug() << __func__ << ": current Timestamp was announced as zero";
+            return false;
+        }
+
+        try {
+            rpTimeStamp = std::stoull(rPackage.poolMetaInfo().timestamp);
+        }
+        catch (...) {
+            csdebug() << __func__ << ": just received roundPackage Timestamp was announced as zero";
+            return false;
+        }
+
+        if (rPackage.roundTable().round > conveyer.currentRoundNumber() + 1) {
+            uint64_t delta;
+            if (lastTimeStamp > currentTimeStamp) {
+                delta = lastTimeStamp - currentTimeStamp;
+            }
+            else {
+                delta = currentTimeStamp - lastTimeStamp;
+            }
+            uint64_t speed = delta / (rPackage.roundTable().round - conveyer.currentRoundNumber());
+
+            const auto ave_duration = stat_.aveTime();
+            if (speed < ave_duration / 10 && rPackage.roundTable().round - stat_.nodeStartRound() > Consensus::SpeedCheckRound) {
+                stat_.onRoundStart(rPackage.roundTable().round, true /*skip_logs*/);
+                cserror() << "drop RoundPackage created in " << speed << " ms/block, average ms/round is " << ave_duration;
+                return false;
+            }
+        }
+    }
+    return true;
+}
+
+bool Node::isLastRPStakeFull(cs::RoundNumber rNum) {
+    if (!roundPackageCache_.empty()) {
+        auto mask = roundPackageCache_.back().poolMetaInfo().realTrustedMask;
+        if (cs::Conveyer::instance().currentRoundNumber() == rNum && cs::TrustedMask::trustedSize(mask) == mask.size()) {
+            return true;
+        }
+    }
+    return false;
+}
+
+void Node::getRoundTable(const uint8_t* data, const size_t size, const cs::RoundNumber rNum, const cs::PublicKey& sender) {
+    csdebug() << "NODE> get round table R-" << WithDelimiters(rNum) << " from " << cs::Utils::byteStreamToHex(sender.data(), sender.size());
+    csmeta(csdetails) << "started";
+
+    if (myLevel_ == Level::Writer) {
+        csmeta(cserror) << "Writers don't receive round table";
+        return;
+    }
+
+    istream_.init(data, size);
+
+    // RoundTable evocation
+    cs::Byte subRound = 0;
+    istream_ >> subRound;
+
+    // sync state check
+    cs::Conveyer& conveyer = cs::Conveyer::instance();
+
+    if (conveyer.currentRoundNumber() == rNum && subRound_ > subRound) {
+        cswarning() << "NODE> round table SUBROUND is lesser then local one, ignore round table";
+        csmeta(csdetails) << "My subRound: " << static_cast<int>(subRound_) << ", Received subRound: " << static_cast<int>(subRound);
+        return;
+    }
+
+    if (isLastRPStakeFull(rNum)) {
+            return;
+    }
+
+    cs::Bytes bytes;
+    istream_ >> bytes;
+
+    if (!istream_.good() || !istream_.end()) {
+        csmeta(cserror) << "Malformed packet with round table (1)";
+        return;
+    }
+
+    cs::RoundPackage rPackage;
+
+    if (!rPackage.fromBinary(bytes, rNum, subRound)) {
+        csdebug() << "NODE> RoundPackage could not be parsed";
+        return;
+    }
+
+    //if (rNum == conveyer.currentRoundNumber() + 1 && rPackage.poolMetaInfo().previousHash != blockChain_.getLastHash()) {
+    //    csdebug() << "NODE> RoundPackage prevous hash is not equal to one in this node. Abort RoundPackage";
+    //    return;
+    //}
+
+    if (!rpSpeedOk(rPackage)) {
+        csdebug() << "NODE> last RoundPackage has full stake";
+        return;
+    }
+
+    csdebug() << "---------------------------------- RoundPackage #" << rPackage.roundTable().round << " --------------------------------------------- \n" 
+        <<  rPackage.toString() 
+        <<  "\n-----------------------------------------------------------------------------------------------------------------------------";
+
+    cs::RoundNumber storedRound = conveyer.currentRoundNumber();
+    conveyer.setRound(rNum);
+
+    processSync();
+
+    if (poolSynchronizer_->isSyncroStarted()) {
+        getCharacteristic(rPackage);
+    }
+
+    rPackage.setSenderNode(sender);
+    bool updateRound = false;
+    if (currentRoundPackage_.roundTable().round == 0) {//if normal or trusted  node that got RP has probably received a new RP with not full stake
+        if (roundPackageCache_.empty()) {
+            roundPackageCache_.push_back(rPackage);
+        }
+        else {
+            if (rPackage.roundTable().round == roundPackageCache_.back().roundTable().round && !stageThreeSent_) {
+                auto mask = roundPackageCache_.back().poolMetaInfo().realTrustedMask;
+                if (cs::TrustedMask::trustedSize(rPackage.poolMetaInfo().realTrustedMask) > cs::TrustedMask::trustedSize(mask)) {
+                    csdebug() << "Current Roundpackage of " << rNum << " will be replaced by new one";
+                    auto it = roundPackageCache_.end();
+                    --it;
+                    roundPackageCache_.erase(it);
+                    roundPackageCache_.push_back(rPackage);
+                    updateRound = true;
+                }
+                else {
+                    csdebug() << "Current Roundpackage of " << rNum << " won't be replaced";
+                    return;
+                }
+            }
+            else {
+                if (rPackage.roundTable().round > roundPackageCache_.back().roundTable().round) {
+                    roundPackageCache_.push_back(rPackage);
+                }
+                else {
+                    csdebug() << "Current RoundPackage of " << rNum << " won't be added to cache";
+                    return;
+                }
+            }
+        }
+    }
+    else {//if trusted node has probably received a new RP with not full stake, but has an RP with full one
+        if (rPackage.roundTable().round == currentRoundPackage_.roundTable().round) {
+            auto mask = currentRoundPackage_.poolMetaInfo().realTrustedMask;
+            if (cs::TrustedMask::trustedSize(rPackage.poolMetaInfo().realTrustedMask) > cs::TrustedMask::trustedSize(mask)) {
+                csdebug() << "Current Roundpackage of " << rNum << " will be replaced by new one";
+                roundPackageCache_.push_back(rPackage);
+            }
+            else {
+                csdebug() << "Throw received RP " << rNum << " using the own one";
+                roundPackageCache_.push_back(currentRoundPackage_);
+                rPackage = currentRoundPackage_;
+            }
+        }
+        else {
+            if (rPackage.roundTable().round > currentRoundPackage_.roundTable().round) {
+                roundPackageCache_.push_back(rPackage);
+            }
+            else {
+                csdebug() << "Current RoundPackage of " << rNum << " can't be added to cache";
+                return;
+            }
+
+        }
+    }
+ 
+
+    clearRPCache(rPackage.roundTable().round);
+
+    cs::Signatures poolSignatures;
+    cs::PublicKeys confidants;
+
+    if (rPackage.roundTable().round > 2/* && confirmationList_.size() > 0*/) { //Here we have problems when the trusted have the first block and the others do not!!!
+        auto conf = confirmationList_.find(rPackage.roundTable().round - 1/*getBlockChain().getLastSeq() + 1*/);
+        if (!conf.has_value()) {
+            csdebug() << "Can't find confirmation - leave getRoundPackage()";
+            confirmationList_.add(rPackage.roundTable().round, false, rPackage.roundTable().confidants, rPackage.poolMetaInfo().realTrustedMask, rPackage.trustedSignatures());
+            //return;
+        }
+        else {
+            confidants = conf.value().confidants;
+        }
+        if (confidants.empty()) {
+            csdb::Pool tmp = getBlockChain().loadBlock(rPackage.roundTable().round - 1);
+            if (tmp.confidants().empty()) {
+                csdebug() << "Can't find public keys - leave getRoundPackage()";
+                return;
+            } 
+            else {
+                confidants = tmp.confidants();
+            }
+        }
+
+        if (!receivingSignatures(rPackage, confidants) && storedRound == getBlockChain().getLastSeq()) {
+            return;
+        }
+    }
+    else {
+        csdebug() << "No confirmations in the list";
+    }
+
+    currentRoundTableMessage_.round = rPackage.roundTable().round;
+    currentRoundTableMessage_.sender = sender;
+    currentRoundTableMessage_.message = cs::Bytes(data, data + size);
+    performRoundPackage(rPackage, sender, updateRound);
+}
+
+void Node::setCurrentRP(const cs::RoundPackage& rp) {
+    currentRoundPackage_ = rp;
+}
+
+void Node::performRoundPackage(cs::RoundPackage& rPackage, const cs::PublicKey& /*sender*/, bool updateRound) {
+    csdebug() << __func__;
+    confirmationList_.add(rPackage.roundTable().round, false, rPackage.roundTable().confidants, rPackage.poolMetaInfo().realTrustedMask, rPackage.trustedSignatures());
+    cs::Conveyer& conveyer = cs::Conveyer::instance();
+    cs::Bytes realTrusted = rPackage.poolMetaInfo().realTrustedMask;
+    const auto ptrRT = conveyer.roundTable(rPackage.roundTable().round - 1);
+    if (ptrRT != nullptr) {
+        const cs::ConfidantsKeys& prevConfidants = ptrRT->confidants;
+        if (!prevConfidants.empty() && realTrusted.size() == prevConfidants.size()) {
+            for (size_t i = 0; i < realTrusted.size(); ++i) {
+                if (realTrusted[i] == cs::ConfidantConsts::InvalidConfidantIndex) {
+                    solver_->addToGraylist(prevConfidants[i], Consensus::GrayListPunishment);
+                }
+            }
+        }
+    }
+    
+    // update sub round and max heighbours sequence
+    subRound_ = rPackage.subRound();
+
+    //auto it = recdBangs.begin();
+    //while (it != recdBangs.end()) {
+    //    if (it->first < rPackage.roundTable().round) {
+    //        it = recdBangs.erase(it);
+    //        continue;
+    //    }
+    //    ++it;
+    //}
+
+
+    cs::PacketsHashes hashes = rPackage.roundTable().hashes;
+    cs::PublicKeys confidants = rPackage.roundTable().confidants;
+    cs::RoundTable roundTable;
+    roundTable.round = rPackage.roundTable().round;
+    roundTable.confidants = std::move(confidants);
+    roundTable.hashes = std::move(hashes);
+    //roundTable.general = sender;
+
+    csdebug() << "NODE> confidants: " << roundTable.confidants.size();
+    
+    // first change conveyer state
+    cs::Conveyer::instance().setTable(roundTable);
+
+    // create pool by previous round, then change conveyer state.
+    getCharacteristic(rPackage);
+
+
+    try {
+        lastRoundPackageTime_ = std::stoull(cs::Utils::currentTimestamp());
+    }
+    catch (...) {
+        csdebug() << __func__ << ": current Timestamp was announced as zero";
+        return;
+    }
+
+    onRoundStart(cs::Conveyer::instance().currentRoundTable(), updateRound);
+
+    currentRoundPackage_ = cs::RoundPackage();
+    reviewConveyerHashes();
+
+    csmeta(csdetails) << "done\n";
+}
+
+bool Node::isTransactionsInputAvailable() {
+    size_t justTime;
+    try {
+        justTime = std::stoull(cs::Utils::currentTimestamp());
+    }
+    catch (...) {
+        csdebug() << __func__ << ": current Timestamp was announced as zero";
+        return false;
+    }
+    if (justTime > lastRoundPackageTime_) {
+        if (justTime - lastRoundPackageTime_ > Consensus::MaxRoundDuration) {
+            csdebug() << "NODE> The current round lasts too long, possible traffic problems";
+            return false; //
+        }
+        else {
+            bool condition = (!poolSynchronizer_->isSyncroStarted()) && (cs::Conveyer::instance().currentRoundNumber() 
+                - getBlockChain().getLastSeq() < cs::PoolSynchronizer::roundDifferentForSync);
+            return condition;
+        }
+    }
+    else {
+        csdebug() << "NODE> Possible wrong node clock";
+        return false;
+    }
+
+}
+
+
+void Node::clearRPCache(cs::RoundNumber rNum) {
+    bool flagg = true;
+    if (rNum < 6) {
+        return;
+    }
+    while (flagg) {
+        auto tmp = std::find_if(roundPackageCache_.begin(), roundPackageCache_.end(), [rNum](cs::RoundPackage& rp) {return rp.roundTable().round == rNum - 5; });
+        if (tmp == roundPackageCache_.end()) {
+            break;
+        }
+        roundPackageCache_.erase(tmp);
+    }
+
+}
+
+void Node::sendHash(cs::RoundNumber round) {
+    if (!canBeTrusted(subRound_ != 0 /*critical, all trusted capable required*/)) {
+        return;
+    }
+
+    if (blockChain_.getLastSeq() != round - 1) {
+        // should not send hash until have got proper block sequence
+        return;
+    }
+
+    csdebug() << "NODE> Sending hash to ALL";
+    if (solver_->isInGrayList(solver_->getPublicKey())) {
+        csinfo() << "NODE> In current Consensus " << cs::Conveyer::instance().confidantsCount()
+            << " nodes will not propose this Node as Trusted Candidate. The probability to become Trusted is too low";
+    }
+    cs::Bytes message;
+    cs::DataStream stream(message);
+    cs::Byte myTrustedSize = 0;
+    cs::Byte myRealTrustedSize = 0;
+
+    uint64_t lastTimeStamp = 0;
+    uint64_t currentTimeStamp = 0;
+
+    try {
+        lastTimeStamp = std::stoull(getBlockChain().getLastTimeStamp());
+        currentTimeStamp = std::stoull(cs::Utils::currentTimestamp());
+    }
+    catch (const std::exception& exception) {
+        cswarning() << exception.what();
+    }
+
+    if (currentTimeStamp < lastTimeStamp) {
+        currentTimeStamp = lastTimeStamp + 1;
+    }
+
+    csdebug() << "TimeStamp = " << std::to_string(currentTimeStamp);
+
+    if (cs::Conveyer::instance().currentRoundNumber() > 1) {
+        cs::Bytes lastTrusted = getBlockChain().getLastRealTrusted();
+        myTrustedSize = static_cast<uint8_t>(lastTrusted.size());
+        myRealTrustedSize = cs::TrustedMask::trustedSize(lastTrusted);
+    }
+
+    csdb::PoolHash tmp = spoileHash(blockChain_.getLastHash(), solver_->getPublicKey());
+    stream << tmp.to_binary() << myTrustedSize << myRealTrustedSize << currentTimeStamp << round << subRound_;
+
+    cs::Signature signature = cscrypto::generateSignature(solver_->getPrivateKey(), message.data(), message.size());
+    cs::Bytes messageToSend(message.data(), message.data() + message.size() - sizeof(cs::RoundNumber) - sizeof(cs::Byte));
+
+    // try to send to confidants..
+    if (sendToConfidants(MsgTypes::BlockHash, round, subRound_, messageToSend, signature) < Consensus::MinTrustedNodes) {
+        // .. otherwise broadcast hash
+        sendToBroadcast(MsgTypes::BlockHash, round, subRound_, messageToSend, signature);
+    }
+    csdebug() << "NODE> Hash sent, round: " << round << "." << cs::numeric_cast<int>(subRound_) << ", message: " << cs::Utils::byteStreamToHex(messageToSend);
+}
+
+void Node::getHash(const uint8_t* data, const size_t size, cs::RoundNumber rNum, const cs::PublicKey& sender) {
+    if (myLevel_ != Level::Confidant) {
+        csdebug() << "NODE> ignore hash as no confidant";
+        return;
+    }
+
+    csdetails() << "NODE> get hash of round " << rNum << ", data size " << size;
+
+    istream_.init(data, size);
+    uint8_t subRound = 0;
+    istream_ >> subRound;
+
+    if (subRound > subRound_) {
+        cswarning() << "NODE> We got hash for the Node with SUBROUND: " << static_cast<int>(subRound) << " required #" << static_cast<int>(subRound_);
+        // We don't have to return, the has of previous is the same 
+    }
+
+    cs::Bytes message;
+    cs::Signature signature;
+    istream_ >> message >> signature;
+
+    if (!istream_.good() || !istream_.end()) {
+        cswarning() << "NODE> bad hash packet format";
+        return;
+    }
+
+    cs::StageHash sHash;
+    cs::Bytes tmp;
+    sHash.sender = sender;
+    sHash.round = rNum;
+    cs::DataStream stream(message.data(), message.size());
+    stream >> tmp;
+    stream >> sHash.trustedSize;
+    stream >> sHash.realTrustedSize;
+    stream >> sHash.timeStamp;
+
+    if (!stream.isEmpty() || !stream.isValid()) {
+        csdebug() << "Stream is a bit uncertain ... ";
+    }
+
+    uint64_t lastTimeStamp = 0;
+    uint64_t currentTimeStamp = 0;
+
+    try {
+        lastTimeStamp = std::stoull(getBlockChain().getLastTimeStamp());
+        currentTimeStamp = std::stoull(cs::Utils::currentTimestamp());
+    }
+    catch (const std::exception& exception) {
+        cswarning() << exception.what();
+    }
+
+   
+    csdebug() << "NODE> GetHash - TimeStamp     = " << std::to_string(sHash.timeStamp);
+    uint64_t deltaStamp = currentTimeStamp - lastTimeStamp;
+    if (deltaStamp > Consensus::DefaultTimeStampRange) {
+        deltaStamp = Consensus::DefaultTimeStampRange;
+
+    }
+    if (sHash.timeStamp < lastTimeStamp){
+        csdebug() << "Incoming TimeStamp(< last BC timeStamp)= " << std::to_string(sHash.timeStamp) << " < " << std::to_string(lastTimeStamp) << " ... return";
+        return;
+    }
+
+    if (sHash.timeStamp > currentTimeStamp + deltaStamp / 2 * 3) {//here we just take the time interval 1.5 times larger than last round
+        csdebug() << "Incoming TimeStamp(> current timeStamp + delta) = " << std::to_string(sHash.timeStamp) << " > " << std::to_string(currentTimeStamp) << " ... return";
+        return;
+    }
+
+    sHash.hash = csdb::PoolHash::from_binary(std::move(tmp));
+    cs::DataStream stream1(message);
+    stream1 << rNum << subRound;
+
+
+    if (!cscrypto::verifySignature(signature, sender, message.data(), message.size())) {
+        csdebug() << "Hash message signature is NOT VALID";
+        return;
+
+    }
+    csdebug() << "Hash message signature is  VALID";
+    csdebug() << "Got Hash message (" << tmp.size() << "): " << cs::Utils::byteStreamToHex(tmp.data(), tmp.size())
+        << " : " << static_cast<int>(sHash.trustedSize) << " - " << static_cast<int>(sHash.realTrustedSize);
+    uint8_t myRealTrustedSize = 0;
+
+    if (cs::Conveyer::instance().currentRoundNumber() > 1) {
+        cs::Bytes lastTrusted = getBlockChain().getLastRealTrusted();
+        myRealTrustedSize = cs::TrustedMask::trustedSize(lastTrusted);
+    }
+
+    solver_->gotHash(std::move(sHash), myRealTrustedSize);
+}
+
+void Node::roundPackRequest(const cs::PublicKey& respondent, cs::RoundNumber round) {
+    csdebug() << "NODE> send request for round info #" << round;
+    /*bool notused =*/ sendDirect(respondent, MsgTypes::RoundPackRequest, round, round /*dummy data to prevent packet drop on receiver side*/);
+}
+
+void Node::askConfidantsRound(cs::RoundNumber round, const cs::ConfidantsKeys& confidants) {
+    csdebug() << "NODE> ask round info #" << round << " from confidants";
+    if (confidants.empty()) {
+        return;
+    }
+    for (const auto& conf : confidants) {
+        if (sendToConfidant(conf, MsgTypes::RoundPackRequest, round, round /*dummy data to prevent packet drop on receiver side*/)) {
+            return;
+        }
+    }
+    cslog() << "NODE> unable to request round info #" << round;
+}
+
+void Node::getRoundPackRequest(const uint8_t* data, const size_t size, cs::RoundNumber rNum, const cs::PublicKey& sender) {
+    csunused(data);
+    csunused(size);
+
+    csdebug() << "NODE> getting roundPack request #" << rNum;
+
+    if (roundPackageCache_.size() == 0) {
+        csdebug() << "NODE> can't send = don't have last RoundPackage filled";
+        return;
+    }
+
+    cs::RoundPackage& rp = roundPackageCache_.back();
+    const auto currentTable = rp.roundTable();
+
+    if (currentTable.round >= rNum) {
+        if(!rp.roundSignatures().empty()) {
+            if (currentTable.round == rNum) {
+                ++roundPackRequests_;
+            }
+            if (roundPackRequests_ > currentTable.confidants.size() / 2 && roundPackRequests_ <= currentTable.confidants.size() / 2 + 1) {
+                sendRoundPackageToAll(rp);
+            }
+            else {
+                roundPackReply(sender);
+            }
+        }
+        else {
+            emptyRoundPackReply(sender);
+        }
+    }
+}
+
+void Node::emptyRoundPackReply(const cs::PublicKey& respondent) {
+    csdebug() << "NODE> sending empty roundPack reply to " << cs::Utils::byteStreamToHex(respondent.data(), respondent.size());
+    cs::Sequence seq = getBlockChain().getLastSeq();
+    cs::Bytes bytes;
+    cs::DataStream stream(bytes);
+    stream << seq;
+    cs::Signature signature = cscrypto::generateSignature(solver_->getPrivateKey(), bytes.data(), bytes.size());
+    sendDirect(respondent, MsgTypes::EmptyRoundPack, seq, signature);
+}
+
+void Node::getEmptyRoundPack(const uint8_t* data, const size_t size, cs::RoundNumber rNum, const cs::PublicKey& sender) {
+    csdebug() << "NODE> get empty roundPack reply from " << cs::Utils::byteStreamToHex(sender.data(), sender.size());
+    istream_.init(data, size);
+    cs::Signature signature;
+    istream_ >> signature;
+    cs::Bytes bytes;
+    cs::DataStream stream(bytes);
+    stream << rNum;
+    if (rNum <= getBlockChain().getLastSeq()) {
+        return;
+    }
+    if (!cscrypto::verifySignature(signature, sender, bytes.data(), bytes.size())) {
+        csdebug() << "NODE> the RoundPackReply signature is not correct";
+        return;
+    }
+
+    cs::Conveyer::instance().setRound(rNum + 1); // There are no rounds at all on remote, "Round" = LastSequence(=rNum) + 1
+    processSync();
+}
+
+
+void Node::roundPackReply(const cs::PublicKey& respondent) {
+    csdebug() << "NODE> sending roundPack reply to " << cs::Utils::byteStreamToHex(respondent.data(), respondent.size());
+    if (roundPackageCache_.size() == 0) {
+        csdebug() << "NODE> can't send = don't have last RoundPackage filled";
+        return;
+    }
+    cs::RoundPackage rp = roundPackageCache_.back();
+    /*bool notused =*/ sendDirect(respondent, MsgTypes::RoundTable, rp.roundTable().round, rp.subRound(), rp.toBinary());
+}
+
+void Node::sendRoundTableRequest(uint8_t respondent) {
+    // ask for round info from current trusted on current round
+    std::optional<cs::PublicKey> confidant = cs::Conveyer::instance().confidantIfExists(respondent);
+
+    if (confidant.has_value()) {
+        sendRoundTableRequest(confidant.value());
+    }
+    else {
+        cserror() << "NODE> cannot request round info, incorrect respondent number";
+    }
+}
+
+void Node::sendRoundTableRequest(const cs::PublicKey& respondent) {
+    const auto round = cs::Conveyer::instance().currentRoundNumber();
+    csdebug() << "NODE> send request for next round info after #" << round;
+
+    // ask for next round info:
+    /*bool notused =*/ sendDirect(respondent, MsgTypes::RoundTableRequest, round, myConfidantIndex_);
+}
+
+void Node::getRoundTableRequest(const uint8_t* data, const size_t size, const cs::RoundNumber rNum, const cs::PublicKey& requester) {
+    csmeta(csdetails) << "started, round: " << rNum;
+
+    istream_.init(data, size);
+
+    uint8_t requesterNumber;
+    istream_ >> requesterNumber;
+
+    if (!istream_.good() || !istream_.end()) {
+        cserror() << "NODE> bad RoundInfo request packet format";
+        return;
+    }
+
+    // special request to re-send again handling
+    if (requesterNumber >= cs::Conveyer::instance().confidantsCount()) {
+        cserror() << "NODE> incorrect T[" << cs::numeric_cast<int>(requesterNumber) << "] asks for round table";
+        return;
+    }
+
+    // default request from other trusted node handling
+    csdebug() << "NODE> get request for next round info after #" << rNum << " from T[" << cs::numeric_cast<int>(requesterNumber) << "]";
+    solver_->gotRoundInfoRequest(requester, rNum);
+}
+
+void Node::sendRoundTableReply(const cs::PublicKey& target, bool hasRequestedInfo) {
+    csdebug() << "NODE> send RoundInfo reply to " << getSenderText(target);
+
+    if (myLevel_ != Level::Confidant) {
+        csdebug() << "Only confidant nodes can reply consensus stages";
+    }
+
+    /*bool notused =*/ sendDirect(target, MsgTypes::RoundTableReply, cs::Conveyer::instance().currentRoundNumber(), hasRequestedInfo);
+}
+
+bool Node::tryResendRoundTable(const cs::PublicKey& target, const cs::RoundNumber rNum) {
+    if (lastSentRoundData_.table.round != rNum || lastSentRoundData_.subRound != subRound_) {
+        csdebug() << "NODE> unable to repeat round data #" << rNum;
+        return false;
+    }
+
+    csdebug() << "NODE> Re-send last round info #" << rNum << " to " << cs::Utils::byteStreamToHex(target.data(), target.size());
+    auto rPackage = std::find_if(roundPackageCache_.begin(), roundPackageCache_.end(), [rNum] (cs::RoundPackage& rp) {return rp.roundTable().round == rNum;});
+    if (rPackage == roundPackageCache_.cend()) {
+        return false;
+    }
+    return sendRoundPackage(rNum, target);
+}
+
+void Node::getRoundTableReply(const uint8_t* data, const size_t size, const cs::PublicKey& respondent) {
+    csmeta(csdetails);
+
+    if (myLevel_ != Level::Confidant) {
+        return;
+    }
+
+    istream_.init(data, size);
+
+    bool hasRequestedInfo;
+    istream_ >> hasRequestedInfo;
+
+    if (!istream_.good() || !istream_.end()) {
+        csdebug() << "NODE> bad RoundInfo reply packet format";
+        return;
+    }
+
+    solver_->gotRoundInfoReply(hasRequestedInfo, respondent);
+}
+
+void Node::onRoundStart(const cs::RoundTable& roundTable, bool updateRound) {
+    bool found = false;
+    uint8_t confidantIndex = 0;
+
+    for (auto& conf : roundTable.confidants) {
+        if (conf == nodeIdKey_) {
+            myLevel_ = Level::Confidant;
+            myConfidantIndex_ = confidantIndex;
+            found = true;
+            break;
+        }
+
+        confidantIndex++;
+    }
+
+    if (!found) {
+        myLevel_ = Level::Normal;
+        myConfidantIndex_ = cs::ConfidantConsts::InvalidConfidantIndex;
+        if (stopRequested_) {
+            stop();
+            return;
+        }
+    }
+
+    updateBlackListCounter();
+    // TODO: think how to improve this code.
+    stageOneMessage_.clear();
+    stageOneMessage_.resize(roundTable.confidants.size());
+    stageTwoMessage_.clear();
+    stageTwoMessage_.resize(roundTable.confidants.size());
+    stageThreeMessage_.clear();
+    stageThreeMessage_.resize(roundTable.confidants.size());
+    stageThreeSent_ = false;
+    roundPackRequests_ = 0;
+    lastBlockRemoved_ = false;
+    constexpr int padWidth = 30;
+
+    badHashReplyCounter_.clear();
+    badHashReplyCounter_.resize(roundTable.confidants.size());
+
+    for (auto badHash : badHashReplyCounter_) {
+        badHash = false;
+    }
+
+    std::ostringstream line1;
+    for (int i = 0; i < padWidth; i++) {
+        line1 << '=';
+    }
+
+    line1 << " R-" << WithDelimiters(cs::Conveyer::instance().currentRoundNumber()) << "." << cs::numeric_cast<int>(subRound_) << " ";
+
+    if (Level::Normal == myLevel_) {
+        line1 << "NORMAL";
+    }
+    else {
+        line1 << "TRUSTED [" << cs::numeric_cast<int>(myConfidantIndex_) << "]";
+    }
+
+    line1 << ' ';
+
+    for (int i = 0; i < padWidth; i++) {
+        line1 << '=';
+    }
+
+    const auto s = line1.str();
+    const std::size_t fixedWidth = s.size();
+
+    cslog() << s;
+    csdebug() << " Node key " << cs::Utils::byteStreamToHex(nodeIdKey_);
+    std::string starter_status;
+    {
+        ConnectionPtr p = transport_->getConnectionByKey(cs::PacketValidator::instance().getStarterKey());
+        if (p && p->isSignal) {
+            starter_status = (p->connected ? "connected" : "disconnected");
+        }
+        else {
+            starter_status = "unreachable";
+        }
+    }
+    cslog() << " Last written sequence = " << WithDelimiters(blockChain_.getLastSeq())
+        << ", neighbour nodes = " << transport_->getNeighboursCountWithoutSS()
+        << ", starter is " << starter_status;
+
+    if (Transport::cntCorruptedFragments > 0 || Transport::cntDirtyAllocs > 0 || Transport::cntExtraLargeNotSent > 0) {
+        cslog() << " ! " << Transport::cntDirtyAllocs << " / " << Transport::cntCorruptedFragments << " / " << Transport::cntExtraLargeNotSent;
+    }
+
+    std::ostringstream line2;
+
+    for (std::size_t i = 0; i < fixedWidth; ++i) {
+        line2 << '-';
+    }
+
+    csdebug() << line2.str();
+    csdebug() << " Confidants:";
+    for (size_t i = 0; i < roundTable.confidants.size(); ++i) {
+        auto result = myLevel_ == Level::Confidant && i == myConfidantIndex_;
+        auto name = result ? "me" : cs::Utils::byteStreamToHex(roundTable.confidants[i]);
+
+        csdebug() << "[" << i << "] " << name;
+    }
+
+    csdebug() << " Hashes: " << roundTable.hashes.size();
+    for (size_t j = 0; j < roundTable.hashes.size(); ++j) {
+        csdetails() << "[" << j << "] " << cs::Utils::byteStreamToHex(roundTable.hashes[j].toBinary());
+    }
+
+    if (roundTable.hashes.empty()) {
+        cslog() << " Trusted count: " << roundTable.confidants.size() << ", no transactions";
+    }
+    else {
+        cslog() << " Trusted count: " << roundTable.confidants.size() << ", transaction packets: " << roundTable.hashes.size();
+    }
+
+    csdebug() << line2.str();
+    stat_.onRoundStart(cs::Conveyer::instance().currentRoundNumber(), false /*skip_logs*/);
+    csdebug() << line2.str();
+
+    solver_->nextRound(updateRound);
+
+    if (!sendingTimer_.isRunning()) {
+        csdebug() << "NODE> Transaction timer started";
+        sendingTimer_.start(cs::TransactionsPacketInterval);
+    }
+}
+
+void Node::startConsensus() {
+    cs::RoundNumber roundNumber = cs::Conveyer::instance().currentRoundNumber();
+    solver_->gotConveyerSync(roundNumber);
+    transport_->processPostponed(roundNumber);
+
+    // claim the trusted role only if have got proper blockchain:
+    if (roundNumber == blockChain_.getLastSeq() + 1) {
+        sendHash(roundNumber);
+    }
+}
+
+std::string Node::getSenderText(const cs::PublicKey& sender) {
+    std::ostringstream os;
+    unsigned idx = 0;
+
+    for (const auto& key : cs::Conveyer::instance().confidants()) {
+        if (std::equal(key.cbegin(), key.cend(), sender.cbegin())) {
+            os << "T[" << idx << "]";
+            return os.str();
+        }
+
+        ++idx;
+    }
+
+    os << "N (" << cs::Utils::byteStreamToHex(sender.data(), sender.size()) << ")";
+    return os.str();
+}
+
+csdb::PoolHash Node::spoileHash(const csdb::PoolHash& hashToSpoil) {
+    const auto& binary = hashToSpoil.to_binary();
+    const auto round = cs::Conveyer::instance().currentRoundNumber();
+    cs::Hash hash = cscrypto::calculateHash(binary.data(), binary.size(), reinterpret_cast<cs::Byte*>(round), sizeof(round));
+    cs::Bytes bytesHash(hash.begin(), hash.end());
+
+    return csdb::PoolHash::from_binary(std::move(bytesHash));
+}
+
+csdb::PoolHash Node::spoileHash(const csdb::PoolHash& hashToSpoil, const cs::PublicKey& pKey) {
+    const auto& binary = hashToSpoil.to_binary();
+    cs::Hash hash = cscrypto::calculateHash(binary.data(), binary.size(), pKey.data(), pKey.size());
+    cs::Bytes bytesHash(hash.begin(), hash.end());
+
+    return csdb::PoolHash::from_binary(std::move(bytesHash));
+}
+
+void Node::smartStageEmptyReply(uint8_t requesterNumber) {
+    csunused(requesterNumber);
+    csdebug() << "Here should be the smart refusal for the SmartStageRequest";
+}
+
+void Node::sendHashReply(const csdb::PoolHash& hash, const cs::PublicKey& respondent) {
+    csmeta(csdebug);
+    if (myLevel_ != Level::Confidant) {
+        csmeta(csdebug) << "Only confidant nodes can send hash reply to other nodes";
+        return;
+    }
+
+    cs::Signature signature = cscrypto::generateSignature(solver_->getPrivateKey(), hash.to_binary().data(), hash.size());
+    /*bool notused =*/ sendDirect(respondent, MsgTypes::HashReply, cs::Conveyer::instance().currentRoundNumber(), subRound_, signature, getConfidantNumber(), hash);
+}
+
+void Node::getHashReply(const uint8_t* data, const size_t size, cs::RoundNumber rNum, const cs::PublicKey& sender) {
+    if (myLevel_ == Level::Confidant) {
+        csmeta(csdebug) << "I'm confidant. Exit from getHashReply";
+        return;
+    }
+
+    csmeta(csdebug);
+
+    istream_.init(data, size);
+    uint8_t subRound = 0;
+    istream_ >> subRound;
+
+    const auto& conveyer = cs::Conveyer::instance();
+
+    if (conveyer.currentRoundNumber() != rNum || subRound_ != subRound) {
+        csdebug() << "NODE> Get hash reply on incorrect round: " << rNum << "(" << subRound << ")";
+        return;
+    }
+
+    cs::Signature signature;
+    istream_ >> signature;
+
+    uint8_t senderNumber = 0;
+    istream_ >> senderNumber;
+
+    csdb::PoolHash hash;
+    istream_ >> hash;
+
+    if (!conveyer.isConfidantExists(senderNumber)) {
+        csmeta(csdebug) << "The message of WRONG HASH was sent by false confidant!";
+        return;
+    }
+
+    if (badHashReplyCounter_[senderNumber]) {
+        csmeta(csdetails) << "Sender num: " << senderNumber << " already send hash reply";
+        return;
+    }
+
+    badHashReplyCounter_[senderNumber] = true;
+
+    if (!cscrypto::verifySignature(signature, sender, hash.to_binary().data(), hash.size())) {
+        csmeta(csdebug) << "The message of WRONG HASH has WRONG SIGNATURE!";
+        return;
+    }
+
+    const auto badHashReplySummary = std::count_if(badHashReplyCounter_.begin(), badHashReplyCounter_.end(), [](bool badHash) { return badHash; });
+
+    if (static_cast<size_t>(badHashReplySummary) > conveyer.confidantsCount() / 2 && !lastBlockRemoved_) {
+        csmeta(csdebug) << "This node really have not valid HASH!!! Removing last block from DB and trying to syncronize";
+        // TODO: examine what will be done without this function
+        if (!roundPackageCache_.empty() && roundPackageCache_.back().poolMetaInfo().realTrustedMask.size() > cs::TrustedMask::trustedSize(roundPackageCache_.back().poolMetaInfo().realTrustedMask)) {
+            blockChain_.setBlocksToBeRemoved(1U);
+            blockChain_.removeLastBlock();
+            lastBlockRemoved_ = true;
+        }
+
+    }
+}
+
+/*static*/
+void Node::requestStop() {
+    emit stopRequested();
+}
+
+void Node::onStopRequested() {
+    if (stopRequested_) {
+        // subsequent request is handled as unconditional stop
+        stop();
+        return;
+    }
+
+    stopRequested_ = true;
+    if (myLevel_ == Level::Confidant) {
+        cslog() << "Node: wait until complete trusted role before exit";
+        blockChain_.tryFlushDeferredBlock();
+    }
+    else {
+        stop();
+    }
+}
+
+void Node::validateBlock(csdb::Pool block, bool* shouldStop) {
+    if (stopRequested_) {
+        *shouldStop = true;
+        return;
+    }
+    if (!blockValidator_->validateBlock(block,
+        cs::BlockValidator::ValidationLevel::hashIntergrity
+            /*| cs::BlockValidator::ValidationLevel::smartStates*/
+            /*| cs::BlockValidator::ValidationLevel::accountBalance*/,
+        cs::BlockValidator::SeverityLevel::onlyFatalErrors)) {
+        *shouldStop = true;
+        return;
+    }
+}
+
+void Node::onRoundTimeElapsed() {
+    cslog() << "Waiting for next round...";
+}