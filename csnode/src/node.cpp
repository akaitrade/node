--- conflicted
+++ resolved
@@ -1,1482 +1,1330 @@
-#include <Solver/Solver.hpp>
-
-#include <csnode/node.hpp>
-#include <lib/system/logger.hpp>
-#include <net/transport.hpp>
-#include <dynamicbuffer.h>
-#include <datastream.h>
-
-#include <base58.h>
-#include <sodium.h>
-#include <snappy.h>
-
-const unsigned MIN_CONFIDANTS = 3;
-const unsigned MAX_CONFIDANTS = 4;
-
-<<<<<<< HEAD
-Node::Node(const Config& config)
-: myPublicKey_(config.getMyPublicKey())
-, bc_(config.getPathToDB().c_str())
-, solver_(new Credits::Solver(this))
-,  // Credits::SolverFactory().createSolver(Credits::solver_type::fake, this)),
-    transport_(new Transport(config, this))
-, stats_(bc_)
-, api_(bc_, solver_)
-, allocator_(1 << 24, 5)
-, ostream_(&allocator_, myPublicKey_) {
-=======
-Node::Node(const Config& config):
-  myPublicKey_(config.getMyPublicKey()),
-  bc_(config.getPathToDB().c_str()),
-  solver_(new Credits::Solver(this)),
-  transport_(new Transport(config, this)),
-  stats_(bc_),
-  api_(bc_, solver_),
-  allocator_(1 << 24, 5),
-  ostream_(&allocator_, myPublicKey_) {
->>>>>>> a9ff3926
-  good_ = init();
-}
-
-Node::~Node() {
-  delete transport_;
-  delete solver_;
-}
-
-bool Node::init() {
-  if (!transport_->isGood())
-    return false;
-
-  if (!bc_.isGood())
-    return false;
-
-  // Create solver
-
-  if (!solver_)
-    return false;
-
-  LOG_EVENT("Everything init");
-
-  // check file with keys
-  if (!checkKeysFile())
-    return false;
-  solver_->set_keys(myPublicForSig, myPrivateForSig);  // DECOMMENT WHEN SOLVER STRUCTURE WILL BE CHANGED!!!!
-
-  solver_->addInitialBalance();
-
-  return true;
-}
-
-bool Node::checkKeysFile() {
-  std::ifstream pub("NodePublic.txt");    // 44
-  std::ifstream priv("NodePrivate.txt");  // 88
-
-  if (!pub.is_open() || !priv.is_open()) {
-    std::cout << "\n\nNo suitable keys were found. Type \"g\" to generate or \"q\" to quit." << std::endl;
-    char gen_flag = 'a';
-    std::cin >> gen_flag;
-    if (gen_flag == 'g') {
-      generateKeys();
-      return true;
-    } else
-      return false;
-  } else {
-    std::string pub58, priv58;
-    std::getline(pub, pub58);
-    std::getline(priv, priv58);
-    pub.close();
-    priv.close();
-    DecodeBase58(pub58, myPublicForSig);
-    DecodeBase58(priv58, myPrivateForSig);
-    if (myPublicForSig.size() != 32 || myPrivateForSig.size() != 64) {
-      std::cout << "\n\nThe size of keys found is not correct. Type \"g\" to generate or \"q\" to quit." << std::endl;
-      char gen_flag = 'a';
-      std::cin >> gen_flag;
-      if (gen_flag == 'g') {
-        generateKeys();
-        return true;
-      } else
-        return false;
-    }
-    if (checkKeysForSig())
-      return true;
-    else
-      return false;
-  }
-}
-
-void Node::generateKeys() {
-  uint8_t private_key[64], public_key[32];
-  crypto_sign_ed25519_keypair(public_key, private_key);
-  myPublicForSig.clear();
-  myPrivateForSig.clear();
-  for (int i = 0; i < 32; i++)
-    myPublicForSig.push_back(public_key[i]);
-
-  for (int i = 0; i < 64; i++)
-    myPrivateForSig.push_back(private_key[i]);
-
-  std::string pub58, priv58;
-  pub58  = EncodeBase58(myPublicForSig);
-  priv58 = EncodeBase58(myPrivateForSig);
-
-  std::ofstream f_pub("NodePublic.txt");
-  f_pub << pub58;
-  f_pub.close();
-
-  std::ofstream f_priv("NodePrivate.txt");
-  f_priv << priv58;
-  f_priv.close();
-}
-
-bool Node::checkKeysForSig() {
-  const uint8_t msg[] = {255, 0, 0, 0, 255};
-  uint8_t       signature[64], public_key[32], private_key[64];
-  for (int i = 0; i < 32; i++)
-    public_key[i] = myPublicForSig[i];
-  for (int i = 0; i < 64; i++)
-    private_key[i] = myPrivateForSig[i];
-  uint64_t sig_size;
-  crypto_sign_ed25519_detached(signature, reinterpret_cast<unsigned long long*>(&sig_size), msg, 5, private_key);
-  int ver_ok = crypto_sign_ed25519_verify_detached(signature, msg, 5, public_key);
-  if (ver_ok == 0)
-    return true;
-  else {
-    std::cout << "\n\nThe keys for node are not correct. Type \"g\" to generate or \"q\" to quit." << std::endl;
-    char gen_flag = 'a';
-    std::cin >> gen_flag;
-    if (gen_flag == 'g') {
-      generateKeys();
-      return true;
-    } else
-      return false;
-  }
-}
-
-void Node::run(const Config&) {
-  transport_->run();
-}
-
-/* Requests */
-
-void Node::flushCurrentTasks() {
-  transport_->addTask(ostream_.getPackets(), ostream_.getPacketsCount());
-  ostream_.clear();
-}
-
-<<<<<<< HEAD
-void Node::getRoundTable(const uint8_t* data, const size_t size, const RoundNum rNum, uint8_t type) {
-  // std::cout << __func__ << std::endl;
-  istream_.init(data, size);
-#ifdef MYLOG
-  std::cout << "NODE> Get Round Table" << std::endl;
-#endif
-  if (roundNum_ < rNum || type == MsgTypes::BigBang)
-    roundNum_ = rNum;
-  else {
-    LOG_WARN("Bad round number, ignoring");
-    return;
-  }
-  if (!readRoundData(false))
-    return;
-
-  if (myLevel_ == NodeLevel::Main)
-    if (!istream_.good()) {
-      LOG_WARN("Bad round table format, ignoring");
-      return;
-    }
-=======
-void Node::getRoundTable(const uint8_t* data, const size_t size, const RoundNum rNum, uint8_t type)
-{
-    istream_.init(data, size);
-
-#ifdef MYLOG
-    std::cout << "NODE> Get Round Table" << std::endl;
-#endif
-
-    if (roundNum_ < rNum || type == MsgTypes::BigBang)
-        roundNum_ = rNum;
-    else
-    {
-        LOG_WARN("Bad round number, ignoring");
-        return;
-    }
-
-    if (!readRoundData(false))
-        return;
->>>>>>> a9ff3926
-
-    if (myLevel_ == NodeLevel::Main)
-    {
-        if (!istream_.good())
-        {
-            LOG_WARN("Bad round table format, ignoring");
-            return;
-        }
-    }
-
-<<<<<<< HEAD
-  // transport_->processPostponed(rNum);
-=======
-    transport_->clearTasks();
-    onRoundStart();
->>>>>>> a9ff3926
-}
-
-void Node::getBigBang(const uint8_t* data, const size_t size, const RoundNum rNum, uint8_t type) {
-  uint32_t lastBlock = getBlockChain().getLastWrittenSequence();
-  if (rNum > lastBlock && rNum >= roundNum_) {
-    getRoundTable(data, size, rNum, type);
-    solver_->setBigBangStatus(true);
-  } else {
-#ifdef MYLOG
-    std::cout << "BigBang else" << std::endl;
-#endif
-  }
-}
-
-// the round table should be sent only to trusted nodes, all other should received only round number and Main node ID
-void Node::sendRoundTable() {
-  ostream_.init(BaseFlags::Broadcast);
-  ostream_ << MsgTypes::RoundTable << roundNum_ << static_cast<uint8_t>(confidantNodes_.size()) << mainNode_;
-  for (auto& conf : confidantNodes_) {
-    ostream_ << conf;
-  }
-  std::cout << "------------------------------------------  SendRoundTable  ---------------------------------------"
-            << std::endl;
-  std::cout << "Round " << roundNum_ << ", General: " << byteStreamToHex(mainNode_.str, 32) << std::endl
-            << "Confidants: " << std::endl;
-  int i = 0;
-  for (auto& e : confidantNodes_) {
-    if (e != mainNode_) {
-      std::cout << i << ". " << byteStreamToHex(e.str, 32) << std::endl;
-      i++;
-    }
-  }
-  transport_->clearTasks();
-  flushCurrentTasks();
-}
-
-void Node::sendRoundTableRequest(size_t rNum) {
-  if (rNum < roundNum_)
-    return;
-#ifdef MYLOG
-  std::cout << "rNum = " << rNum << ", real RoundNumber = " << roundNum_ << std::endl;
-#endif
-  ostream_.init(BaseFlags::Broadcast);
-  ostream_ << MsgTypes::RoundTableRequest << roundNum_;
-#ifdef MYLOG
-  std::cout << "Sending RoundTable request" << std::endl;
-#endif
-  LOG_EVENT("Sending RoundTable request");
-  flushCurrentTasks();
-}
-
-void Node::getRoundTableRequest(const uint8_t* data, const size_t size, const PublicKey& sender) {
-  istream_.init(data, size);
-  size_t rNum;
-  istream_ >> rNum;
-  if (rNum >= roundNum_)
-    return;
-#ifdef MYLOG
-  std::cout << "NODE> Get RT request from " << byteStreamToHex(sender.str, 32) << std::endl;
-#endif
-  if (!istream_.good()) {
-    LOG_WARN("Bad RoundTableRequest format");
-    return;
-  }
-  sendRoundTable();
-}
-
-<<<<<<< HEAD
-// void Node::getTransaction(const uint8_t* data, const size_t size) {
-// // std::cout << __func__ << std::endl;
-// /* std::cout << "++++++++++++++++++++++++++++++++++++++++++++++" << std::endl;
-//  std::cout << "|            NODE> Get Transactions          |" << std::endl;
-//  std::cout << "++++++++++++++++++++++++++++++++++++++++++++++" << std::endl;*/
-// if(solver_->getIPoolClosed()) return;
-=======
-void Node::getTransaction(const uint8_t* data, const size_t size)
-{
-    if (solver_->getIPoolClosed())
-        return;
-
-    if (myLevel_ != NodeLevel::Main && myLevel_ != NodeLevel::Writer)
-        return;
-
-    istream_.init(data, size);
-
-    csdb::Pool pool;
-    istream_ >> pool;
-
-    std::cout << "NODE> Transactions amount got " << pool.transactions_count() << std::endl;
-
-    if (!istream_.good() || !istream_.end()) {
-        LOG_WARN("Bad transactions packet format");
-        return;
-    }
-
-    //LOG_EVENT("Got full package of transactions: " << pool.transactions_count());
-
-    decltype(auto) trx = pool.transactions();
-    uint16_t i = 0;
-
-    for (auto& tr : trx)
-    {
-#ifdef MYLOG
-        std::cout << "NODE> Get transaction #:" << i << " from " << tr.source().to_string() << " ID= " << tr.innerID() << std::endl;
-#endif
-        solver_->gotTransaction(std::move(tr));
-        i++;
-    }
-}
-
-//void Node::getTransaction(const uint8_t* data, const size_t size) {
-//  bool file_is;
-//  std::fstream f;
->>>>>>> a9ff3926
-//
-//
-//  istream_.init(data, size);
-//
-//  while (istream_.good() && !istream_.end()) {
-//    csdb::Transaction trans;
-//    istream_ >> trans;
-//  f.open(rcvd_trx_fname, std::fstream::out | std::fstream::app);
-//  f << trans.source().to_string().c_str() << " " << trans.innerID() << std::endl;
-//  f.close();
-//  //  std::cout << "NODE> Get transaction #: " << trans.innerID() << " from " << trans.source().to_string()  << std::endl;
-//  if (myLevel_ == NodeLevel::Main || myLevel_ == NodeLevel::Writer)
-//  {
-//        solver_->gotTransaction(std::move(trans));
-//  }
-//
-//
-<<<<<<< HEAD
-//  auto _transactions = pool.transactions();
-//  uint16_t i=0;
-// for(auto it : _transactions)
-// {
-//#ifdef MYLOG
-//    std::cout << "NODE> Get transaction #:" << i << " from " << it.source().to_string() << " ID= " << it.innerID() <<
-//    std::endl; #endif solver_->gotTransaction(std::move(it)); i++;
-//  }
-//}
-
-void Node::getTransaction(const uint8_t* data, const size_t size) {
-  bool         file_is;
-  std::fstream f;
-
-  istream_.init(data, size);
-
-  while (istream_.good() && !istream_.end()) {
-    csdb::Transaction trans;
-    istream_ >> trans;
-    f.open(rcvd_trx_fname, std::fstream::out | std::fstream::app);
-    f << trans.source().to_string().c_str() << " " << trans.innerID() << std::endl;
-    f.close();
-    if (myLevel_ == NodeLevel::Main || myLevel_ == NodeLevel::Writer) {
-      solver_->gotTransaction(std::move(trans));
-    }
-
-    if (!istream_.good()) {
-      LOG_WARN("Bad transaction packet format");
-      return;
-    }
-  }
-}
-
-=======
-//  if (!istream_.good()) {
-//    LOG_WARN("Bad transaction packet format");
-//    return;
-//  }
-//  }
-//}
-
->>>>>>> a9ff3926
-void Node::sendTransaction(const csdb::Transaction& trans) {
-  ostream_.init(BaseFlags::Broadcast, mainNode_);
-  ostream_ << MsgTypes::Transactions << roundNum_ << trans;
-#ifdef MYLOG
-  std::cout << "Sending transactions" << std::endl;
-#endif
-  LOG_EVENT("Sending transaction");
-
-  flushCurrentTasks();
-}
-
-// void Node::sendTransaction(const csdb::Pool& m_transactions_) {
-//    ostream_.init(BaseFlags::Fragmented | BaseFlags::Compressed | BaseFlags::Broadcast);
-//    size_t bSize;
-//    const void* data = const_cast<csdb::Pool&>(m_transactions_).to_byte_stream(bSize);
-//
-//    std::string compressed;
-//    snappy::Compress((const char*)data, bSize, &compressed);
-//
-//    ostream_ << MsgTypes::Transactions
-//      << roundNum_
-//      << compressed;
-//
-//  //LOG_EVENT("Sending transactions");
-//  flushCurrentTasks();
-//}
-
-void Node::sendTransaction(std::vector<csdb::Transaction>&& transactions) {
-  for (auto& tr : transactions) {
-    ostream_.init(BaseFlags::Broadcast);
-    ostream_ << MsgTypes::Transactions << roundNum_;
-    ostream_ << tr;
-    // LOG_EVENT("Sending transaction");
-    flushCurrentTasks();
-    bool         file_is;
-    std::fstream f;
-    f.open(sent_trx_fname, std::fstream::out | std::fstream::app);
-    f << tr.source().to_string().c_str() << " " << tr.innerID() << std::endl;
-    f.close();
-  }
-}
-
-void Node::sendTransaction(const csdb::Pool& m_transactions_) {
-  ostream_.init(BaseFlags::Fragmented | BaseFlags::Compressed | BaseFlags::Broadcast);
-  size_t bSize;
-  const void* data = const_cast<csdb::Pool&>(m_transactions_).to_byte_stream(bSize);
-  std::string compressed;
-  snappy::Compress((const char*)data, bSize, &compressed);
-  ostream_ << MsgTypes::Transactions << roundNum_ << compressed;
-  flushCurrentTasks();
-}
-
-void Node::getFirstTransaction(const uint8_t* data, const size_t size) {
-  // std::cout << __func__ << std::endl;
-  if (myLevel_ != NodeLevel::Confidant) {
-    return;
-  }
-
-  istream_.init(data, size);
-
-  csdb::Transaction trans;
-  istream_ >> trans;
-
-  if (!istream_.good() || !istream_.end()) {
-    LOG_WARN("Bad transaction packet format");
-    return;
-  }
-  csdb::Pool pool_;
-  pool_.add_transaction(trans);
-
-  LOG_EVENT("Got first transaction, initializing consensus...");
-  solver_->gotTransactionList(std::move(pool_));
-}
-
-void Node::sendFirstTransaction(const csdb::Transaction& trans) {
-  if (myLevel_ != NodeLevel::Main) {
-    LOG_ERROR("Only main nodes can initialize the consensus procedure");
-    return;
-  }
-
-  ostream_.init(BaseFlags::Broadcast);
-  ostream_ << MsgTypes::FirstTransaction << roundNum_ << trans;
-
-  flushCurrentTasks();
-}
-
-<<<<<<< HEAD
-void Node::getTransactionsList(const uint8_t* data, const size_t size) {
-  // std::cout << __func__ << std::endl;
-  if (myLevel_ != NodeLevel::Confidant) {
-    return;
-  }
-  csdb::Pool pool;
-  pool = csdb::Pool{};
-#ifdef MYLOG
-  std::cout << "Getting List: list size: " << size << std::endl;
-#endif
-  // std::cout << "Getting List: " << byteStreamToHex((const char*)data,size) << std::endl;
-  if (!((size == 0) || (size > 2000000000))) {
-    //  std::cout << "NODE> Get transaction list 1 " << std::endl;
-    istream_.init(data, size);
-    // std::cout << "NODE> Get transaction list 2 " << std::endl;
-
-    // std::cout << "NODE> Get transaction list 3 tNum = " << std::endl;
-    istream_ >> pool;
-    if (!istream_.good() || !istream_.end()) {
-      LOG_WARN("Bad transactions list packet format");
-      pool = csdb::Pool{};
-    }
-#ifdef MYLOG
-    std::cout << "NODE> Transactions amount got " << pool.transactions_count() << std::endl;
-=======
-void Node::getTransactionsList(const uint8_t* data, const size_t size)
-{
-    if (myLevel_ != NodeLevel::Confidant)
-        return;
-
-    csdb::Pool pool;
-    pool = csdb::Pool{};
-
-#ifdef MYLOG
-    std::cout << "Getting List: list size: " << size << std::endl;
-#endif
-
-    if (!((size == 0) || (size > 2000000000)))
-    {
-        istream_.init(data, size);
-        istream_ >> pool;
-
-        if (!istream_.good() || !istream_.end())
-        {
-            LOG_WARN("Bad transactions list packet format");
-            pool = csdb::Pool{};
-        }
-
-#ifdef MYLOG
-        std::cout << "NODE> Transactions amount got " << pool.transactions_count() << std::endl;
->>>>>>> a9ff3926
-#endif
-        LOG_EVENT("Got full transactions list of " << pool.transactions_count());
-    }
-
-<<<<<<< HEAD
-    LOG_EVENT("Got full transactions list of " << pool.transactions_count());
-    // if (pool.transactions_count()>0)
-  }
-  solver_->gotTransactionList(std::move(pool));
-  // }
-=======
-    solver_->gotTransactionList(std::move(pool));
->>>>>>> a9ff3926
-}
-
-void Node::sendTransactionList(const csdb::Pool& pool) {  //, const PublicKey& target) {
-  if ((myLevel_ == NodeLevel::Confidant) || (myLevel_ == NodeLevel::Normal)) {
-    LOG_ERROR("Only main nodes can send transaction lists");
-    return;
-  }
-
-  ostream_.init(BaseFlags::Fragmented | BaseFlags::Compressed | BaseFlags::Broadcast);
-
-  size_t bSize;
-
-  const void* data = const_cast<csdb::Pool&>(pool).to_byte_stream(bSize);
-  //  std::cout << "Sending List: " << byteStreamToHex((const char*)data, bSize) << std::endl;
-#ifdef MYLOG
-  std::cout << "Sending List: list size: " << blength << std::endl;
-#endif
-  Hash listHash;
-
-  std::string compressed;
-  snappy::Compress((const char*)data, bSize, &compressed);
-
-  ostream_ << MsgTypes::TransactionList << roundNum_ << compressed;
-#ifdef MYLOG
-  std::cout << "Sending List: compressed size: " << compressed.size() << std::endl;
-#endif
-  // const char* bl = pool.to_byte_stream(size);
-  // void* tmp = ostream_.getPackets()->data();
-  // std::cout << "Data from TList: " << byteStreamToHex((const char*)data, bSize) << std::endl;
-#ifdef MYLOG
-  std::cout << "NODE> Sending " << pool.transactions_count() << " transaction(s)" << std::endl;
-#endif
-  flushCurrentTasks();
-}
-
-// void Node::sendTLConfirmation(size_t tcount)
-//{
-//  if ((myLevel_ == NodeLevel::Confidant) || (myLevel_ == NodeLevel::Normal)) {
-//    LOG_ERROR("Only previous main nodes can send Transaction Lists ");
-//    return;
-//  }
-//
-//  ostream_.init(BaseFlags::Signed, mainNode_);
-//  ostream_ << MsgTypes::TLConfirmation
-//    << roundNum_
-//    << tcount;
-//  std::cout << "NODE> Transactions amount sent " << tcount << " to " << byteStreamToHex(mainNode_.str, 32) <<
-//  std::endl; flushCurrentTasks();
-//}
-//
-// void Node::getTLConfirmation(const uint8_t* data, const size_t size)
-//{
-//  std::cout << __func__ << std::endl;
-//  std::cout << "NODE> Transactions amount got " << std::endl;
-//  if (myLevel_ != NodeLevel::Main) {
-//    LOG_ERROR("Only main nodes can receive TLSend confirmations");
-//    return;
-//  }
-//  istream_.init(data, size);
-//
-//  size_t trNum;
-//  istream_ >> trNum;
-//  std::cout << "NODE> Transactions amount got " << trNum << std::endl;
-//  solver_->setLastRoundTransactionsGot(trNum);
-//}
-
-void Node::sendVectorRequest(const PublicKey& node) {
-  if (myLevel_ != NodeLevel::Confidant) {
-    LOG_ERROR("Only confidant nodes can send vectors");
-    return;
-  }
-#ifdef MYLOG
-  std::cout << "NODE> Sending vector request to  " << byteStreamToHex(node.str, 32) << std::endl;
-#endif
-  ostream_.init(BaseFlags::Signed, node);
-  ostream_ << MsgTypes::ConsVectorRequest << roundNum_ << 1;
-  flushCurrentTasks();
-}
-
-void Node::getVectorRequest(const uint8_t* data, const size_t size)  //, const PublicKey& sender) {
-{
-  std::cout << __func__ << std::endl;
-  if (myLevel_ != NodeLevel::Confidant) {
-    return;
-  }
-#ifdef MYLOG
-  std::cout << "NODE> Getting vector Request from " << std::endl;  // byteStreamToHex(sender.str, 32) <<
-#endif
-  istream_.init(data, size);
-
-  int num;
-  istream_ >> num;
-  if (num == 1) {
-    sendVector(solver_->getMyVector());
-   }
-
-  if (!istream_.good() || !istream_.end()) {
-    LOG_WARN("Bad vector packet format");
-    return;
-  }
-}
-
-void Node::sendWritingConfirmation(const PublicKey& node) {
-  if (myLevel_ != NodeLevel::Confidant) {
-    LOG_ERROR("Only confidant nodes can send confirmation of the Writer");
-    return;
-  }
-#ifdef MYLOG
-  std::cout << "NODE> Sending writing confirmation to  " << byteStreamToHex(node.str, 32) << std::endl;
-#endif
-  ostream_.init(BaseFlags::Signed, node);
-  ostream_ << MsgTypes::ConsVectorRequest << roundNum_ << getMyConfNumber();
-  flushCurrentTasks();
-}
-
-void Node::getWritingConfirmation(const uint8_t* data, const size_t size, const PublicKey& sender) {
-  // std::cout << __func__ << std::endl;
-  if (myLevel_ != NodeLevel::Confidant) {
-    return;
-  }
-  // if (myPublicKey_ == sender) return;
-#ifdef MYLOG
-  std::cout << "NODE> Getting WRITING CONFIRMATION from " << byteStreamToHex(sender.str, 32) << std::endl;
-#endif
-  istream_.init(data, size);
-
-  uint8_t confNumber_;
-  istream_ >> confNumber_;
-  if (!istream_.good() || !istream_.end()) {
-    LOG_WARN("Bad vector packet format");
-    return;
-  }
-  if (confNumber_ < 3)
-    solver_->addConfirmation(confNumber_);
-}
-
-void Node::sendTLRequest() {
-  if ((myLevel_ != NodeLevel::Confidant) || (roundNum_ < 2)) {
-    LOG_ERROR("Only confidant nodes need TransactionList");
-    return;
-  }
-#ifdef MYLOG
-  std::cout << "NODE> Sending TransactionList request to  " << byteStreamToHex(mainNode_.str, 32) << std::endl;
-#endif
-  ostream_.init(BaseFlags::Signed, mainNode_);
-  ostream_ << MsgTypes::ConsTLRequest << getMyConfNumber();
-  flushCurrentTasks();
-}
-
-void Node::getTlRequest(const uint8_t* data, const size_t size, const PublicKey& sender) {
-  // std::cout << __func__ << std::endl;
-  // std::cout << "NODE> Getting vector" << std::endl;
-  if (myLevel_ != NodeLevel::Main) {
-    LOG_ERROR("Only main nodes can send TransactionList");
-    return;
-  }
-  // if (myPublicKey_ == sender) return;
-#ifdef MYLOG
-  std::cout << "NODE> Getting TransactionList request" << std::endl;  // byteStreamToHex(sender.str, 32) <<
-#endif
-  istream_.init(data, size);
-
-  uint8_t num;
-  istream_ >> num;
-
-  if (!istream_.good() || !istream_.end()) {
-    // LOG_WARN("Bad vector packet format");
-    return;
-  }
-  if (num < getConfidants().size())
-    sendMatrix(solver_->getMyMatrix());
-}
-
-void Node::sendMatrixRequest(const PublicKey& node) {
-  if (myLevel_ != NodeLevel::Confidant) {
-    //  LOG_ERROR("Only confidant nodes can send vectors");
-    return;
-  }
-#ifdef MYLOG
-  std::cout << "NODE> Sending vector request to  " << byteStreamToHex(node.str, 32) << std::endl;
-#endif
-  ostream_.init(BaseFlags::Signed, node);
-  ostream_ << MsgTypes::ConsMatrixRequest << roundNum_ << 1;
-  flushCurrentTasks();
-}
-
-void Node::getMatrixRequest(const uint8_t* data, const size_t size)  //, const PublicKey& sender) {
-{
-  // std::cout << __func__ << std::endl;
-  // std::cout << "NODE> Getting vector" << std::endl;
-  if (myLevel_ != NodeLevel::Confidant) {
-    return;
-  }
-  // if (myPublicKey_ == sender) return;
-#ifdef MYLOG
-  std::cout << "NODE> Getting matrix Request" << std::endl;  //<<  byteStreamToHex(sender.str, 32)
-#endif
-  istream_.init(data, size);
-  int num;
-  istream_ >> num;
-  if (!istream_.good() || !istream_.end()) {
-    LOG_WARN("Bad vector packet format");
-    return;
-  }
-  if (num == 1)
-    sendMatrix(solver_->getMyMatrix());
-}
-
-void Node::getVector(const uint8_t* data, const size_t size, const PublicKey& sender) {
-  if (myLevel_ != NodeLevel::Confidant) {
-    return;
-  }
-  if (myPublicKey_ == sender) {
-    return;
-  }
-  std::cout << "NODE> Getting vector from " << byteStreamToHex(sender.str, 32) << std::endl;
-  istream_.init(data, size);
-  Credits::HashVector vec;
-  istream_ >> vec;
-  if (!istream_.good() || !istream_.end()) {
-    LOG_WARN("Bad vector packet format");
-    return;
-  }
-  LOG_EVENT("Got vector");
-  solver_->gotVector(std::move(vec));
-  std::cout << "NODE>  WE returned!!!" << std::endl;
-}
-
-void Node::sendVector(const Credits::HashVector& vector) {
-#ifdef MYLOG
-  std::cout << "NODE> 0 Sending vector " << std::endl;
-#endif
-  if (myLevel_ != NodeLevel::Confidant) {
-    LOG_ERROR("Only confidant nodes can send vectors");
-    return;
-  }
-  // std::cout << "NODE> Sending vector " << std::endl;
-  // for (auto& it : confidantNodes_)
-  // {
-  // if(it==myPublicKey_) continue;
-  // std::cout << "NODE> 1 Sending vector to " << std::endl;//<< byteStreamToHex(it.str, 32)
-  ostream_.init(BaseFlags::Broadcast);  //, it);
-  ostream_ << MsgTypes::ConsVector << roundNum_ << vector;
-
-  flushCurrentTasks();
-  // }
-}
-
-void Node::getMatrix(const uint8_t* data, const size_t size, const PublicKey& sender) {
-  // std::cout << __func__ << std::endl;
-  if (myLevel_ != NodeLevel::Confidant) {
-    return;
-  }
-  if (myPublicKey_ == sender)
-    return;
-  istream_.init(data, size);
-
-  Credits::HashMatrix mat;
-  istream_ >> mat;
-#ifdef MYLOG
-  std::cout << "NODE> Getting matrix from " << byteStreamToHex(sender.str, 32) << std::endl;
-#endif
-  if (!istream_.good() || !istream_.end()) {
-    LOG_WARN("Bad matrix packet format");
-    return;
-  }
-
-  LOG_EVENT("Got matrix");
-  solver_->gotMatrix(std::move(mat));
-}
-
-void Node::sendMatrix(const Credits::HashMatrix& matrix) {
-#ifdef MYLOG
-  std::cout << "NODE> 0 Sending matrix to " << std::endl;
-#endif
-  if (myLevel_ != NodeLevel::Confidant) {
-    LOG_ERROR("Only confidant nodes can send matrices");
-    return;
-  }
-
-  // for (auto& it : confidantNodes_)
-  // {
-  //  if (it == myPublicKey_) continue;
-#ifdef MYLOG
-  std::cout << "NODE> 1 Sending matrix to " << std::endl;  //<< byteStreamToHex(it.str, 32)
-#endif
-  ostream_.init(BaseFlags::Broadcast);  //, it);
-  ostream_ << MsgTypes::ConsMatrix << roundNum_ << matrix;
-
-  flushCurrentTasks();
-  // }
-}
-
-uint32_t Node::getRoundNumber() {
-  return roundNum_;
-}
-
-void Node::getBlock(const uint8_t* data, const size_t size, const PublicKey& sender) {
-  // std::cout << __func__ << std::endl;
-  if (myLevel_ == NodeLevel::Writer) {
-    LOG_WARN("Writer cannot get blocks");
-    return;
-  }
-
-  // myLevel_ = NodeLevel::Normal; //test feature
-  istream_.init(data, size);
-
-  csdb::Pool pool;
-  istream_ >> pool;
-
-  if (!istream_.good() || !istream_.end()) {
-    LOG_WARN("Bad block packet format");
-    return;
-  }
-
-  LOG_EVENT("Got block of " << pool.transactions_count() << " transactions");
-
-  if (pool.sequence() <= roundNum_)
-    solver_->gotBlock(std::move(pool), sender);
-}
-
-void Node::sendBlock(const csdb::Pool& pool) {
-  if (myLevel_ != NodeLevel::Writer) {
-    LOG_ERROR("Only writer nodes can send blocks");
-    return;
-  }
-
-  ostream_.init(BaseFlags::Broadcast | BaseFlags::Fragmented | BaseFlags::Compressed);
-  size_t      bSize;
-  const void* data = const_cast<csdb::Pool&>(pool).to_byte_stream(bSize);
-
-  std::string compressed;
-  snappy::Compress((const char*)data, bSize, &compressed);
-  ostream_ << MsgTypes::NewBlock << roundNum_ << compressed;
-
-  LOG_EVENT("Sending block of " << pool.transactions_count() << " transactions");
-  flushCurrentTasks();
-}
-
-void Node::getBadBlock(const uint8_t* data, const size_t size, const PublicKey& sender) {
-  // std::cout << __func__ << std::endl;
-  if (myLevel_ == NodeLevel::Writer) {
-    LOG_WARN("Writer cannot get bad blocks");
-    return;
-  }
-
-  // myLevel_ = NodeLevel::Normal; //test feature
-  istream_.init(data, size);
-
-  csdb::Pool pool;
-  istream_ >> pool;
-
-  if (!istream_.good() || !istream_.end()) {
-    LOG_WARN("Bad block packet format");
-    return;
-  }
-
-  LOG_EVENT("Got block of " << pool.transactions_count() << " transactions");
-  solver_->gotBadBlockHandler(std::move(pool), sender);
-}
-
-void Node::sendBadBlock(const csdb::Pool& pool) {
-  if (myLevel_ != NodeLevel::Writer) {
-    LOG_ERROR("Only writer nodes can send bad blocks");
-    return;
-  }
-
-  ostream_.init(BaseFlags::Broadcast | BaseFlags::Fragmented | BaseFlags::Compressed);
-  size_t      bSize;
-  const void* data = const_cast<csdb::Pool&>(pool).to_byte_stream(bSize);
-
-  std::string compressed;
-  snappy::Compress((const char*)data, bSize, &compressed);
-  ostream_ << MsgTypes::NewBadBlock << roundNum_ << compressed;
-
-  LOG_EVENT("Sending bad block of " << pool.transactions_count() << " transactions");
-  flushCurrentTasks();
-}
-
-void Node::sendCharacteristic(csdb::Pool emptyMetaPool,
-                              const std::vector<uint8_t>& characteristic) {
-  if (myLevel_ != NodeLevel::Writer) {
-    LOG_ERROR("Only writer nodes can send blocks");
-    return;
-  }
-  std::string compressed;
-  snappy::Compress(reinterpret_cast<const char*>(characteristic.data()), characteristic.size(), &compressed);
-  ostream_.init(BaseFlags::Broadcast | BaseFlags::Fragmented);
-  //   ostream_ << MsgTypes::NewCharacteristic;
-  csdb::Pool pool;
-  ostream_ << compressed.size() << compressed << pool;
-
-  flushCurrentTasks();
-}
-
-void Node::getHash(const uint8_t* data, const size_t size, const PublicKey& sender) {
-  // std::cout << __func__ << std::endl;
-  if (myLevel_ != NodeLevel::Writer) {
-    // std::cout << "Non-Writers cannot get hashes" << std::endl;
-    return;
-  }
-  // std::cout << " Getting hash from " << byteStreamToHex(sender.str,32) << std::endl;
-  istream_.init(data, size);
-
-  Hash hash;
-  istream_ >> hash;
-
-  if (!istream_.good() || !istream_.end()) {
-    LOG_WARN("Bad hash packet format");
-    return;
-  }
-
-  LOG_EVENT("Got hash");
-  solver_->gotHash(hash, sender);
-}
-
-<<<<<<< HEAD
-=======
-void Node::getTransactionsPacket(const uint8_t* data , const std::size_t size, const PublicKey& sender)
-{
-    istream_.init(data, size);
-
-    cs::TransactionsPacket packet;
-    istream_ >> packet;
-
-#ifdef MYLOG
-    std::cout << "NODE> Transactions amount got " << packet.transactions_count() << std::endl;
-#endif
-
-    if (!istream_.good() || !istream_.end())
-    {
-        LOG_WARN("Bad transactions packet format");
-        return;
-    }
-
-    if (packet.hash().is_empty())
-    {
-        LOG_ERROR("Received transaction packet hash is empty");
-        return;
-    }
-
-    solver_->gotTransactionsPacket(std::move(packet));
-}
-
-void Node::getPacketHashesRequest(const uint8_t* data, const std::size_t size, const PublicKey& sender)
-{
-    istream_.init(data, size);
-
-    uint32_t hashesCount = 0;
-    istream_ >> hashesCount;
-
-    std::vector<cs::TransactionsPacketHash> hashes;
-    hashes.reserve(hashesCount);
-
-    for (std::size_t i = 0; i < hashesCount; ++i)
-    {
-        cs::TransactionsPacketHash hash;
-        istream_ >> hash;
-
-        hashes.push_back(std::move(hash));
-    }
-
-#ifdef MYLOG
-    std::cout << "NODE> Hashes request got size: " << hashesCount << std::endl;
-#endif
-
-    if (!istream_.good() || !istream_.end())
-    {
-        LOG_WARN("Bad packet request format");
-        return;
-    }
-
-    if (hashesCount != hashes.size())
-    {
-        LOG_ERROR("Bad hashes created");
-        return;
-    }
-
-    solver_->gotPacketHashesRequest(std::move(hashes));
-}
-
-void Node::getPacketHashesReply(const uint8_t* data, const std::size_t size, const PublicKey& sender)
-{
-    istream_.init(data, size);
-
-    cs::TransactionsPacket packet;
-    istream_ >> packet;
-
-#ifdef MYLOG
-    std::cout << "NODE> Transactions hashes answer amount got " << packet.transactions_count() << std::endl;
-#endif
-
-    if (!istream_.good() || !istream_.end())
-    {
-        LOG_WARN("Bad transactions hashes answer packet format");
-        return;
-    }
-
-    if (packet.hash().is_empty())
-    {
-        LOG_ERROR("Received transaction hashes answer packet hash is empty");
-        return;
-    }
-
-    solver_->gotPacketHashesReply(std::move(packet));
-}
-
-void Node::getRoundTableUpdated(const uint8_t* data, const size_t size, const RoundNum round)
-{
-    istream_.init(data, size);
-    istream_.skip<RoundNum>();
-
-    if (round <= solver_->currentRoundNumber())
-        return;
-
-    uint8_t confidantsCount = 0;
-    istream_ >> confidantsCount;
-
-    if (!confidantsCount)
-    {
-        LOG_ERROR("Bad confidants count in round table");
-        return;
-    }
-
-    uint16_t hashesCount;
-    istream_ >> hashesCount;
-
-    cs::RoundInfo roundInfo;
-    roundInfo.round = round;
-
-    PublicKey general;
-    istream_ >> general;
-
-    cs::ConfidantsKeys confidants;
-    confidants.reserve(confidantsCount);
-
-    for (std::size_t i = 0; i < confidantsCount; ++i)
-    {
-        PublicKey key;
-        istream_ >> key;
-
-        confidants.push_back(std::move(key));
-    }
-
-    cs::Hashes hashes;
-    hashes.reserve(hashesCount);
-
-    for (std::size_t i = 0; i < hashesCount; ++i)
-    {
-        cs::TransactionsPacketHash hash;
-        istream_ >> hash;
-
-        hashes.push_back(std::move(hash));
-    }
-
-    if (!istream_.end() || !istream_.good())
-    {
-        LOG_ERROR("Bad round table parsing");
-        return;
-    }
-
-    roundInfo.general = std::move(general);
-    roundInfo.confidants = std::move(confidants);
-    roundInfo.hashes = std::move(hashes);
-
-    solver_->gotRound(std::move(roundInfo));
-}
-
->>>>>>> a9ff3926
-void Node::sendHash(const Hash& hash, const PublicKey& target) {
-  if (myLevel_ == NodeLevel::Writer || myLevel_ == NodeLevel::Main) {
-    LOG_ERROR("Writer and Main node shouldn't send hashes");
-    return;
-  }
-
-  LOG_WARN("Sending hash of " << roundNum_ << " to " << byteStreamToHex(target.str, 32));
-
-  ostream_.init(BaseFlags::Signed | BaseFlags::Encrypted, target);
-  ostream_ << MsgTypes::BlockHash << roundNum_ << hash;
-  flushCurrentTasks();
-}
-
-<<<<<<< HEAD
-=======
-void Node::sendTransactionsPacket(const cs::TransactionsPacket& packet)
-{
-    if (myLevel_ != NodeLevel::Normal)
-        return;
-
-    if (packet.hash().is_empty())
-    {
-#ifdef MYLOG
-        std::cout << "Send transaction packet with empty hash failed" << std::endl;
-#endif
-        return;
-    }
-
-    ostream_.init(BaseFlags::Fragmented | BaseFlags::Compressed | BaseFlags::Broadcast);
-
-    size_t bSize;
-    const void* data = const_cast<cs::TransactionsPacket&>(packet).to_byte_stream(bSize);
-
-#ifdef MYLOG
-    std::cout << "Sending transaction packet: size: " << bSize << std::endl;
-#endif
-
-    std::string compressed;
-    snappy::Compress((const char*)data, bSize, &compressed);
-
-    ostream_ << MsgTypes::TransactionPacket << compressed;
-
-#ifdef MYLOG
-    std::cout << "Sending transaction packet: compressed size: " << compressed.size() << std::endl;
-#endif
-
-#ifdef MYLOG
-    std::cout << "NODE> Sending " << packet.transactions_count() << " transaction(s)" << std::endl;
-#endif
-
-    flushCurrentTasks();
-}
-
-void Node::sendPacketHashesRequest(const std::vector<cs::TransactionsPacketHash>& hashes)
-{
-    if (myLevel_ == NodeLevel::Writer)
-    {
-        LOG_ERROR("Writer should has all transactions hashes");
-        return;
-    }
-
-    ostream_.init(BaseFlags::Fragmented | BaseFlags::Compressed | BaseFlags::Broadcast);
-
-    std::size_t dataSize = hashes.size() * sizeof(cs::TransactionsPacketHash) + sizeof(uint32_t);
-
-    cs::DynamicBuffer data(dataSize);
-    cs::DataStream stream(*data, data.size());
-
-    stream << static_cast<uint32_t>(hashes.size());
-
-    for (const auto& hash : hashes)
-        stream << hash;
-
-#ifdef MYLOG
-    std::cout << "Sending transaction packet request: size: " << dataSize << std::endl;
-#endif
-
-    std::string compressed;
-    snappy::Compress(static_cast<const char*>(*data), dataSize, &compressed);
-
-    ostream_ << MsgTypes::TransactionsPacketRequest << compressed;
-
-    flushCurrentTasks();
-}
-
-void Node::sendPacketHashesReply(const cs::TransactionsPacket& packet)
-{
-    if (packet.hash().is_empty())
-    {
-#ifdef MYLOG
-        std::cout << "Send transaction packet reply with empty hash failed" << std::endl;
-#endif
-        return;
-    }
-
-    ostream_.init(BaseFlags::Fragmented | BaseFlags::Compressed | BaseFlags::Broadcast);
-
-    size_t bSize;
-    const void* data = const_cast<cs::TransactionsPacket&>(packet).to_byte_stream(bSize);
-
-#ifdef MYLOG
-    std::cout << "Sending transaction packet reply: size: " << bSize << std::endl;
-#endif
-
-    std::string compressed;
-    snappy::Compress(static_cast<const char*>(data), bSize, &compressed);
-
-    ostream_ << MsgTypes::TransactionsPacketReply << compressed;
-
-#ifdef MYLOG
-    std::cout << "Sending transaction packet reply: compressed size: " << compressed.size() << std::endl;
-#endif
-
-#ifdef MYLOG
-    std::cout << "NODE> Sending " << packet.transactions_count() << " transaction(s)" << std::endl;
-#endif
-
-    flushCurrentTasks();
-}
-
->>>>>>> a9ff3926
-void Node::getBlockRequest(const uint8_t* data, const size_t size, const PublicKey& sender) {
-  // std::cout << __func__ << std::endl;
-  if (myLevel_ != NodeLevel::Normal && myLevel_ != NodeLevel::Confidant)
-    return;
-  if (sender == myPublicKey_)
-    return;
-  uint32_t requested_seq;
-  istream_.init(data, size);
-  istream_ >> requested_seq;
-#ifdef MYLOG
-  std::cout << "GETBLOCKREQUEST> Getting the request for block: " << requested_seq << std::endl;
-#endif
-  if (requested_seq > getBlockChain().getLastWrittenSequence()) {
-#ifdef MYLOG
-    std::cout << "GETBLOCKREQUEST> The requested block: " << requested_seq << " is BEYOND my CHAIN" << std::endl;
-#endif
-    return;
-  }
-
-  solver_->gotBlockRequest(std::move(getBlockChain().getHashBySequence(requested_seq)), sender);
-}
-
-void Node::sendBlockRequest(uint32_t seq) {
-  if (awaitingSyncroBlock && awaitingRecBlockCount < 1) {
-#ifdef MYLOG
-    std::cout << "SENDBLOCKREQUEST> New request won't be sent, we're awaiting block:  " << sendBlockRequestSequence
-              << std::endl;
-#endif
-    awaitingRecBlockCount++;
-    return;
-  }
-#ifdef MYLOG
-  std::cout << "SENDBLOCKREQUEST> Composing the request" << std::endl;
-#endif
-  sendBlockRequestSequence = seq;
-  awaitingSyncroBlock      = true;
-  awaitingRecBlockCount    = 0;
-  uint8_t requestTo        = rand() % (int)(MIN_CONFIDANTS);
-  ostream_.init(BaseFlags::Signed, confidantNodes_[requestTo]);
-  ostream_ << MsgTypes::BlockRequest << roundNum_ << seq;
-  flushCurrentTasks();
-#ifdef MYLOG
-  std::cout << "SENDBLOCKREQUEST> Sending request for block: " << seq << std::endl;
-#endif
-}
-
-void Node::getBlockReply(const uint8_t* data, const size_t size) {
-  std::cout << __func__ << std::endl;
-  csdb::Pool pool;
-
-  istream_.init(data, size);
-  istream_ >> pool;
-#ifdef MYLOG
-  std::cout << "GETBLOCKREPLY> Getting block " << pool.sequence() << std::endl;
-#endif
-  if (pool.sequence() == sendBlockRequestSequence) {
-#ifdef MYLOG
-    std::cout << "GETBLOCKREPLY> Block Sequence is Ok" << std::endl;
-#endif
-    solver_->gotBlockReply(std::move(pool));
-    awaitingSyncroBlock = false;
-  } else
-    return;
-  if (getBlockChain().getGlobalSequence() >
-      getBlockChain().getLastWrittenSequence())  //&&(getBlockChain().getGlobalSequence()<=roundNum_))
-    sendBlockRequest(getBlockChain().getLastWrittenSequence() + 1);
-  else {
-    syncro_started = false;
-#ifdef MYLOG
-    std::cout << "SYNCRO FINISHED!!!" << std::endl;
-#endif
-  }
-}
-
-void Node::sendBlockReply(const csdb::Pool& pool, const PublicKey& sender) {
-#ifdef MYLOG
-  std::cout << "SENDBLOCKREPLY> Sending block to " << sender.str << std::endl;
-#endif
-  ostream_.init(BaseFlags::Signed, sender);
-  ostream_ << MsgTypes::RequestedBlock << roundNum_ << pool;
-  flushCurrentTasks();
-}
-
-void Node::becomeWriter() {
-  // if (myLevel_ != NodeLevel::Main && myLevel_ != NodeLevel::Confidant)
-  //  LOG_WARN("Logically impossible to become a writer right now");
-
-  myLevel_ = NodeLevel::Writer;
-}
-
-void Node::onRoundStart() {
-  if ((!solver_->mPoolClosed()) && (!solver_->getBigBangStatus())) {
-    solver_->sendTL();
-  }
-  std::cout << "======================================== ROUND " << roundNum_
-            << " ========================================" << std::endl;
-  std::cout << "Node PK = " << byteStreamToHex(myPublicKey_.str, 32) << std::endl;
-
-  if (mainNode_ == myPublicKey_)
-    myLevel_ = NodeLevel::Main;
-  else {
-    bool    found   = false;
-    uint8_t conf_no = 0;
-
-    for (auto& conf : confidantNodes_) {
-      if (conf == myPublicKey_) {
-        myLevel_     = NodeLevel::Confidant;
-        myConfNumber = conf_no;
-        found        = true;
-        solver_->initConfRound();
-        break;
-      }
-      conf_no++;
-    }
-
-    if (!found)
-      myLevel_ = NodeLevel::Normal;
-  }
-
-  // Pretty printing...
-  std::cout << "Round " << roundNum_ << " started. Mynode_type:=" << myLevel_
-            << ", General: " << byteStreamToHex(mainNode_.str, 32) << std::endl
-            << "Confidants: " << std::endl;
-  int i = 0;
-  for (auto& e : confidantNodes_) {
-    std::cout << i << ". " << byteStreamToHex(e.str, 32) << std::endl;
-    i++;
-  }
-#ifdef SYNCRO
-  // std::cout << "Last written sequence = " << getBlockChain().getLastWrittenSequence() << std::endl;
-  //  if (awaitingSyncroBlock) std::cout << "Get Status> AwaitingSyncroBlock" << std::endl;
-  // else std::cout << "Get Status> We still don't wait for a missed block" << std::endl;
-  // if (syncro_started) std::cout << "Get Status> SYNCRO STARTED" << std::endl;
-  // else  std::cout << "Get Status> SYNCRO NOT STARTED ... YET" << std::endl;
-
-  if ((roundNum_ > getBlockChain().getLastWrittenSequence() + 1) ||
-      (getBlockChain().getBlockRequestNeed()))  // && (!awaitingSyncroBlock))// && (!syncro_started))) vvv
-  {
-    //  std::cout << "Starting SYNCRO" << std::endl;
-    sendBlockRequest(getBlockChain().getLastWrittenSequence() + 1);
-    syncro_started = true;
-  }
-  if (roundNum_ == getBlockChain().getLastWrittenSequence() + 1) {
-    syncro_started      = false;
-    awaitingSyncroBlock = false;
-  }
-#endif  // !1
-  solver_->nextRound();
-  transport_->processPostponed(roundNum_);
-}
-
-bool Node::getSyncroStarted() {
-  return syncro_started;
-}
-
-uint8_t Node::getMyConfNumber() {
-  return myConfNumber;
-}
-
-void Node::addToPackageTemporaryStorage(const csdb::Pool& pool) {
-  m_packageTemporaryStorage.push_back(pool);
-}
-
-void Node::initNextRound(const PublicKey& mainNode, std::vector<PublicKey>&& confidantNodes) {
-  ++roundNum_;
-  mainNode_ = myPublicKey_;
-  confidantNodes_.clear();
-  for (auto& conf : confidantNodes) {
-    confidantNodes_.push_back(conf);
-  }
-  sendRoundTable();
-  std::cout << "NODE> RoundNumber :" << roundNum_ << std::endl;
-  onRoundStart();
-}
-
-Node::MessageActions Node::chooseMessageAction(const RoundNum rNum, const MsgTypes type) {
-  if (type == MsgTypes::BigBang && rNum > getBlockChain().getLastWrittenSequence())
-    return MessageActions::Process;
-  if (type == MsgTypes::RoundTableRequest)
-    return (rNum < roundNum_ ? MessageActions::Process : MessageActions::Drop);
-  if (type == MsgTypes::RoundTable)
-    return (rNum > roundNum_ ? MessageActions::Process : MessageActions::Drop);
-  if (type == MsgTypes::BlockRequest || type == MsgTypes::RequestedBlock)
-    return (rNum <= roundNum_ ? MessageActions::Process : MessageActions::Drop);
-  if (rNum < roundNum_)
-    return type == MsgTypes::NewBlock ? MessageActions::Process : MessageActions::Drop;
-  return (rNum == roundNum_ ? MessageActions::Process : MessageActions::Postpone);
-  // return type == MsgTypes::RoundTable ? MessageActions::Drop : MessageActions::Process;
-  // return type == MsgTypes::NewBlock ? MessageActions::Process : MessageActions::Drop;
-  // if (rNum < roundNum_) return type == MsgTypes::NewBlock ? MessageActions::Process : MessageActions::Drop;
-  // return type == MsgTypes::RoundTable ? MessageActions::Process : MessageActions::Postpone;
-}
-
-inline bool Node::readRoundData(const bool tail) {
-  PublicKey mainNode;
-  uint8_t   confSize = 0;
-  istream_ >> confSize;
-#ifdef MYLOG
-  std::cout << "NODE> Number of confidants :" << (int)confSize << std::endl;
-#endif
-  if (confSize < MIN_CONFIDANTS || confSize > MAX_CONFIDANTS) {
-    LOG_WARN("Bad confidants num");
-    return false;
-  }
-
-  std::vector<PublicKey> confidants;
-  confidants.reserve(confSize);
-
-  istream_ >> mainNode;
-  // LOG_EVENT("SET MAIN " << byteStreamToHex(mainNode.str, 32));
-  while (istream_) {
-    confidants.push_back(PublicKey());
-    istream_ >> confidants.back();
-
-    // LOG_EVENT("ADDED CONF " << byteStreamToHex(confidants.back().str, 32));
-
-    if (confidants.size() == confSize && !istream_.end()) {
-      if (tail)
-        break;
-      else {
-        LOG_WARN("Too many confidant nodes received");
-        return false;
-      }
-    }
-  }
-
-  if (!istream_.good() || confidants.size() < confSize) {
-    LOG_WARN("Bad round table format, ignoring");
-    return false;
-  }
-
-  std::swap(confidants, confidantNodes_);
-#ifdef MYLOG
-  std::cout << "NODE> RoundNumber :" << roundNum_ << std::endl;
-#endif
-
-  mainNode_ = mainNode;
-<<<<<<< HEAD
-
-=======
- 
->>>>>>> a9ff3926
-  return true;
-}
+#include <Solver/Solver.hpp>
+
+#include <csnode/node.hpp>
+#include <lib/system/logger.hpp>
+#include <net/transport.hpp>
+#include <dynamicbuffer.h>
+#include <datastream.h>
+
+#include <base58.h>
+#include <sodium.h>
+#include <snappy.h>
+
+const unsigned MIN_CONFIDANTS = 3;
+const unsigned MAX_CONFIDANTS = 4;
+
+Node::Node(const Config& config)
+: myPublicKey_(config.getMyPublicKey())
+, bc_(config.getPathToDB().c_str())
+, solver_(new Credits::Solver(this))
+,  // Credits::SolverFactory().createSolver(Credits::solver_type::fake, this)),
+    transport_(new Transport(config, this))
+, stats_(bc_)
+, api_(bc_, solver_)
+, allocator_(1 << 24, 5)
+, ostream_(&allocator_, myPublicKey_) {
+  good_ = init();
+}
+
+Node::~Node() {
+  delete transport_;
+  delete solver_;
+}
+
+bool Node::init() {
+  if (!transport_->isGood())
+    return false;
+
+  if (!bc_.isGood())
+    return false;
+
+  // Create solver
+
+  if (!solver_)
+    return false;
+
+  LOG_EVENT("Everything init");
+
+  // check file with keys
+  if (!checkKeysFile())
+    return false;
+  solver_->set_keys(myPublicForSig, myPrivateForSig);  // DECOMMENT WHEN SOLVER STRUCTURE WILL BE CHANGED!!!!
+
+  solver_->addInitialBalance();
+
+  return true;
+}
+
+bool Node::checkKeysFile() {
+  std::ifstream pub("NodePublic.txt");    // 44
+  std::ifstream priv("NodePrivate.txt");  // 88
+
+  if (!pub.is_open() || !priv.is_open()) {
+    std::cout << "\n\nNo suitable keys were found. Type \"g\" to generate or \"q\" to quit." << std::endl;
+    char gen_flag = 'a';
+    std::cin >> gen_flag;
+    if (gen_flag == 'g') {
+      generateKeys();
+      return true;
+    } else
+      return false;
+  } else {
+    std::string pub58, priv58;
+    std::getline(pub, pub58);
+    std::getline(priv, priv58);
+    pub.close();
+    priv.close();
+    DecodeBase58(pub58, myPublicForSig);
+    DecodeBase58(priv58, myPrivateForSig);
+    if (myPublicForSig.size() != 32 || myPrivateForSig.size() != 64) {
+      std::cout << "\n\nThe size of keys found is not correct. Type \"g\" to generate or \"q\" to quit." << std::endl;
+      char gen_flag = 'a';
+      std::cin >> gen_flag;
+      if (gen_flag == 'g') {
+        generateKeys();
+        return true;
+      } else
+        return false;
+    }
+    if (checkKeysForSig())
+      return true;
+    else
+      return false;
+  }
+}
+
+void Node::generateKeys() {
+  uint8_t private_key[64], public_key[32];
+  crypto_sign_ed25519_keypair(public_key, private_key);
+  myPublicForSig.clear();
+  myPrivateForSig.clear();
+  for (int i = 0; i < 32; i++)
+    myPublicForSig.push_back(public_key[i]);
+
+  for (int i = 0; i < 64; i++)
+    myPrivateForSig.push_back(private_key[i]);
+
+  std::string pub58, priv58;
+  pub58  = EncodeBase58(myPublicForSig);
+  priv58 = EncodeBase58(myPrivateForSig);
+
+  std::ofstream f_pub("NodePublic.txt");
+  f_pub << pub58;
+  f_pub.close();
+
+  std::ofstream f_priv("NodePrivate.txt");
+  f_priv << priv58;
+  f_priv.close();
+}
+
+bool Node::checkKeysForSig() {
+  const uint8_t msg[] = {255, 0, 0, 0, 255};
+  uint8_t       signature[64], public_key[32], private_key[64];
+  for (int i = 0; i < 32; i++)
+    public_key[i] = myPublicForSig[i];
+  for (int i = 0; i < 64; i++)
+    private_key[i] = myPrivateForSig[i];
+  uint64_t sig_size;
+  crypto_sign_ed25519_detached(signature, reinterpret_cast<unsigned long long*>(&sig_size), msg, 5, private_key);
+  int ver_ok = crypto_sign_ed25519_verify_detached(signature, msg, 5, public_key);
+  if (ver_ok == 0)
+    return true;
+  else {
+    std::cout << "\n\nThe keys for node are not correct. Type \"g\" to generate or \"q\" to quit." << std::endl;
+    char gen_flag = 'a';
+    std::cin >> gen_flag;
+    if (gen_flag == 'g') {
+      generateKeys();
+      return true;
+    } else
+      return false;
+  }
+}
+
+void Node::run(const Config&) {
+  transport_->run();
+}
+
+/* Requests */
+
+void Node::flushCurrentTasks() {
+  transport_->addTask(ostream_.getPackets(), ostream_.getPacketsCount());
+  ostream_.clear();
+}
+
+void Node::getRoundTable(const uint8_t* data, const size_t size, const RoundNum rNum, uint8_t type) {
+  // std::cout << __func__ << std::endl;
+  istream_.init(data, size);
+#ifdef MYLOG
+  std::cout << "NODE> Get Round Table" << std::endl;
+#endif
+  if (roundNum_ < rNum || type == MsgTypes::BigBang)
+    roundNum_ = rNum;
+  else {
+    LOG_WARN("Bad round number, ignoring");
+    return;
+  }
+  if (!readRoundData(false))
+    return;
+
+  if (myLevel_ == NodeLevel::Main)
+    if (!istream_.good()) {
+      LOG_WARN("Bad round table format, ignoring");
+      return;
+    }
+
+    if (myLevel_ == NodeLevel::Main)
+    {
+        if (!istream_.good())
+        {
+            LOG_WARN("Bad round table format, ignoring");
+            return;
+        }
+    }
+
+    transport_->clearTasks();
+    onRoundStart();
+}
+
+void Node::getBigBang(const uint8_t* data, const size_t size, const RoundNum rNum, uint8_t type) {
+  uint32_t lastBlock = getBlockChain().getLastWrittenSequence();
+  if (rNum > lastBlock && rNum >= roundNum_) {
+    getRoundTable(data, size, rNum, type);
+    solver_->setBigBangStatus(true);
+  } else {
+#ifdef MYLOG
+    std::cout << "BigBang else" << std::endl;
+#endif
+  }
+}
+
+// the round table should be sent only to trusted nodes, all other should received only round number and Main node ID
+void Node::sendRoundTable() {
+  ostream_.init(BaseFlags::Broadcast);
+  ostream_ << MsgTypes::RoundTable << roundNum_ << static_cast<uint8_t>(confidantNodes_.size()) << mainNode_;
+  for (auto& conf : confidantNodes_) {
+    ostream_ << conf;
+  }
+  std::cout << "------------------------------------------  SendRoundTable  ---------------------------------------"
+            << std::endl;
+  std::cout << "Round " << roundNum_ << ", General: " << byteStreamToHex(mainNode_.str, 32) << std::endl
+            << "Confidants: " << std::endl;
+  int i = 0;
+  for (auto& e : confidantNodes_) {
+    if (e != mainNode_) {
+      std::cout << i << ". " << byteStreamToHex(e.str, 32) << std::endl;
+      i++;
+    }
+  }
+  transport_->clearTasks();
+  flushCurrentTasks();
+}
+
+void Node::sendRoundTableRequest(size_t rNum) {
+  if (rNum < roundNum_)
+    return;
+#ifdef MYLOG
+  std::cout << "rNum = " << rNum << ", real RoundNumber = " << roundNum_ << std::endl;
+#endif
+  ostream_.init(BaseFlags::Broadcast);
+  ostream_ << MsgTypes::RoundTableRequest << roundNum_;
+#ifdef MYLOG
+  std::cout << "Sending RoundTable request" << std::endl;
+#endif
+  LOG_EVENT("Sending RoundTable request");
+  flushCurrentTasks();
+}
+
+void Node::getRoundTableRequest(const uint8_t* data, const size_t size, const PublicKey& sender) {
+  istream_.init(data, size);
+  size_t rNum;
+  istream_ >> rNum;
+  if (rNum >= roundNum_)
+    return;
+#ifdef MYLOG
+  std::cout << "NODE> Get RT request from " << byteStreamToHex(sender.str, 32) << std::endl;
+#endif
+  if (!istream_.good()) {
+    LOG_WARN("Bad RoundTableRequest format");
+    return;
+  }
+  sendRoundTable();
+}
+
+
+void Node::getTransaction(const uint8_t* data, const size_t size)
+{
+    if (solver_->getIPoolClosed())
+        return;
+
+    if (myLevel_ != NodeLevel::Main && myLevel_ != NodeLevel::Writer)
+        return;
+
+    istream_.init(data, size);
+
+    csdb::Pool pool;
+    istream_ >> pool;
+
+    std::cout << "NODE> Transactions amount got " << pool.transactions_count() << std::endl;
+
+    if (!istream_.good() || !istream_.end()) {
+        LOG_WARN("Bad transactions packet format");
+        return;
+    }
+
+    //LOG_EVENT("Got full package of transactions: " << pool.transactions_count());
+
+    decltype(auto) trx = pool.transactions();
+    uint16_t i = 0;
+
+    for (auto& tr : trx)
+    {
+#ifdef MYLOG
+        std::cout << "NODE> Get transaction #:" << i << " from " << tr.source().to_string() << " ID= " << tr.innerID() << std::endl;
+#endif
+        solver_->gotTransaction(std::move(tr));
+        i++;
+    }
+}
+
+void Node::sendTransaction(const csdb::Transaction& trans) {
+  ostream_.init(BaseFlags::Broadcast, mainNode_);
+  ostream_ << MsgTypes::Transactions << roundNum_ << trans;
+#ifdef MYLOG
+  std::cout << "Sending transactions" << std::endl;
+#endif
+  LOG_EVENT("Sending transaction");
+
+  flushCurrentTasks();
+}
+
+// void Node::sendTransaction(const csdb::Pool& m_transactions_) {
+//    ostream_.init(BaseFlags::Fragmented | BaseFlags::Compressed | BaseFlags::Broadcast);
+//    size_t bSize;
+//    const void* data = const_cast<csdb::Pool&>(m_transactions_).to_byte_stream(bSize);
+//
+//    std::string compressed;
+//    snappy::Compress((const char*)data, bSize, &compressed);
+//
+//    ostream_ << MsgTypes::Transactions
+//      << roundNum_
+//      << compressed;
+//
+//  //LOG_EVENT("Sending transactions");
+//  flushCurrentTasks();
+//}
+
+void Node::sendTransaction(std::vector<csdb::Transaction>&& transactions) {
+  for (auto& tr : transactions) {
+    ostream_.init(BaseFlags::Broadcast);
+    ostream_ << MsgTypes::Transactions << roundNum_;
+    ostream_ << tr;
+    // LOG_EVENT("Sending transaction");
+    flushCurrentTasks();
+    bool         file_is;
+    std::fstream f;
+    f.open(sent_trx_fname, std::fstream::out | std::fstream::app);
+    f << tr.source().to_string().c_str() << " " << tr.innerID() << std::endl;
+    f.close();
+  }
+}
+
+void Node::sendTransaction(const csdb::Pool& m_transactions_) {
+  ostream_.init(BaseFlags::Fragmented | BaseFlags::Compressed | BaseFlags::Broadcast);
+  size_t bSize;
+  const void* data = const_cast<csdb::Pool&>(m_transactions_).to_byte_stream(bSize);
+  std::string compressed;
+  snappy::Compress((const char*)data, bSize, &compressed);
+  ostream_ << MsgTypes::Transactions << roundNum_ << compressed;
+  flushCurrentTasks();
+}
+
+void Node::getFirstTransaction(const uint8_t* data, const size_t size) {
+  // std::cout << __func__ << std::endl;
+  if (myLevel_ != NodeLevel::Confidant) {
+    return;
+  }
+
+  istream_.init(data, size);
+
+  csdb::Transaction trans;
+  istream_ >> trans;
+
+  if (!istream_.good() || !istream_.end()) {
+    LOG_WARN("Bad transaction packet format");
+    return;
+  }
+  csdb::Pool pool_;
+  pool_.add_transaction(trans);
+
+  LOG_EVENT("Got first transaction, initializing consensus...");
+  solver_->gotTransactionList(std::move(pool_));
+}
+
+void Node::sendFirstTransaction(const csdb::Transaction& trans) {
+  if (myLevel_ != NodeLevel::Main) {
+    LOG_ERROR("Only main nodes can initialize the consensus procedure");
+    return;
+  }
+
+  ostream_.init(BaseFlags::Broadcast);
+  ostream_ << MsgTypes::FirstTransaction << roundNum_ << trans;
+
+  flushCurrentTasks();
+}
+
+
+void Node::getTransactionsList(const uint8_t* data, const size_t size)
+{
+    if (myLevel_ != NodeLevel::Confidant)
+        return;
+
+    csdb::Pool pool;
+    pool = csdb::Pool{};
+
+#ifdef MYLOG
+    std::cout << "Getting List: list size: " << size << std::endl;
+#endif
+
+    if (!((size == 0) || (size > 2000000000)))
+    {
+        istream_.init(data, size);
+        istream_ >> pool;
+
+        if (!istream_.good() || !istream_.end())
+        {
+            LOG_WARN("Bad transactions list packet format");
+            pool = csdb::Pool{};
+        }
+
+#ifdef MYLOG
+        std::cout << "NODE> Transactions amount got " << pool.transactions_count() << std::endl;
+#endif
+        LOG_EVENT("Got full transactions list of " << pool.transactions_count());
+    }
+
+    solver_->gotTransactionList(std::move(pool));
+}
+
+void Node::sendTransactionList(const csdb::Pool& pool) {  //, const PublicKey& target) {
+  if ((myLevel_ == NodeLevel::Confidant) || (myLevel_ == NodeLevel::Normal)) {
+    LOG_ERROR("Only main nodes can send transaction lists");
+    return;
+  }
+
+  ostream_.init(BaseFlags::Fragmented | BaseFlags::Compressed | BaseFlags::Broadcast);
+
+  size_t bSize;
+
+  const void* data = const_cast<csdb::Pool&>(pool).to_byte_stream(bSize);
+  //  std::cout << "Sending List: " << byteStreamToHex((const char*)data, bSize) << std::endl;
+#ifdef MYLOG
+  std::cout << "Sending List: list size: " << blength << std::endl;
+#endif
+  Hash listHash;
+
+  std::string compressed;
+  snappy::Compress((const char*)data, bSize, &compressed);
+
+  ostream_ << MsgTypes::TransactionList << roundNum_ << compressed;
+#ifdef MYLOG
+  std::cout << "Sending List: compressed size: " << compressed.size() << std::endl;
+#endif
+  // const char* bl = pool.to_byte_stream(size);
+  // void* tmp = ostream_.getPackets()->data();
+  // std::cout << "Data from TList: " << byteStreamToHex((const char*)data, bSize) << std::endl;
+#ifdef MYLOG
+  std::cout << "NODE> Sending " << pool.transactions_count() << " transaction(s)" << std::endl;
+#endif
+  flushCurrentTasks();
+}
+
+// void Node::sendTLConfirmation(size_t tcount)
+//{
+//  if ((myLevel_ == NodeLevel::Confidant) || (myLevel_ == NodeLevel::Normal)) {
+//    LOG_ERROR("Only previous main nodes can send Transaction Lists ");
+//    return;
+//  }
+//
+//  ostream_.init(BaseFlags::Signed, mainNode_);
+//  ostream_ << MsgTypes::TLConfirmation
+//    << roundNum_
+//    << tcount;
+//  std::cout << "NODE> Transactions amount sent " << tcount << " to " << byteStreamToHex(mainNode_.str, 32) <<
+//  std::endl; flushCurrentTasks();
+//}
+//
+// void Node::getTLConfirmation(const uint8_t* data, const size_t size)
+//{
+//  std::cout << __func__ << std::endl;
+//  std::cout << "NODE> Transactions amount got " << std::endl;
+//  if (myLevel_ != NodeLevel::Main) {
+//    LOG_ERROR("Only main nodes can receive TLSend confirmations");
+//    return;
+//  }
+//  istream_.init(data, size);
+//
+//  size_t trNum;
+//  istream_ >> trNum;
+//  std::cout << "NODE> Transactions amount got " << trNum << std::endl;
+//  solver_->setLastRoundTransactionsGot(trNum);
+//}
+
+void Node::sendVectorRequest(const PublicKey& node) {
+  if (myLevel_ != NodeLevel::Confidant) {
+    LOG_ERROR("Only confidant nodes can send vectors");
+    return;
+  }
+#ifdef MYLOG
+  std::cout << "NODE> Sending vector request to  " << byteStreamToHex(node.str, 32) << std::endl;
+#endif
+  ostream_.init(BaseFlags::Signed, node);
+  ostream_ << MsgTypes::ConsVectorRequest << roundNum_ << 1;
+  flushCurrentTasks();
+}
+
+void Node::getVectorRequest(const uint8_t* data, const size_t size)  //, const PublicKey& sender) {
+{
+  std::cout << __func__ << std::endl;
+  if (myLevel_ != NodeLevel::Confidant) {
+    return;
+  }
+#ifdef MYLOG
+  std::cout << "NODE> Getting vector Request from " << std::endl;  // byteStreamToHex(sender.str, 32) <<
+#endif
+  istream_.init(data, size);
+
+  int num;
+  istream_ >> num;
+  if (num == 1) {
+    sendVector(solver_->getMyVector());
+   }
+
+  if (!istream_.good() || !istream_.end()) {
+    LOG_WARN("Bad vector packet format");
+    return;
+  }
+}
+
+void Node::sendWritingConfirmation(const PublicKey& node) {
+  if (myLevel_ != NodeLevel::Confidant) {
+    LOG_ERROR("Only confidant nodes can send confirmation of the Writer");
+    return;
+  }
+#ifdef MYLOG
+  std::cout << "NODE> Sending writing confirmation to  " << byteStreamToHex(node.str, 32) << std::endl;
+#endif
+  ostream_.init(BaseFlags::Signed, node);
+  ostream_ << MsgTypes::ConsVectorRequest << roundNum_ << getMyConfNumber();
+  flushCurrentTasks();
+}
+
+void Node::getWritingConfirmation(const uint8_t* data, const size_t size, const PublicKey& sender) {
+  // std::cout << __func__ << std::endl;
+  if (myLevel_ != NodeLevel::Confidant) {
+    return;
+  }
+  // if (myPublicKey_ == sender) return;
+#ifdef MYLOG
+  std::cout << "NODE> Getting WRITING CONFIRMATION from " << byteStreamToHex(sender.str, 32) << std::endl;
+#endif
+  istream_.init(data, size);
+
+  uint8_t confNumber_;
+  istream_ >> confNumber_;
+  if (!istream_.good() || !istream_.end()) {
+    LOG_WARN("Bad vector packet format");
+    return;
+  }
+  if (confNumber_ < 3)
+    solver_->addConfirmation(confNumber_);
+}
+
+void Node::sendTLRequest() {
+  if ((myLevel_ != NodeLevel::Confidant) || (roundNum_ < 2)) {
+    LOG_ERROR("Only confidant nodes need TransactionList");
+    return;
+  }
+#ifdef MYLOG
+  std::cout << "NODE> Sending TransactionList request to  " << byteStreamToHex(mainNode_.str, 32) << std::endl;
+#endif
+  ostream_.init(BaseFlags::Signed, mainNode_);
+  ostream_ << MsgTypes::ConsTLRequest << getMyConfNumber();
+  flushCurrentTasks();
+}
+
+void Node::getTlRequest(const uint8_t* data, const size_t size, const PublicKey& sender) {
+  // std::cout << __func__ << std::endl;
+  // std::cout << "NODE> Getting vector" << std::endl;
+  if (myLevel_ != NodeLevel::Main) {
+    LOG_ERROR("Only main nodes can send TransactionList");
+    return;
+  }
+  // if (myPublicKey_ == sender) return;
+#ifdef MYLOG
+  std::cout << "NODE> Getting TransactionList request" << std::endl;  // byteStreamToHex(sender.str, 32) <<
+#endif
+  istream_.init(data, size);
+
+  uint8_t num;
+  istream_ >> num;
+
+  if (!istream_.good() || !istream_.end()) {
+    // LOG_WARN("Bad vector packet format");
+    return;
+  }
+  if (num < getConfidants().size())
+    sendMatrix(solver_->getMyMatrix());
+}
+
+void Node::sendMatrixRequest(const PublicKey& node) {
+  if (myLevel_ != NodeLevel::Confidant) {
+    //  LOG_ERROR("Only confidant nodes can send vectors");
+    return;
+  }
+#ifdef MYLOG
+  std::cout << "NODE> Sending vector request to  " << byteStreamToHex(node.str, 32) << std::endl;
+#endif
+  ostream_.init(BaseFlags::Signed, node);
+  ostream_ << MsgTypes::ConsMatrixRequest << roundNum_ << 1;
+  flushCurrentTasks();
+}
+
+void Node::getMatrixRequest(const uint8_t* data, const size_t size)  //, const PublicKey& sender) {
+{
+  // std::cout << __func__ << std::endl;
+  // std::cout << "NODE> Getting vector" << std::endl;
+  if (myLevel_ != NodeLevel::Confidant) {
+    return;
+  }
+  // if (myPublicKey_ == sender) return;
+#ifdef MYLOG
+  std::cout << "NODE> Getting matrix Request" << std::endl;  //<<  byteStreamToHex(sender.str, 32)
+#endif
+  istream_.init(data, size);
+  int num;
+  istream_ >> num;
+  if (!istream_.good() || !istream_.end()) {
+    LOG_WARN("Bad vector packet format");
+    return;
+  }
+  if (num == 1)
+    sendMatrix(solver_->getMyMatrix());
+}
+
+void Node::getVector(const uint8_t* data, const size_t size, const PublicKey& sender) {
+  if (myLevel_ != NodeLevel::Confidant) {
+    return;
+  }
+  if (myPublicKey_ == sender) {
+    return;
+  }
+  std::cout << "NODE> Getting vector from " << byteStreamToHex(sender.str, 32) << std::endl;
+  istream_.init(data, size);
+  Credits::HashVector vec;
+  istream_ >> vec;
+  if (!istream_.good() || !istream_.end()) {
+    LOG_WARN("Bad vector packet format");
+    return;
+  }
+  LOG_EVENT("Got vector");
+  solver_->gotVector(std::move(vec));
+  std::cout << "NODE>  WE returned!!!" << std::endl;
+}
+
+void Node::sendVector(const Credits::HashVector& vector) {
+#ifdef MYLOG
+  std::cout << "NODE> 0 Sending vector " << std::endl;
+#endif
+  if (myLevel_ != NodeLevel::Confidant) {
+    LOG_ERROR("Only confidant nodes can send vectors");
+    return;
+  }
+  // std::cout << "NODE> Sending vector " << std::endl;
+  // for (auto& it : confidantNodes_)
+  // {
+  // if(it==myPublicKey_) continue;
+  // std::cout << "NODE> 1 Sending vector to " << std::endl;//<< byteStreamToHex(it.str, 32)
+  ostream_.init(BaseFlags::Broadcast);  //, it);
+  ostream_ << MsgTypes::ConsVector << roundNum_ << vector;
+
+  flushCurrentTasks();
+  // }
+}
+
+void Node::getMatrix(const uint8_t* data, const size_t size, const PublicKey& sender) {
+  // std::cout << __func__ << std::endl;
+  if (myLevel_ != NodeLevel::Confidant) {
+    return;
+  }
+  if (myPublicKey_ == sender)
+    return;
+  istream_.init(data, size);
+
+  Credits::HashMatrix mat;
+  istream_ >> mat;
+#ifdef MYLOG
+  std::cout << "NODE> Getting matrix from " << byteStreamToHex(sender.str, 32) << std::endl;
+#endif
+  if (!istream_.good() || !istream_.end()) {
+    LOG_WARN("Bad matrix packet format");
+    return;
+  }
+
+  LOG_EVENT("Got matrix");
+  solver_->gotMatrix(std::move(mat));
+}
+
+void Node::sendMatrix(const Credits::HashMatrix& matrix) {
+#ifdef MYLOG
+  std::cout << "NODE> 0 Sending matrix to " << std::endl;
+#endif
+  if (myLevel_ != NodeLevel::Confidant) {
+    LOG_ERROR("Only confidant nodes can send matrices");
+    return;
+  }
+
+  // for (auto& it : confidantNodes_)
+  // {
+  //  if (it == myPublicKey_) continue;
+#ifdef MYLOG
+  std::cout << "NODE> 1 Sending matrix to " << std::endl;  //<< byteStreamToHex(it.str, 32)
+#endif
+  ostream_.init(BaseFlags::Broadcast);  //, it);
+  ostream_ << MsgTypes::ConsMatrix << roundNum_ << matrix;
+
+  flushCurrentTasks();
+  // }
+}
+
+uint32_t Node::getRoundNumber() {
+  return roundNum_;
+}
+
+void Node::getBlock(const uint8_t* data, const size_t size, const PublicKey& sender) {
+  // std::cout << __func__ << std::endl;
+  if (myLevel_ == NodeLevel::Writer) {
+    LOG_WARN("Writer cannot get blocks");
+    return;
+  }
+
+  // myLevel_ = NodeLevel::Normal; //test feature
+  istream_.init(data, size);
+
+  csdb::Pool pool;
+  istream_ >> pool;
+
+  if (!istream_.good() || !istream_.end()) {
+    LOG_WARN("Bad block packet format");
+    return;
+  }
+
+  LOG_EVENT("Got block of " << pool.transactions_count() << " transactions");
+
+  if (pool.sequence() <= roundNum_)
+    solver_->gotBlock(std::move(pool), sender);
+}
+
+void Node::sendBlock(const csdb::Pool& pool) {
+  if (myLevel_ != NodeLevel::Writer) {
+    LOG_ERROR("Only writer nodes can send blocks");
+    return;
+  }
+
+  ostream_.init(BaseFlags::Broadcast | BaseFlags::Fragmented | BaseFlags::Compressed);
+  size_t      bSize;
+  const void* data = const_cast<csdb::Pool&>(pool).to_byte_stream(bSize);
+
+  std::string compressed;
+  snappy::Compress((const char*)data, bSize, &compressed);
+  ostream_ << MsgTypes::NewBlock << roundNum_ << compressed;
+
+  LOG_EVENT("Sending block of " << pool.transactions_count() << " transactions");
+  flushCurrentTasks();
+}
+
+void Node::getBadBlock(const uint8_t* data, const size_t size, const PublicKey& sender) {
+  // std::cout << __func__ << std::endl;
+  if (myLevel_ == NodeLevel::Writer) {
+    LOG_WARN("Writer cannot get bad blocks");
+    return;
+  }
+
+  // myLevel_ = NodeLevel::Normal; //test feature
+  istream_.init(data, size);
+
+  csdb::Pool pool;
+  istream_ >> pool;
+
+  if (!istream_.good() || !istream_.end()) {
+    LOG_WARN("Bad block packet format");
+    return;
+  }
+
+  LOG_EVENT("Got block of " << pool.transactions_count() << " transactions");
+  solver_->gotBadBlockHandler(std::move(pool), sender);
+}
+
+void Node::sendBadBlock(const csdb::Pool& pool) {
+  if (myLevel_ != NodeLevel::Writer) {
+    LOG_ERROR("Only writer nodes can send bad blocks");
+    return;
+  }
+
+  ostream_.init(BaseFlags::Broadcast | BaseFlags::Fragmented | BaseFlags::Compressed);
+  size_t      bSize;
+  const void* data = const_cast<csdb::Pool&>(pool).to_byte_stream(bSize);
+
+  std::string compressed;
+  snappy::Compress((const char*)data, bSize, &compressed);
+  ostream_ << MsgTypes::NewBadBlock << roundNum_ << compressed;
+
+  LOG_EVENT("Sending bad block of " << pool.transactions_count() << " transactions");
+  flushCurrentTasks();
+}
+
+void Node::sendCharacteristic(csdb::Pool emptyMetaPool,
+                              const std::vector<uint8_t>& characteristic) {
+  if (myLevel_ != NodeLevel::Writer) {
+    LOG_ERROR("Only writer nodes can send blocks");
+    return;
+  }
+  std::string compressed;
+  snappy::Compress(reinterpret_cast<const char*>(characteristic.data()), characteristic.size(), &compressed);
+  ostream_.init(BaseFlags::Broadcast | BaseFlags::Fragmented);
+  //   ostream_ << MsgTypes::NewCharacteristic;
+  csdb::Pool pool;
+  ostream_ << compressed.size() << compressed << pool;
+
+  flushCurrentTasks();
+}
+
+void Node::getHash(const uint8_t* data, const size_t size, const PublicKey& sender) {
+  // std::cout << __func__ << std::endl;
+  if (myLevel_ != NodeLevel::Writer) {
+    // std::cout << "Non-Writers cannot get hashes" << std::endl;
+    return;
+  }
+  // std::cout << " Getting hash from " << byteStreamToHex(sender.str,32) << std::endl;
+  istream_.init(data, size);
+
+  Hash hash;
+  istream_ >> hash;
+
+  if (!istream_.good() || !istream_.end()) {
+    LOG_WARN("Bad hash packet format");
+    return;
+  }
+
+  LOG_EVENT("Got hash");
+  solver_->gotHash(hash, sender);
+}
+
+void Node::getTransactionsPacket(const uint8_t* data , const std::size_t size, const PublicKey& sender)
+{
+    istream_.init(data, size);
+
+    cs::TransactionsPacket packet;
+    istream_ >> packet;
+
+#ifdef MYLOG
+    std::cout << "NODE> Transactions amount got " << packet.transactions_count() << std::endl;
+#endif
+
+    if (!istream_.good() || !istream_.end())
+    {
+        LOG_WARN("Bad transactions packet format");
+        return;
+    }
+
+    if (packet.hash().is_empty())
+    {
+        LOG_ERROR("Received transaction packet hash is empty");
+        return;
+    }
+
+    solver_->gotTransactionsPacket(std::move(packet));
+}
+
+void Node::getPacketHashesRequest(const uint8_t* data, const std::size_t size, const PublicKey& sender)
+{
+    istream_.init(data, size);
+
+    uint32_t hashesCount = 0;
+    istream_ >> hashesCount;
+
+    std::vector<cs::TransactionsPacketHash> hashes;
+    hashes.reserve(hashesCount);
+
+    for (std::size_t i = 0; i < hashesCount; ++i)
+    {
+        cs::TransactionsPacketHash hash;
+        istream_ >> hash;
+
+        hashes.push_back(std::move(hash));
+    }
+
+#ifdef MYLOG
+    std::cout << "NODE> Hashes request got size: " << hashesCount << std::endl;
+#endif
+
+    if (!istream_.good() || !istream_.end())
+    {
+        LOG_WARN("Bad packet request format");
+        return;
+    }
+
+    if (hashesCount != hashes.size())
+    {
+        LOG_ERROR("Bad hashes created");
+        return;
+    }
+
+    solver_->gotPacketHashesRequest(std::move(hashes));
+}
+
+void Node::getPacketHashesReply(const uint8_t* data, const std::size_t size, const PublicKey& sender)
+{
+    istream_.init(data, size);
+
+    cs::TransactionsPacket packet;
+    istream_ >> packet;
+
+#ifdef MYLOG
+    std::cout << "NODE> Transactions hashes answer amount got " << packet.transactions_count() << std::endl;
+#endif
+
+    if (!istream_.good() || !istream_.end())
+    {
+        LOG_WARN("Bad transactions hashes answer packet format");
+        return;
+    }
+
+    if (packet.hash().is_empty())
+    {
+        LOG_ERROR("Received transaction hashes answer packet hash is empty");
+        return;
+    }
+
+    solver_->gotPacketHashesReply(std::move(packet));
+}
+
+void Node::getRoundTableUpdated(const uint8_t* data, const size_t size, const RoundNum round)
+{
+    istream_.init(data, size);
+    istream_.skip<RoundNum>();
+
+    if (round <= solver_->currentRoundNumber())
+        return;
+
+    uint8_t confidantsCount = 0;
+    istream_ >> confidantsCount;
+
+    if (!confidantsCount)
+    {
+        LOG_ERROR("Bad confidants count in round table");
+        return;
+    }
+
+    uint16_t hashesCount;
+    istream_ >> hashesCount;
+
+    cs::RoundInfo roundInfo;
+    roundInfo.round = round;
+
+    PublicKey general;
+    istream_ >> general;
+
+    cs::ConfidantsKeys confidants;
+    confidants.reserve(confidantsCount);
+
+    for (std::size_t i = 0; i < confidantsCount; ++i)
+    {
+        PublicKey key;
+        istream_ >> key;
+
+        confidants.push_back(std::move(key));
+    }
+
+    cs::Hashes hashes;
+    hashes.reserve(hashesCount);
+
+    for (std::size_t i = 0; i < hashesCount; ++i)
+    {
+        cs::TransactionsPacketHash hash;
+        istream_ >> hash;
+
+        hashes.push_back(std::move(hash));
+    }
+
+    if (!istream_.end() || !istream_.good())
+    {
+        LOG_ERROR("Bad round table parsing");
+        return;
+    }
+
+    roundInfo.general = std::move(general);
+    roundInfo.confidants = std::move(confidants);
+    roundInfo.hashes = std::move(hashes);
+
+    solver_->gotRound(std::move(roundInfo));
+}
+
+void Node::sendHash(const Hash& hash, const PublicKey& target) {
+  if (myLevel_ == NodeLevel::Writer || myLevel_ == NodeLevel::Main) {
+    LOG_ERROR("Writer and Main node shouldn't send hashes");
+    return;
+  }
+
+  LOG_WARN("Sending hash of " << roundNum_ << " to " << byteStreamToHex(target.str, 32));
+
+  ostream_.init(BaseFlags::Signed | BaseFlags::Encrypted, target);
+  ostream_ << MsgTypes::BlockHash << roundNum_ << hash;
+  flushCurrentTasks();
+}
+
+
+void Node::sendTransactionsPacket(const cs::TransactionsPacket& packet)
+{
+    if (myLevel_ != NodeLevel::Normal)
+        return;
+
+    if (packet.hash().is_empty())
+    {
+#ifdef MYLOG
+        std::cout << "Send transaction packet with empty hash failed" << std::endl;
+#endif
+        return;
+    }
+
+    ostream_.init(BaseFlags::Fragmented | BaseFlags::Compressed | BaseFlags::Broadcast);
+
+    size_t bSize;
+    const void* data = const_cast<cs::TransactionsPacket&>(packet).to_byte_stream(bSize);
+
+#ifdef MYLOG
+    std::cout << "Sending transaction packet: size: " << bSize << std::endl;
+#endif
+
+    std::string compressed;
+    snappy::Compress((const char*)data, bSize, &compressed);
+
+    ostream_ << MsgTypes::TransactionPacket << compressed;
+
+#ifdef MYLOG
+    std::cout << "Sending transaction packet: compressed size: " << compressed.size() << std::endl;
+#endif
+
+#ifdef MYLOG
+    std::cout << "NODE> Sending " << packet.transactions_count() << " transaction(s)" << std::endl;
+#endif
+
+    flushCurrentTasks();
+}
+
+void Node::sendPacketHashesRequest(const std::vector<cs::TransactionsPacketHash>& hashes)
+{
+    if (myLevel_ == NodeLevel::Writer)
+    {
+        LOG_ERROR("Writer should has all transactions hashes");
+        return;
+    }
+
+    ostream_.init(BaseFlags::Fragmented | BaseFlags::Compressed | BaseFlags::Broadcast);
+
+    std::size_t dataSize = hashes.size() * sizeof(cs::TransactionsPacketHash) + sizeof(uint32_t);
+
+    cs::DynamicBuffer data(dataSize);
+    cs::DataStream stream(*data, data.size());
+
+    stream << static_cast<uint32_t>(hashes.size());
+
+    for (const auto& hash : hashes)
+        stream << hash;
+
+#ifdef MYLOG
+    std::cout << "Sending transaction packet request: size: " << dataSize << std::endl;
+#endif
+
+    std::string compressed;
+    snappy::Compress(static_cast<const char*>(*data), dataSize, &compressed);
+
+    ostream_ << MsgTypes::TransactionsPacketRequest << compressed;
+
+    flushCurrentTasks();
+}
+
+void Node::sendPacketHashesReply(const cs::TransactionsPacket& packet)
+{
+    if (packet.hash().is_empty())
+    {
+#ifdef MYLOG
+        std::cout << "Send transaction packet reply with empty hash failed" << std::endl;
+#endif
+        return;
+    }
+
+    ostream_.init(BaseFlags::Fragmented | BaseFlags::Compressed | BaseFlags::Broadcast);
+
+    size_t bSize;
+    const void* data = const_cast<cs::TransactionsPacket&>(packet).to_byte_stream(bSize);
+
+#ifdef MYLOG
+    std::cout << "Sending transaction packet reply: size: " << bSize << std::endl;
+#endif
+
+    std::string compressed;
+    snappy::Compress(static_cast<const char*>(data), bSize, &compressed);
+
+    ostream_ << MsgTypes::TransactionsPacketReply << compressed;
+
+#ifdef MYLOG
+    std::cout << "Sending transaction packet reply: compressed size: " << compressed.size() << std::endl;
+#endif
+
+#ifdef MYLOG
+    std::cout << "NODE> Sending " << packet.transactions_count() << " transaction(s)" << std::endl;
+#endif
+
+    flushCurrentTasks();
+}
+
+void Node::getBlockRequest(const uint8_t* data, const size_t size, const PublicKey& sender) {
+  // std::cout << __func__ << std::endl;
+  if (myLevel_ != NodeLevel::Normal && myLevel_ != NodeLevel::Confidant)
+    return;
+  if (sender == myPublicKey_)
+    return;
+  uint32_t requested_seq;
+  istream_.init(data, size);
+  istream_ >> requested_seq;
+#ifdef MYLOG
+  std::cout << "GETBLOCKREQUEST> Getting the request for block: " << requested_seq << std::endl;
+#endif
+  if (requested_seq > getBlockChain().getLastWrittenSequence()) {
+#ifdef MYLOG
+    std::cout << "GETBLOCKREQUEST> The requested block: " << requested_seq << " is BEYOND my CHAIN" << std::endl;
+#endif
+    return;
+  }
+
+  solver_->gotBlockRequest(std::move(getBlockChain().getHashBySequence(requested_seq)), sender);
+}
+
+void Node::sendBlockRequest(uint32_t seq) {
+  if (awaitingSyncroBlock && awaitingRecBlockCount < 1) {
+#ifdef MYLOG
+    std::cout << "SENDBLOCKREQUEST> New request won't be sent, we're awaiting block:  " << sendBlockRequestSequence
+              << std::endl;
+#endif
+    awaitingRecBlockCount++;
+    return;
+  }
+#ifdef MYLOG
+  std::cout << "SENDBLOCKREQUEST> Composing the request" << std::endl;
+#endif
+  sendBlockRequestSequence = seq;
+  awaitingSyncroBlock      = true;
+  awaitingRecBlockCount    = 0;
+  uint8_t requestTo        = rand() % (int)(MIN_CONFIDANTS);
+  ostream_.init(BaseFlags::Signed, confidantNodes_[requestTo]);
+  ostream_ << MsgTypes::BlockRequest << roundNum_ << seq;
+  flushCurrentTasks();
+#ifdef MYLOG
+  std::cout << "SENDBLOCKREQUEST> Sending request for block: " << seq << std::endl;
+#endif
+}
+
+void Node::getBlockReply(const uint8_t* data, const size_t size) {
+  std::cout << __func__ << std::endl;
+  csdb::Pool pool;
+
+  istream_.init(data, size);
+  istream_ >> pool;
+#ifdef MYLOG
+  std::cout << "GETBLOCKREPLY> Getting block " << pool.sequence() << std::endl;
+#endif
+  if (pool.sequence() == sendBlockRequestSequence) {
+#ifdef MYLOG
+    std::cout << "GETBLOCKREPLY> Block Sequence is Ok" << std::endl;
+#endif
+    solver_->gotBlockReply(std::move(pool));
+    awaitingSyncroBlock = false;
+  } else
+    return;
+  if (getBlockChain().getGlobalSequence() >
+      getBlockChain().getLastWrittenSequence())  //&&(getBlockChain().getGlobalSequence()<=roundNum_))
+    sendBlockRequest(getBlockChain().getLastWrittenSequence() + 1);
+  else {
+    syncro_started = false;
+#ifdef MYLOG
+    std::cout << "SYNCRO FINISHED!!!" << std::endl;
+#endif
+  }
+}
+
+void Node::sendBlockReply(const csdb::Pool& pool, const PublicKey& sender) {
+#ifdef MYLOG
+  std::cout << "SENDBLOCKREPLY> Sending block to " << sender.str << std::endl;
+#endif
+  ostream_.init(BaseFlags::Signed, sender);
+  ostream_ << MsgTypes::RequestedBlock << roundNum_ << pool;
+  flushCurrentTasks();
+}
+
+void Node::becomeWriter() {
+  // if (myLevel_ != NodeLevel::Main && myLevel_ != NodeLevel::Confidant)
+  //  LOG_WARN("Logically impossible to become a writer right now");
+
+  myLevel_ = NodeLevel::Writer;
+}
+
+void Node::onRoundStart() {
+  if ((!solver_->mPoolClosed()) && (!solver_->getBigBangStatus())) {
+    solver_->sendTL();
+  }
+  std::cout << "======================================== ROUND " << roundNum_
+            << " ========================================" << std::endl;
+  std::cout << "Node PK = " << byteStreamToHex(myPublicKey_.str, 32) << std::endl;
+
+  if (mainNode_ == myPublicKey_)
+    myLevel_ = NodeLevel::Main;
+  else {
+    bool    found   = false;
+    uint8_t conf_no = 0;
+
+    for (auto& conf : confidantNodes_) {
+      if (conf == myPublicKey_) {
+        myLevel_     = NodeLevel::Confidant;
+        myConfNumber = conf_no;
+        found        = true;
+        solver_->initConfRound();
+        break;
+      }
+      conf_no++;
+    }
+
+    if (!found)
+      myLevel_ = NodeLevel::Normal;
+  }
+
+  // Pretty printing...
+  std::cout << "Round " << roundNum_ << " started. Mynode_type:=" << myLevel_
+            << ", General: " << byteStreamToHex(mainNode_.str, 32) << std::endl
+            << "Confidants: " << std::endl;
+  int i = 0;
+  for (auto& e : confidantNodes_) {
+    std::cout << i << ". " << byteStreamToHex(e.str, 32) << std::endl;
+    i++;
+  }
+#ifdef SYNCRO
+  // std::cout << "Last written sequence = " << getBlockChain().getLastWrittenSequence() << std::endl;
+  //  if (awaitingSyncroBlock) std::cout << "Get Status> AwaitingSyncroBlock" << std::endl;
+  // else std::cout << "Get Status> We still don't wait for a missed block" << std::endl;
+  // if (syncro_started) std::cout << "Get Status> SYNCRO STARTED" << std::endl;
+  // else  std::cout << "Get Status> SYNCRO NOT STARTED ... YET" << std::endl;
+
+  if ((roundNum_ > getBlockChain().getLastWrittenSequence() + 1) ||
+      (getBlockChain().getBlockRequestNeed()))  // && (!awaitingSyncroBlock))// && (!syncro_started))) vvv
+  {
+    //  std::cout << "Starting SYNCRO" << std::endl;
+    sendBlockRequest(getBlockChain().getLastWrittenSequence() + 1);
+    syncro_started = true;
+  }
+  if (roundNum_ == getBlockChain().getLastWrittenSequence() + 1) {
+    syncro_started      = false;
+    awaitingSyncroBlock = false;
+  }
+#endif  // !1
+  solver_->nextRound();
+  transport_->processPostponed(roundNum_);
+}
+
+bool Node::getSyncroStarted() {
+  return syncro_started;
+}
+
+uint8_t Node::getMyConfNumber() {
+  return myConfNumber;
+}
+
+void Node::addToPackageTemporaryStorage(const csdb::Pool& pool) {
+  m_packageTemporaryStorage.push_back(pool);
+}
+
+void Node::initNextRound(const PublicKey& mainNode, std::vector<PublicKey>&& confidantNodes) {
+  ++roundNum_;
+  mainNode_ = myPublicKey_;
+  confidantNodes_.clear();
+  for (auto& conf : confidantNodes) {
+    confidantNodes_.push_back(conf);
+  }
+  sendRoundTable();
+  std::cout << "NODE> RoundNumber :" << roundNum_ << std::endl;
+  onRoundStart();
+}
+
+Node::MessageActions Node::chooseMessageAction(const RoundNum rNum, const MsgTypes type) {
+  if (type == MsgTypes::BigBang && rNum > getBlockChain().getLastWrittenSequence())
+    return MessageActions::Process;
+  if (type == MsgTypes::RoundTableRequest)
+    return (rNum < roundNum_ ? MessageActions::Process : MessageActions::Drop);
+  if (type == MsgTypes::RoundTable)
+    return (rNum > roundNum_ ? MessageActions::Process : MessageActions::Drop);
+  if (type == MsgTypes::BlockRequest || type == MsgTypes::RequestedBlock)
+    return (rNum <= roundNum_ ? MessageActions::Process : MessageActions::Drop);
+  if (rNum < roundNum_)
+    return type == MsgTypes::NewBlock ? MessageActions::Process : MessageActions::Drop;
+  return (rNum == roundNum_ ? MessageActions::Process : MessageActions::Postpone);
+  // return type == MsgTypes::RoundTable ? MessageActions::Drop : MessageActions::Process;
+  // return type == MsgTypes::NewBlock ? MessageActions::Process : MessageActions::Drop;
+  // if (rNum < roundNum_) return type == MsgTypes::NewBlock ? MessageActions::Process : MessageActions::Drop;
+  // return type == MsgTypes::RoundTable ? MessageActions::Process : MessageActions::Postpone;
+}
+
+inline bool Node::readRoundData(const bool tail) {
+  PublicKey mainNode;
+  uint8_t   confSize = 0;
+  istream_ >> confSize;
+#ifdef MYLOG
+  std::cout << "NODE> Number of confidants :" << (int)confSize << std::endl;
+#endif
+  if (confSize < MIN_CONFIDANTS || confSize > MAX_CONFIDANTS) {
+    LOG_WARN("Bad confidants num");
+    return false;
+  }
+
+  std::vector<PublicKey> confidants;
+  confidants.reserve(confSize);
+
+  istream_ >> mainNode;
+  // LOG_EVENT("SET MAIN " << byteStreamToHex(mainNode.str, 32));
+  while (istream_) {
+    confidants.push_back(PublicKey());
+    istream_ >> confidants.back();
+
+    // LOG_EVENT("ADDED CONF " << byteStreamToHex(confidants.back().str, 32));
+
+    if (confidants.size() == confSize && !istream_.end()) {
+      if (tail)
+        break;
+      else {
+        LOG_WARN("Too many confidant nodes received");
+        return false;
+      }
+    }
+  }
+
+  if (!istream_.good() || confidants.size() < confSize) {
+    LOG_WARN("Bad round table format, ignoring");
+    return false;
+  }
+
+  std::swap(confidants, confidantNodes_);
+#ifdef MYLOG
+  std::cout << "NODE> RoundNumber :" << roundNum_ << std::endl;
+#endif
+
+  mainNode_ = mainNode;
+  return true;
+}