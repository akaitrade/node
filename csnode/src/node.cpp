#include <solver/solver.hpp>

#include <csnode/nodecore.h>
#include <csnode/node.hpp>

#include <lib/system/logger.hpp>
#include <lib/system/utils.hpp>

#include <net/transport.hpp>

#include <base58.h>

#include <lz4.h>
#include <sodium.h>

#include <snappy.h>
#include <sodium.h>

const unsigned MIN_CONFIDANTS = 3;
const unsigned MAX_CONFIDANTS = 100;

Node::Node(const Config& config)
: myPublicKey_(config.getMyPublicKey())
, bc_(config.getPathToDB().c_str())
, solver_(new cs::Solver(this))
, transport_(new Transport(config, this))
#ifdef MONITOR_NODE
, stats_(bc_)
#endif
#ifdef NODE_API
, api_(bc_, solver_)
#endif
, packStreamAllocator_(1 << 26, 5)
, allocator_(1 << 26, 3)
, ostream_(&packStreamAllocator_, myPublicKey_) {
  good_ = init();
}

Node::~Node() {
  delete transport_;
  delete solver_;
}

bool Node::init() {
  if (!transport_->isGood()) {
    return false;
  }

  if (!bc_.isGood()) {
    return false;
  }

  // Create solver
  if (!solver_) {
    return false;
  }

  csdebug() << "Everything init";

  // check file with keys
  if (!checkKeysFile()) {
    return false;
  }

  cs::PublicKey publicKey; 
  std::copy(myPublicForSig.begin(), myPublicForSig.end(), publicKey.begin());

  cs::PrivateKey privateKey;
  std::copy(myPrivateForSig.begin(), myPrivateForSig.end(), privateKey.begin());

  solver_->setKeysPair(publicKey, privateKey);
  //solver_->addInitialBalance();
  solver_->runSpammer();

  return true;
}

bool Node::checkKeysFile() {
  std::ifstream pub("NodePublic.txt");    // 44
  std::ifstream priv("NodePrivate.txt");  // 88

  if (!pub.is_open() || !priv.is_open()) {
    cslog() << "\n\nNo suitable keys were found. Type \"g\" to generate or \"q\" to quit.";

    char gen_flag = 'a';
    std::cin >> gen_flag;

    if (gen_flag == 'g') {
      generateKeys();
      return true;
    }
    else {
      return false;
    }

  }
  else {
    std::string pub58, priv58;
    std::getline(pub, pub58);
    std::getline(priv, priv58);

    pub.close();
    priv.close();

    DecodeBase58(pub58, myPublicForSig);
    DecodeBase58(priv58, myPrivateForSig);

    if (myPublicForSig.size() != 32 || myPrivateForSig.size() != 64) {
      cslog() << "\n\nThe size of keys found is not correct. Type \"g\" to generate or \"q\" to quit.";

      char gen_flag = 'a';
      std::cin >> gen_flag;

      bool needGenerateKeys = gen_flag == 'g';

      if (gen_flag == 'g') {
        generateKeys();
      }

      return needGenerateKeys;
    }

    return checkKeysForSig();
  }
}

void Node::generateKeys() {
  myPublicForSig.clear();
  myPrivateForSig.clear();

  std::string pub58, priv58;
  pub58  = EncodeBase58(myPublicForSig);
  priv58 = EncodeBase58(myPrivateForSig);

  myPublicForSig.resize(32);
  myPrivateForSig.resize(64);

  crypto_sign_keypair(myPublicForSig.data(), myPrivateForSig.data());

  std::ofstream f_pub("NodePublic.txt");
  f_pub << EncodeBase58(myPublicForSig);
  f_pub.close();

  std::ofstream f_priv("NodePrivate.txt");
  f_priv << EncodeBase58(myPrivateForSig);
  f_priv.close();
}

bool Node::checkKeysForSig() {
  const uint8_t msg[] = {255, 0, 0, 0, 255};
  uint8_t signature[64], public_key[32], private_key[64];

  for (size_t i = 0; i < 32; i++) {
    public_key[i] = myPublicForSig[i];
  }

  for (size_t i = 0; i < 64; i++) {
    private_key[i] = myPrivateForSig[i];
  }

  unsigned long long sig_size;
  crypto_sign_detached(signature, &sig_size, msg, 5, private_key);

  int ver_ok = crypto_sign_verify_detached(signature, msg, 5, public_key);

  if (ver_ok == 0) {
    return true;
  }

  cslog() << "\n\nThe keys for node are not correct. Type \"g\" to generate or \"q\" to quit.";

  char gen_flag = 'a';
  std::cin >> gen_flag;

  if (gen_flag == 'g') {
    generateKeys();
    return true;
  }

  return false;
}

void Node::run(const Config& config) {
  transport_->run();
}

/* Requests */
void Node::flushCurrentTasks() {
  transport_->addTask(ostream_.getPackets(), ostream_.getPacketsCount());
  ostream_.clear();
}

void Node::getRoundTableSS(const uint8_t* data, const size_t size, const RoundNum rNum, uint8_t type) {
  istream_.init(data, size);

  cslog() << "NODE> Get Round Table";

  if (roundNum_ < rNum || type == MsgTypes::BigBang) {
    roundNum_ = rNum;
  } else {
    cswarning() << "Bad round number, ignoring";
    return;
  }

  cs::RoundTable roundTable;

  if (!readRoundData(roundTable)) {
    return;
  }

  if (myLevel_ == NodeLevel::Main) {
    if (!istream_.good()) {
      cswarning() << "Bad round table format, ignoring";
      return;
    }
  }

  transport_->clearTasks();
  onRoundStart(roundTable);

  // TODO: think how to improve this code
  cs::Timer::singleShot(TIME_TO_AWAIT_ACTIVITY * 10, [this, roundTable]() mutable {
    solver_->gotRound(std::move(roundTable));
  });
}

void Node::getBigBang(const uint8_t* data, const size_t size, const RoundNum rNum, uint8_t type) {
  uint32_t lastBlock = getBlockChain().getLastWrittenSequence();

  if (rNum > lastBlock && rNum >= roundNum_) {
    getRoundTableSS(data, size, rNum, type);
    solver_->setBigBangStatus(true);
  } else {
    cslog() << "BigBang else";
  }
}

void Node::sendRoundTable(const cs::RoundTable& roundTable) {
  ostream_.init(BaseFlags::Broadcast | BaseFlags::Fragmented | BaseFlags::Compressed);
  ostream_ << MsgTypes::RoundTable;

  cs::Bytes bytes;
  cs::DataStream stream(bytes);

  stream << roundTable.round;
  stream << roundTable.confidants.size();
  stream << roundTable.hashes.size();
  stream << roundTable.general;

  for (const auto& confidant : roundTable.confidants) {
    stream << confidant;
    cslog() << __FUNCTION__ << " confidant: " << confidant.data();
  }

  for (const auto& hash : roundTable.hashes) {
    stream << hash;
  }

  cslog() << "------------------------------------------  SendRoundTable  ---------------------------------------";
  cslog() << "Round " << roundNum_ << ", General: " << cs::Utils::byteStreamToHex(roundTable.general.data(), roundTable.general.size()) << "Confidants: ";

  const cs::ConfidantsKeys confidants = roundTable.confidants;

  for (std::size_t i = 0; i < confidants.size(); ++i) {
    const cs::PublicKey& confidant = confidants[i];

    if (confidant != roundTable.general) {
      cslog() << i << ". " << cs::Utils::byteStreamToHex(confidant.data(), confidant.size());
    }
  }

  cslog() << "Hashes";

  const cs::Hashes& hashes = roundTable.hashes;

  for (std::size_t i = 0; i < hashes.size(); ++i) {
    cslog() << i << ". " << hashes[i].toString();
  }

  ostream_ << bytes;

  flushCurrentTasks();
}

void Node::sendAllRoundTransactionsPackets(const cs::RoundTable& roundTable)
{
  if (myLevel_ != NodeLevel::Writer) {
    return;
  }

  for (const auto& hash : roundTable.hashes) {
    const auto& hashTable = solver_->transactionsPacketTable();

    if (hashTable.count(hash)) {
      sendTransactionsPacket(hashTable.find(hash)->second);
    }
  }
}

void Node::sendRoundTableRequest(size_t rNum) {
  if (rNum < roundNum_) {
    return;
  }

  cslog() << "rNum = " << rNum << ", real RoundNumber = " << roundNum_;

  ostream_.init(BaseFlags::Broadcast);
  ostream_ << MsgTypes::RoundTableRequest << roundNum_;

  cslog() << "Sending RoundTable request";

  flushCurrentTasks();
}

void Node::getRoundTableRequest(const uint8_t* data, const size_t size, const cs::PublicKey& sender) {
  istream_.init(data, size);

  size_t rNum;
  istream_ >> rNum;

  if (rNum >= roundNum_) {
    return;
  }

  cslog() << "NODE> Get RT request from " << cs::Utils::byteStreamToHex(sender.data(), sender.size());

  if (!istream_.good()) {
    cswarning() << "Bad RoundTableRequest format";
    return;
  }

  sendRoundTable(solver_->roundTable());
}

void Node::getTransaction(const uint8_t* data, const size_t size) {
  if (solver_->getIPoolClosed()) {
    return;
  }

  if (myLevel_ != NodeLevel::Main && myLevel_ != NodeLevel::Writer) {
    return;
  }

  istream_.init(data, size);

  csdb::Pool pool;
  istream_ >> pool;

  cslog() << "NODE> Transactions amount got " << pool.transactions_count();

  if (!istream_.good() || !istream_.end()) {
    cswarning() << "Bad transactions packet format";
    return;
  }

  auto& trx = pool.transactions();
  uint16_t i   = 0;

  for (auto& tr : trx) {
    cslog() << "NODE> Get transaction #:" << i << " from " << tr.source().to_string() << " ID= " << tr.innerID();

    solver_->gotTransaction(std::move(tr));
    i++;
  }
}

void Node::getFirstTransaction(const uint8_t* data, const size_t size) {
  if (myLevel_ != NodeLevel::Confidant) {
    return;
  }

  istream_.init(data, size);

  csdb::Transaction trans;
  istream_ >> trans;

  if (!istream_.good() || !istream_.end()) {
    cswarning() << "Bad transaction packet format";
    return;
  }

  csdb::Pool pool_;
  pool_.add_transaction(trans);

  cslog() << "Got first transaction, initializing consensus...";
}

void Node::sendFirstTransaction(const csdb::Transaction& trans) {
  if (myLevel_ != NodeLevel::Main) {
    cserror() << "Only main nodes can initialize the consensus procedure";
    return;
  }

  ostream_.init(BaseFlags::Broadcast);
  ostream_ << MsgTypes::FirstTransaction << roundNum_ << trans;

  flushCurrentTasks();
}

void Node::getTransactionsList(const uint8_t* data, const size_t size) {
  if (myLevel_ != NodeLevel::Confidant) {
    return;
  }

  csdb::Pool pool;
  pool = csdb::Pool{};

  cslog() << "Getting List: list size: " << size;

  if (!((size == 0) || (size > 2000000000))) {
    istream_.init(data, size);
    istream_ >> pool;

    if (!istream_.good() || !istream_.end()) {
      cswarning() << "Bad transactions list packet format";
      pool = csdb::Pool{};
    }

    cslog() << "Got full transactions list of " << pool.transactions_count();
  }
}

void Node::sendTransactionList(const csdb::Pool& pool) {  //, const PublicKey& target) {
  if ((myLevel_ == NodeLevel::Confidant) || (myLevel_ == NodeLevel::Normal)) {
    LOG_ERROR("Only main nodes can send transaction lists");
    return;
  }

  ostream_.init(BaseFlags::Fragmented | BaseFlags::Compressed | BaseFlags::Broadcast);
  composeMessageWithBlock(pool, MsgTypes::TransactionList);

  flushCurrentTasks();
}

void Node::sendVectorRequest(const cs::PublicKey& node) {
  if (myLevel_ != NodeLevel::Confidant) {
    cswarning() << "Only confidant nodes can send vectors";
    return;
  }

  cslog() << "NODE> Sending vector request to  " << cs::Utils::byteStreamToHex(node.data(), node.size());

  ostream_.init(BaseFlags::Signed, node);
  ostream_ << MsgTypes::ConsVectorRequest << roundNum_ << 1;

  flushCurrentTasks();
}

void Node::getVectorRequest(const uint8_t* data, const size_t size) {
  cslog() << __func__;

  if (myLevel_ != NodeLevel::Confidant) {
    return;
  }

  cslog() << "NODE> Getting vector Request from ";  // byteStreamToHex(sender.str, 32) <<

  istream_.init(data, size);

  int num;
  istream_ >> num;

  if (num == 1) {
    sendVector(solver_->getMyVector());
  }
  if (!istream_.good() || !istream_.end()) {
    cswarning() << "Bad vector packet format";
    return;
  }
}

void Node::sendWritingConfirmation(const cs::PublicKey& node) {
  if (myLevel_ != NodeLevel::Confidant) {
    cserror() << "Only confidant nodes can send confirmation of the Writer";
    return;
  }

  cslog() << "NODE> Sending writing confirmation to  " << cs::Utils::byteStreamToHex(node.data(), node.size());

  ostream_.init(BaseFlags::Signed, node);
  ostream_ << MsgTypes::ConsVectorRequest << roundNum_ << getMyConfNumber();

  flushCurrentTasks();
}

void Node::sendTLRequest() {
  if ((myLevel_ != NodeLevel::Confidant) || (roundNum_ < 2)) {
    cserror() << "Only confidant nodes need TransactionList";
    return;
  }

  const auto& mainNode = solver_->roundTable().general;

  cslog() << "NODE> Sending TransactionList request to  " << cs::Utils::byteStreamToHex(mainNode.data(), mainNode.size());

  ostream_.init(BaseFlags::Signed, mainNode);
  ostream_ << MsgTypes::ConsTLRequest << getMyConfNumber();

  flushCurrentTasks();
}

void Node::getTlRequest(const uint8_t* data, const size_t size) {
  if (myLevel_ != NodeLevel::Main) {
    cserror() << "Only main nodes can send TransactionList";
    return;
  }

  cslog() << "NODE> Getting TransactionList request";

  istream_.init(data, size);

  uint8_t num;
  istream_ >> num;

  if (!istream_.good() || !istream_.end()) {
    return;
  }

  if (num < solver_->roundTable().confidants.size()) {
    sendMatrix(solver_->getMyMatrix());
  }
}

void Node::sendMatrixRequest(const cs::PublicKey& node) {
  if (myLevel_ != NodeLevel::Confidant) {
    cserror() << "Only confidant nodes can send vectors";
    return;
  }

  cslog() << "NODE> Sending vector request to  " << cs::Utils::byteStreamToHex(node.data(), node.size());

  ostream_.init(BaseFlags::Signed, node);
  ostream_ << MsgTypes::ConsMatrixRequest << roundNum_ << 1;
  flushCurrentTasks();
}

void Node::getMatrixRequest(const uint8_t* data, const size_t size) {
  if (myLevel_ != NodeLevel::Confidant) {
    return;
  }

  cslog() << "NODE> Getting matrix Request";

  istream_.init(data, size);

  int num;
  istream_ >> num;

  if (!istream_.good() || !istream_.end()) {
    LOG_WARN("Bad vector packet format");
    return;
  }

  if (num == 1) {
    sendMatrix(solver_->getMyMatrix());
  }
}

void Node::getVector(const uint8_t* data, const size_t size, const cs::PublicKey& sender) {
  if (myLevel_ != NodeLevel::Confidant) {
    return;
  }

  if (myPublicKey_ == sender) {
    return;
  }

  cslog() << "NODE> Getting vector from " << cs::Utils::byteStreamToHex(sender.data(), sender.size());

  cs::DataStream stream(data, size);

  cs::HashVector vec;
  stream >> vec;

  cslog() << "Got vector";

  solver_->gotVector(std::move(vec));
}

void Node::sendVector(const cs::HashVector& vector) {
  cslog() << "NODE> 0 Sending vector";

  if (myLevel_ != NodeLevel::Confidant) {
    cserror() << "Only confidant nodes can send vectors";
    return;
  }

  ostream_.init(BaseFlags::Broadcast | BaseFlags::Fragmented | BaseFlags::Compressed);
  ostream_ << MsgTypes::ConsVector << roundNum_;

  cs::Bytes bytes;
  cs::DataStream stream(bytes);

  stream << vector;

  ostream_ << bytes;

  flushCurrentTasks();
}

void Node::getMatrix(const uint8_t* data, const size_t size, const cs::PublicKey& sender) {
  if (myLevel_ != NodeLevel::Confidant) {
    return;
  }

  if (myPublicKey_ == sender) {
    return;
  }

  cs::DataStream stream(data, size);

  cs::HashMatrix mat;
  stream >> mat;

  cslog() << "NODE> Getting matrix from " << cs::Utils::byteStreamToHex(sender.data(), sender.size());
  cslog() << "Got matrix";

  solver_->gotMatrix(std::move(mat));
}

void Node::sendMatrix(const cs::HashMatrix& matrix) {
  cslog() << "NODE> 0 Sending matrix to ";

  if (myLevel_ != NodeLevel::Confidant) {
    cserror() << "Only confidant nodes can send matrices";
    return;
  }

  cslog() << "NODE> 1 Sending matrix to ";

  ostream_.init(BaseFlags::Broadcast | BaseFlags::Fragmented);
  ostream_ << MsgTypes::ConsMatrix << roundNum_;

  cs::Bytes bytes;
  cs::DataStream stream(bytes);

  stream << matrix;

  ostream_ << bytes;

  flushCurrentTasks();
}

uint32_t Node::getRoundNumber() {
  return roundNum_;
}

void Node::getBlock(const uint8_t* data, const size_t size, const cs::PublicKey& sender) {
  if (myLevel_ == NodeLevel::Writer) {
    cswarning() << "Writer cannot get blocks";
    return;
  }

  csunused(sender);

  istream_.init(data, size);

  csdb::Pool pool;
  istream_ >> pool;

  if (!istream_.good() || !istream_.end()) {
    cswarning() << "Bad block packet format";
    return;
  }

  size_t localSeq = getBlockChain().getLastWrittenSequence();
  size_t blockSeq = pool.sequence();

  if (roundNum_ == blockSeq) {
    getBlockChain().setGlobalSequence(cs::numeric_cast<uint32_t>(blockSeq));
  }

  if (localSeq >= blockSeq) {
    return;
  }

  if (!blocksReceivingStarted_) {
    blocksReceivingStarted_ = true;
    lastStartSequence_      = pool.sequence();
    csdebug() << "GETBLOCK> Setting first got block: " << lastStartSequence_;
  }

  if (pool.sequence() == getBlockChain().getLastWrittenSequence() + 1) {
    solver_->gotBlock(std::move(pool), sender);
  }
  else {
    solver_->gotIncorrectBlock(std::move(pool), sender);
  }
}

void Node::sendBlock(const csdb::Pool& pool) {
  if (myLevel_ != NodeLevel::Writer) {
    cserror() << "Only writer nodes can send blocks";
    return;
  }

  ostream_.init(BaseFlags::Broadcast | BaseFlags::Fragmented | BaseFlags::Compressed);
  composeMessageWithBlock(pool, MsgTypes::NewBlock);

  csdebug() << "Sending block of " << pool.transactions_count() << " transactions of seq " << pool.sequence()
            << " and hash " << pool.hash().to_string() << " and ts " << pool.user_field(0).value<std::string>();

  flushCurrentTasks();
}

void Node::getBadBlock(const uint8_t* data, const size_t size, const cs::PublicKey& sender) {
  if (myLevel_ == NodeLevel::Writer) {
    cswarning() << "Writer cannot get bad blocks";
    return;
  }

  istream_.init(data, size);

  csdb::Pool pool;
  istream_ >> pool;

  if (!istream_.good() || !istream_.end()) {
    cswarning() << "Bad block packet format";
    return;
  }

  cslog() << "Got block of " << pool.transactions_count() << " transactions";

  solver_->gotBadBlockHandler(std::move(pool), sender);
}

void Node::sendBadBlock(const csdb::Pool& pool) {
  if (myLevel_ != NodeLevel::Writer) {
    cserror() << "Only writer nodes can send bad blocks";
    return;
  }

  ostream_.init(BaseFlags::Broadcast | BaseFlags::Fragmented | BaseFlags::Compressed);
  composeMessageWithBlock(pool, MsgTypes::NewBadBlock);
}

void Node::getHash(const uint8_t* data, const size_t size, const cs::PublicKey& sender) {
  if (myLevel_ != NodeLevel::Writer) {
    return;
  }

  cslog() << "Get hash size: " << size;

  istream_.init(data, size);

  std::string hash;
  istream_ >> hash;

  if (!istream_.good() || !istream_.end()) {
    cswarning() << "Bad hash packet format";
    return;
  }

  solver_->gotHash(std::move(hash), sender);
}

void Node::getTransactionsPacket(const uint8_t* data, const std::size_t size) {
  istream_.init(data, size);

  cs::Bytes bytes;
  istream_ >> bytes;

  cs::TransactionsPacket packet = cs::TransactionsPacket::fromBinary(bytes);

  cslog() << "NODE> Transactions amount got " << packet.transactionsCount();

  if (packet.hash().isEmpty()) {
    cswarning() << "Received transaction packet hash is empty";
    return;
  }

  solver_->gotTransactionsPacket(std::move(packet));
}

void Node::getPacketHashesRequest(const uint8_t* data, const std::size_t size, const cs::PublicKey& sender) {
  cslog() << "NODE> getPacketHashesRequest " << size;

  cs::DataStream stream(data, size);

  std::size_t hashesCount = 0;
  stream >> hashesCount;

  cs::Hashes hashes;
  hashes.reserve(hashesCount);

  for (std::size_t i = 0; i < hashesCount; ++i) {
    cs::TransactionsPacketHash hash;
    stream >> hash;

    hashes.push_back(std::move(hash));
  }

  cslog() << "NODE> Hashes request got size: " << hashesCount;

  if (hashesCount != hashes.size()) {
    cserror() << "Bad hashes created";
    return;
  }

  solver_->gotPacketHashesRequest(std::move(hashes), sender);
}

void Node::getPacketHashesReply(const uint8_t* data, const std::size_t size) {
  cs::DataStream stream(data, size);

  cs::TransactionsPacket packet;
  stream >> packet;

  cslog() << "NODE> Get transactions hashes answer amount got " << packet.transactionsCount();
  cslog() << "NODE> Get transactions packet hash " << packet.hash().toString();

  if (packet.hash().isEmpty()) {
    cserror() << "Received transaction hashes answer packet hash is empty";
    return;
  }

  solver_->gotPacketHashesReply(std::move(packet));
}

void Node::getRoundTable(const uint8_t* data, const size_t size, const RoundNum round) {
  cslog() << "NODE> RoundTableUpdated";

  cs::DataStream stream(data, size);
                        
  std::size_t confidantsCount = 0;
  stream >> confidantsCount;

  if (confidantsCount == 0) {
    cserror() << "Bad confidants count in round table";
    return;
  }

  std::size_t hashesCount = 0;
  stream >> hashesCount;

  cs::RoundTable roundTable;
  roundTable.round = round;
  roundNum_ = round;

  cs::PublicKey general;
  stream >> general;

  cs::ConfidantsKeys confidants;
  confidants.reserve(confidantsCount);

  for (std::size_t i = 0; i < confidantsCount; ++i) {
    cs::PublicKey key;
    stream >> key;

    confidants.push_back(std::move(key));
  }

  cs::Hashes hashes;
  hashes.reserve(hashesCount);

  for (std::size_t i = 0; i < hashesCount; ++i) {
    cs::TransactionsPacketHash hash;
    stream >> hash;

    hashes.push_back(hash);
  }

  roundTable.general = std::move(general);
  roundTable.confidants = std::move(confidants);
  roundTable.hashes = std::move(hashes);

  onRoundStart(roundTable);

  // TODO: think how to improve this code
  cs::Timer::singleShot(TIME_TO_AWAIT_ACTIVITY, [this, roundTable]() mutable {
      solver_->gotRound(std::move(roundTable));
  });
}

void Node::getCharacteristic(const uint8_t* data, const size_t size, const cs::PublicKey& sender) {
  cslog() << "Characteric has arrived";

  cs::DataStream stream(data, size);

  std::string time;
  uint32_t maskBitsCount;
  cs::Bytes characteristicMask;
  uint64_t sequence = 0;

  cslog() << "Characteristic data size: " << size;

  stream >> time >> maskBitsCount;
  stream >> characteristicMask >> sequence;

  cs::PoolMetaInfo poolMetaInfo;
  poolMetaInfo.sequenceNumber = sequence;
  poolMetaInfo.timestamp = std::move(time);

  cs::Signature signature;
  stream >> signature;

  std::size_t notificationsSize;
  stream >> notificationsSize;

  if (notificationsSize == 0) {
    cserror() << "Get characteristic: notifications count is zero";
  }

  for (std::size_t i = 0; i < notificationsSize; ++i) {
    cs::Bytes notification;
    stream >> notification;

    solver_->addNotification(notification);
  }

  std::vector<cs::Hash> confidantsHashes;

  for (const auto& notification : solver_->notifications()) {
    cs::Hash hash;
    cs::DataStream stream(notification.data(), notification.size());

    stream >> hash;

    confidantsHashes.push_back(hash);
  }

  cs::Hash characteristicHash = getBlake2Hash(characteristicMask.data(), characteristicMask.size());

  for (const auto& hash : confidantsHashes) {
    if (hash != characteristicHash) {
      cserror() << "Some of confidants hashes is dirty";
      return;
    }
  }

<<<<<<< HEAD
=======
  const cs::RoundTable& roundTable = solver_->roundTable();

  // TODO: verify pool signature
  //for (const auto& confidant : roundTable.confidants) {
  //  if (!cs::Utils::verifySignature(signature, confidant, data, size)) {
  //    cswarning() << "Confidants signatures verification failed";
  //    return;
  //  }
  //}

>>>>>>> b9bc49eb
  cslog() << "GetCharacteristic " << poolMetaInfo.sequenceNumber << " maskbitCount " << maskBitsCount;
  cslog() << "Time >> " << poolMetaInfo.timestamp << "  << Time";

  cs::Characteristic characteristic;
  characteristic.mask = std::move(characteristicMask);
  characteristic.size = maskBitsCount;

  assert(sequence <= this->getRoundNumber());

  cs::PublicKey writerPublicKey;
  stream >> writerPublicKey;

  boost::optional<csdb::Pool> pool = solver_->applyCharacteristic(characteristic, poolMetaInfo, sender);
  if (pool.has_value()) {
    const uint8_t* message = pool->to_binary().data();
    const size_t messageSize = pool->to_binary().size();

    if (cs::Utils::verifySignature(signature, writerPublicKey, message, messageSize)) {
      cswarning() << "RECEIVED KEY Writer verification successfull";
      writeBlock(pool.get(), sequence, sender);
    }
    else {
      cswarning() << "RECEIVED KEY Writer verification failed";
    }
  }
}

void Node::writeBlock(csdb::Pool newPool, size_t sequence, const cs::PublicKey& sender) {
  csdebug() << "GOT NEW BLOCK: global sequence = " << sequence;

  if (sequence > this->getRoundNumber()) {
    return;  // remove this line when the block candidate signing of all trusted will be implemented
  }



  this->getBlockChain().setGlobalSequence(cs::numeric_cast<uint32_t>(sequence));

  if (sequence == (this->getBlockChain().getLastWrittenSequence() + 1)) {
    this->getBlockChain().putBlock(newPool);

#ifndef MONITOR_NODE
    if ((this->getMyLevel() != NodeLevel::Writer) && (this->getMyLevel() != NodeLevel::Main)) {
      auto hash = this->getBlockChain().getLastWrittenHash().to_string();

      this->sendHash(hash, sender);

      cslog() << "SENDING HASH to writer: " << hash;
    }
#endif
  }
}

void Node::getWriterNotification(const uint8_t* data, const std::size_t size, const cs::PublicKey& senderPublicKey) {
  if (myLevel_ != NodeLevel::Writer) {
    return;
  }

  if (!isCorrectNotification(data, size)) {
    cswarning() << "Notification failed " << cs::Utils::byteStreamToHex(senderPublicKey.data(), senderPublicKey.size());
    return;
  }

  cs::Bytes notification(data, data + size);
  solver_->addNotification(notification);

  if (!solver_->isEnoughNotifications()) {
    return;
  }

  cslog() << "Confidants count more then 51%";
  
  applyNotifications();
}

void Node::applyNotifications() {
  cs::PoolMetaInfo poolMetaInfo;
  poolMetaInfo.sequenceNumber = 1 + bc_.getLastWrittenSequence();
  poolMetaInfo.timestamp = cs::Utils::currentTimestamp();

  const cs::Characteristic& characteristic = solver_->getCharacteristic();

  boost::optional<csdb::Pool> pool = solver_->applyCharacteristic(characteristic, poolMetaInfo);
  if (!pool.has_value()) {
    cserror() << "APPLY CHARACTERISTIC ERROR!";
    return;
  }

  const cs::Bytes& poolBinary = pool->to_binary();
  const cs::Signature poolSignature = cs::Utils::sign(poolBinary, solver_->getPrivateKey());
  cslog() << "applyNotification " << "Signature: " << cs::Utils::byteStreamToHex(poolSignature.data(), poolSignature.size());

  bool isVerified = cs::Utils::verifySignature(poolSignature, solver_->getPublicKey(), poolBinary);
  cslog() << "after sign: isVerified == " << isVerified;

  writeBlock(pool.get(), poolMetaInfo.sequenceNumber, cs::PublicKey());

  ostream_.init(BaseFlags::Broadcast | BaseFlags::Compressed | BaseFlags::Fragmented);
  ostream_ << MsgTypes::NewCharacteristic << roundNum_;
  ostream_ << createBlockValidatingPacket(poolMetaInfo, characteristic, poolSignature, solver_->notifications());
  ostream_ << solver_->getPublicKey();

  flushCurrentTasks();
}

bool Node::isCorrectNotification(const uint8_t* data, const std::size_t size) {
  cs::DataStream stream(data, size);

  cs::Hash characteristicHash;
  stream >> characteristicHash;

  if (characteristicHash != solver_->getCharacteristicHash()) {
    return false;
  }

  cs::PublicKey writerPublicKey;
  stream >> writerPublicKey;

  if (writerPublicKey != myPublicKey_) {
    return false;
  }

  cs::Signature signature;
  stream >> signature;

  cs::PublicKey publicKey;
  stream >> publicKey;

  size_t messageSize = size - signature.size() - publicKey.size();

  if (!cs::Utils::verifySignature(signature, publicKey, data, messageSize)) {
    cserror() << "Data: " << cs::Utils::byteStreamToHex(data, messageSize) << " verification failed";
    csinfo() << "Signature: " << cs::Utils::byteStreamToHex(signature.data(), signature.size());
    return false;
  }

  return true;
}

cs::Bytes Node::createBlockValidatingPacket(const cs::PoolMetaInfo& poolMetaInfo,
                                            const cs::Characteristic& characteristic,
                                            const cs::Signature& signature,
                                            const cs::Notifications& notifications) {
  cs::Bytes bytes;
  cs::DataStream stream(bytes);

  stream << poolMetaInfo.timestamp;
  stream << characteristic.size;
  stream << characteristic.mask;
  stream << poolMetaInfo.sequenceNumber;

  stream << signature;

  stream << notifications.size();

  for (const auto& notification : notifications) {
    stream << notification;
  }

  return bytes;
}

void Node::sendWriterNotification() {
  ostream_.init(BaseFlags::Compressed | BaseFlags::Fragmented, solver_->getWriterPublicKey());
  ostream_ << MsgTypes::WriterNotification;
  ostream_ << roundNum_;

  ostream_ << createNotification();

  cslog() << "Notification sent to writer";

  flushCurrentTasks();
}

cs::Bytes Node::createNotification() {
  cs::Hash characteristicHash = solver_->getCharacteristicHash();
  cs::PublicKey writerPublicKey = solver_->getWriterPublicKey();

  cs::Bytes bytes;
  cs::DataStream stream(bytes);

  stream << characteristicHash << writerPublicKey;

  cs::Signature signature = cs::Utils::sign(bytes, solver_->getPrivateKey());

  stream << signature;
  stream << solver_->getPublicKey();

  return bytes;
}

void Node::sendHash(const std::string& hash, const cs::PublicKey& target) {
  if (myLevel_ == NodeLevel::Writer || myLevel_ == NodeLevel::Main) {
    cserror() << "Writer and Main node shouldn't send hashes";
    return;
  }

  cswarning() << "Sending hash of " << roundNum_ << " to " << cs::Utils::byteStreamToHex(target.data(), target.size());
  cslog() << "Hash is " << hash;

  ostream_.init(BaseFlags::Fragmented, target);
  ostream_ << MsgTypes::BlockHash << roundNum_ << hash;

  flushCurrentTasks();
}

void Node::sendTransactionsPacket(const cs::TransactionsPacket& packet) {
  if (packet.hash().isEmpty()) {
    cslog() << "Send transaction packet with empty hash failed";
    return;
  }

  ostream_.init(BaseFlags::Compressed | BaseFlags::Fragmented | BaseFlags::Broadcast);
  ostream_ << MsgTypes::TransactionPacket << roundNum_ << packet.toBinary();

  flushCurrentTasks();
}

void Node::sendPacketHashesRequest(const std::vector<cs::TransactionsPacketHash>& hashes) {
  if (myLevel_ == NodeLevel::Writer) {
    cserror() << "Writer should has all transactions hashes";
    return;
  }

  ostream_.init(BaseFlags::Fragmented | BaseFlags::Broadcast | BaseFlags::Compressed);

  for (const auto& hash : hashes) {
    cslog() << "Transaction packet request, need hash - " << hash.toString();
  }

  cs::Bytes bytes;
  cs::DataStream stream(bytes);

  stream << hashes.size();

  for (const auto& hash : hashes) {
    stream << hash;
  }

  cslog() << "Sending transaction packet request: size: " << bytes.size();

  ostream_ << MsgTypes::TransactionsPacketRequest << roundNum_ << bytes;

  flushCurrentTasks();
}

void Node::sendPacketHashesReply(const cs::TransactionsPacket& packet, const cs::PublicKey& sender) {
  if (packet.hash().isEmpty()) {
    cslog() << "Send transaction packet reply with empty hash failed";
    return;
  }

  ostream_.init(BaseFlags::Fragmented | BaseFlags::Compressed, sender);
  ostream_ << MsgTypes::TransactionsPacketReply << roundNum_;

  cs::Bytes bytes;
  cs::DataStream stream(bytes);

  stream << packet;

  cslog() << "Sending transaction packet reply: size: " << bytes.size();
  cslog() << "NODE> Sending " << packet.transactionsCount() << " transaction(s)";

  ostream_ << bytes;

  flushCurrentTasks();
}

void Node::getBlockRequest(const uint8_t* data, const size_t size, const cs::PublicKey& sender) {
  if (myLevel_ != NodeLevel::Normal && myLevel_ != NodeLevel::Confidant) {
    return;
  }

  if (sender == myPublicKey_) {
    return;
  }

  uint32_t requested_seq;

  istream_.init(data, size);
  istream_ >> requested_seq;

  cslog() << "GETBLOCKREQUEST> Getting the request for block: " << requested_seq;

  if (requested_seq > getBlockChain().getLastWrittenSequence()) {
    cslog() << "GETBLOCKREQUEST> The requested block: " << requested_seq << " is BEYOND my CHAIN";
    return;
  }

  solver_->gotBlockRequest(getBlockChain().getHashBySequence(requested_seq), sender);
}

void Node::sendBlockRequest(uint32_t seq) {
  if (seq == lastStartSequence_) {
    solver_->tmpStorageProcessing();
    return;
  }

  // FIXME: result of merge cs_dev branch
  if (awaitingSyncroBlock && awaitingRecBlockCount < 1 && false) {
    cslog() << "SENDBLOCKREQUEST> New request won't be sent, we're awaiting block:  " << sendBlockRequestSequence;

    awaitingRecBlockCount++;
    return;
  }

  csdebug() << "SENDBLOCKREQUEST> Composing the request";

  size_t lws;
  size_t globalSequence = getBlockChain().getGlobalSequence();

  if (globalSequence == 0) {
    globalSequence = roundNum_;
  }

  lws = getBlockChain().getLastWrittenSequence();

  float syncStatus = (1.0f - static_cast<float>(globalSequence - lws) / globalSequence) * 100.0f;
  csdebug() << "SENDBLOCKREQUEST> Syncro_Status = " << syncStatus << "%";

  sendBlockRequestSequence = seq;
  awaitingSyncroBlock      = true;
  awaitingRecBlockCount    = 0;

  uint8_t requestTo = rand() % (MIN_CONFIDANTS);

  ostream_.init(BaseFlags::Signed, solver_->roundTable().confidants[requestTo]);
  ostream_ << MsgTypes::BlockRequest << roundNum_ << seq;

  flushCurrentTasks();

  csdebug() << "SENDBLOCKREQUEST> Sending request for block: " << seq;
}

void Node::getBlockReply(const uint8_t* data, const size_t size) {
  cslog() << __func__;

  csdb::Pool pool;

  istream_.init(data, size);
  istream_ >> pool;

  cslog() << "GETBLOCKREPLY> Getting block " << pool.sequence();

  if (pool.sequence() == sendBlockRequestSequence) {
    cslog() << "GETBLOCKREPLY> Block Sequence is Ok";

    solver_->gotBlockReply(std::move(pool));
    awaitingSyncroBlock = false;
    solver_->rndStorageProcessing();
  }
  else if ((pool.sequence() > sendBlockRequestSequence) && (pool.sequence() < lastStartSequence_)) {
    solver_->gotFreeSyncroBlock(std::move(pool));
  }
  else {
    return;
  }
  if (getBlockChain().getGlobalSequence() > getBlockChain().getLastWrittenSequence()) {
    sendBlockRequest(getBlockChain().getLastWrittenSequence() + 1);
  } else {
    syncro_started = false;
  }
}

void Node::sendBlockReply(const csdb::Pool& pool, const cs::PublicKey& sender) {
  ostream_.init(BaseFlags::Broadcast | BaseFlags::Fragmented | BaseFlags::Compressed);
  composeMessageWithBlock(pool, MsgTypes::RequestedBlock);
  flushCurrentTasks();
}

void Node::becomeWriter() {
  myLevel_ = NodeLevel::Writer;
  cslog() << "Became writer";
}

void Node::onRoundStart(const cs::RoundTable& roundTable) {
  if ((!solver_->isPoolClosed()) && (!solver_->getBigBangStatus())) {
    solver_->sendTL();
  }

  cslog() << "======================================== ROUND " << roundTable.round
          << " ========================================";
  cslog() << "Node PK = " << cs::Utils::byteStreamToHex(myPublicKey_.data(), myPublicKey_.size());

  const cs::ConfidantsKeys& confidants = roundTable.confidants;

  if (roundTable.general == myPublicKey_) {
    myLevel_ = NodeLevel::Main;
  }
  else {
    const auto iter = std::find(confidants.begin(), confidants.end(), myPublicKey_);

    if (iter != confidants.end()) {
      myLevel_ = NodeLevel::Confidant;
      myConfidantIndex_ = std::distance(confidants.begin(), iter);
    }
    else {
      myLevel_ = NodeLevel::Normal;
    }
  }

  // Pretty printing...
  cslog() << "Round " << roundTable.round << " started. Mynode_type:=" << myLevel_ << " Confidants: ";

  for (std::size_t i = 0; i < confidants.size(); ++i) {
    const auto& confidant = confidants[i];
    cslog() << i << ". " << cs::Utils::byteStreamToHex(confidant.data(), confidant.size());
  }

  const cs::Hashes& hashes = roundTable.hashes;

  cslog() << "Transaction packets hashes count: " << hashes.size();

  for (std::size_t i = 0; i < hashes.size(); ++i) {
    cslog() << i << ". " << hashes[i].toString();
  }

#ifdef SYNCRO
  if ((roundNum_ > getBlockChain().getLastWrittenSequence() + 1) || (getBlockChain().getBlockRequestNeed())) {
    sendBlockRequest(getBlockChain().getLastWrittenSequence() + 1);
    syncro_started = true;
  }
  if (roundNum_ == getBlockChain().getLastWrittenSequence() + 1) {
    syncro_started = false;
    awaitingSyncroBlock = false;
  }
#endif

  solver_->nextRound();

#ifdef WRITER_RESEND_HASHES
  sendAllRoundTransactionsPackets(roundTable);
#endif

  transport_->processPostponed(roundNum_);
}

bool Node::getSyncroStarted() {
  return syncro_started;
}

uint8_t Node::getMyConfNumber() {
  return myConfidantIndex_;
}

void Node::initNextRound(const cs::RoundTable& roundTable) {
  roundNum_ = roundTable.round;

  sendRoundTable(roundTable);

  cslog() << "NODE> RoundNumber :" << roundNum_;

  onRoundStart(roundTable);
}

Node::MessageActions Node::chooseMessageAction(const RoundNum rNum, const MsgTypes type) {
  if (type == MsgTypes::NewCharacteristic && rNum <= roundNum_) {
    return MessageActions::Process;
  }

  if (type == MsgTypes::TransactionPacket) {
    return MessageActions::Process;
  }

  if (type == MsgTypes::TransactionsPacketRequest) {
    return MessageActions::Process;
  }

  if (type == TransactionsPacketReply) {
    return MessageActions::Process;
  }

  if (type == MsgTypes::RoundTable) {
    return (rNum > roundNum_ ? MessageActions::Process : MessageActions::Drop);
  }

  if (type == MsgTypes::BigBang && rNum > getBlockChain().getLastWrittenSequence()) {
    return MessageActions::Process;
  }

  if (type == MsgTypes::RoundTableRequest) {
    return (rNum < roundNum_ ? MessageActions::Process : MessageActions::Drop);
  }

  if (type == MsgTypes::RoundTableSS) {
    return (rNum > roundNum_ ? MessageActions::Process : MessageActions::Drop);
  }

  if (type == MsgTypes::BlockRequest || type == MsgTypes::RequestedBlock) {
    return (rNum <= roundNum_ ? MessageActions::Process : MessageActions::Drop);
  }

  if (rNum < roundNum_) {
    return type == MsgTypes::NewBlock ? MessageActions::Process : MessageActions::Drop;
  }

  return (rNum == roundNum_ ? MessageActions::Process : MessageActions::Postpone);
}

inline bool Node::readRoundData(cs::RoundTable& roundTable) {
  cs::PublicKey mainNode;

  uint8_t confSize = 0;
  istream_ >> confSize;

  cslog() << "NODE> Number of confidants :" << static_cast<int>(confSize);

  if (confSize < MIN_CONFIDANTS || confSize > MAX_CONFIDANTS) {
    cswarning() << "Bad confidants num";
    return false;
  }

  cs::ConfidantsKeys confidants;
  confidants.reserve(confSize);

  istream_ >> mainNode;

  while (istream_) {
    cs::PublicKey key;
    istream_ >> key;

    confidants.push_back(key);

    if (confidants.size() == confSize && !istream_.end()) {
      cswarning() << "Too many confidant nodes received";
      return false;
    }
  }

  if (!istream_.good() || confidants.size() < confSize) {
    cswarning() << "Bad round table format, ignoring";
    return false;
  }

  cslog() << "NODE> RoundNumber: " << roundNum_;

  roundTable.confidants = std::move(confidants);
  roundTable.general = mainNode;
  roundTable.round = roundNum_;
  roundTable.hashes.clear();

  return true;
}

void Node::composeMessageWithBlock(const csdb::Pool& pool, const MsgTypes type) {
  uint32_t bSize;

  const void* data = const_cast<csdb::Pool&>(pool).to_byte_stream(bSize);
  composeCompressed(data, bSize, type);
}

void Node::composeCompressed(const void* data, const uint32_t bSize, const MsgTypes type) {
  auto max    = LZ4_compressBound(cs::numeric_cast<int>(bSize));
  auto memPtr = allocator_.allocateNext(cs::numeric_cast<uint32_t>(max));

  auto realSize = LZ4_compress_default((const char*)data, (char*)memPtr.get(), bSize, memPtr.size());

  allocator_.shrinkLast(cs::numeric_cast<uint32_t>(realSize));
  ostream_ << type << roundNum_ << bSize;
  ostream_ << std::string(static_cast<char*>(memPtr.get()), memPtr.size());
}<|MERGE_RESOLUTION|>--- conflicted
+++ resolved
@@ -928,19 +928,6 @@
     }
   }
 
-<<<<<<< HEAD
-=======
-  const cs::RoundTable& roundTable = solver_->roundTable();
-
-  // TODO: verify pool signature
-  //for (const auto& confidant : roundTable.confidants) {
-  //  if (!cs::Utils::verifySignature(signature, confidant, data, size)) {
-  //    cswarning() << "Confidants signatures verification failed";
-  //    return;
-  //  }
-  //}
-
->>>>>>> b9bc49eb
   cslog() << "GetCharacteristic " << poolMetaInfo.sequenceNumber << " maskbitCount " << maskBitsCount;
   cslog() << "Time >> " << poolMetaInfo.timestamp << "  << Time";
 
