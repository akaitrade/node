--- conflicted
+++ resolved
@@ -1,2750 +1,2730 @@
-#include <algorithm>
-#include <csignal>
-#include <numeric>
-#include <sstream>
-
-#include <solver/solvercore.hpp>
-
-#include <csnode/conveyer.hpp>
-#include <csnode/datastream.hpp>
-#include <csnode/node.hpp>
-#include <csnode/nodecore.hpp>
-#include <csnode/nodeutils.hpp>
-#include <csnode/poolsynchronizer.hpp>
-#include <csnode/blockvalidator.hpp>
-
-#include <lib/system/logger.hpp>
-#include <lib/system/progressbar.hpp>
-#include <lib/system/signals.hpp>
-#include <lib/system/utils.hpp>
-
-#include <net/transport.hpp>
-#include <net/packetvalidator.hpp>
-
-#include <base58.h>
-
-#include <boost/optional.hpp>
-
-#include <lz4.h>
-#include <cscrypto/cscrypto.hpp>
-
-const unsigned MIN_CONFIDANTS = 3;
-const unsigned MAX_CONFIDANTS = 100;
-
-const csdb::Address Node::genesisAddress_ = csdb::Address::from_string("0000000000000000000000000000000000000000000000000000000000000001");
-const csdb::Address Node::startAddress_ = csdb::Address::from_string("0000000000000000000000000000000000000000000000000000000000000002");
-
-Node::Node(const Config& config)
-: nodeIdKey_(config.getMyPublicKey())
-, nodeIdPrivate_(config.getMyPrivateKey())
-, blockChain_(genesisAddress_, startAddress_)
-, ostream_(&packStreamAllocator_, nodeIdKey_)
-, stat_()
-, blockValidator_(std::make_unique<cs::BlockValidator>(*this)) {
-    solver_ = new cs::SolverCore(this, genesisAddress_, startAddress_);
-    std::cout << "Start transport... ";
-    transport_ = new Transport(config, this);
-    std::cout << "Done\n";
-    poolSynchronizer_ = new cs::PoolSynchronizer(config.getPoolSyncSettings(), transport_, &blockChain_);
-
-    auto& executor = executor::Executor::getInstance(&blockChain_, solver_, config.getApiSettings().executorPort, config.getApiSettings().executorHost);
-
-    cs::Connector::connect(&blockChain_.readBlockEvent(), &stat_, &cs::RoundStat::onReadBlock);
-    cs::Connector::connect(&blockChain_.storeBlockEvent, &stat_, &cs::RoundStat::onStoreBlock);
-    cs::Connector::connect(&blockChain_.storeBlockEvent, &executor, &executor::Executor::onBlockStored);
-    cs::Connector::connect(&blockChain_.readBlockEvent(), &executor, &executor::Executor::onReadBlock);
-    cs::Connector::connect(&transport_->pingReceived, this, &Node::onPingReceived);
-    cs::Connector::connect(&Node::stopRequested, this, &Node::onStopRequested);
-    cs::Connector::connect(&blockChain_.readBlockEvent(), this, &Node::validateBlock);
-
-    alwaysExecuteContracts_ = config.alwaysExecuteContracts();
-
-    good_ = init(config);
-}
-
-Node::~Node() {
-    sendingTimer_.stop();
-
-    delete solver_;
-    delete transport_;
-    delete poolSynchronizer_;
-}
-
-bool Node::init(const Config& config) {
-#ifdef NODE_API
-    std::cout << "Init API... ";
-    api_ = std::make_unique<csconnector::connector>(
-        blockChain_, solver_,
-        csconnector::Config{config.getApiSettings().port, config.getApiSettings().ajaxPort, config.getApiSettings().executorPort, config.getApiSettings().apiexecPort});
-    std::cout << "Done\n";
-    cs::Connector::connect(&blockChain_.readBlockEvent(), api_.get(), &csconnector::connector::onReadFromDB);
-    cs::Connector::connect(&blockChain_.storeBlockEvent, api_.get(), &csconnector::connector::onStoreBlock);
-#endif  // NODE_API
-
-    if (!blockChain_.init(config.getPathToDB())) {
-        return false;
-    }
-    cslog() << "Blockchain is ready, contains " << WithDelimiters(stat_.total_transactions()) << " transactions";
-
-#ifdef NODE_API
-    api_->run();
-#endif  // NODE_API
-
-    if (!transport_->isGood()) {
-        return false;
-    }
-    std::cout << "Transport is init\n";
-
-    if (!solver_) {
-        return false;
-    }
-    std::cout << "Solver is init\n";
-
-    std::cout << "Everything is init\n";
-
-    solver_->setKeysPair(nodeIdKey_, nodeIdPrivate_);
-    solver_->startDefault();
-
-    cs::Connector::connect(&sendingTimer_.timeOut, this, &Node::processTimer);
-    cs::Connector::connect(&cs::Conveyer::instance().packetFlushed, this, &Node::onTransactionsPacketFlushed);
-    cs::Connector::connect(&poolSynchronizer_->sendRequest, this, &Node::sendBlockRequest);
-
-    return true;
-}
-
-void Node::run() {
-    std::cout << "Running transport\n";
-    transport_->run();
-}
-
-void Node::stop() {
-    good_ = false;
-
-    transport_->stop();
-    cswarning() << "[TRANSPORT STOPPED]";
-
-    solver_->finish();
-    cswarning() << "[SOLVER STOPPED]";
-
-    blockChain_.close();
-
-    cswarning() << "[BLOCKCHAIN STORAGE CLOSED]";
-}
-
-/* Requests */
-void Node::flushCurrentTasks() {
-    transport_->addTask(ostream_.getPackets(), ostream_.getPacketsCount());
-    ostream_.clear();
-}
-
-void Node::getBigBang(const uint8_t* data, const size_t size, const cs::RoundNumber rNum) {
-    static std::map<cs::RoundNumber, uint8_t> recdBangs;
-    auto& conveyer = cs::Conveyer::instance();
-
-    cswarning() << "-----------------------------------------------------------";
-    cswarning() << "NODE> BigBang #" << rNum << ": last written #" << blockChain_.getLastSequence() << ", current #" << conveyer.currentRoundNumber();
-    cswarning() << "-----------------------------------------------------------";
-
-    istream_.init(data, size);
-    istream_ >> subRound_;
-
-    if (subRound_ <= recdBangs[rNum]) {
-        cswarning() << "Old Big Bang received: " << rNum << "." << static_cast<int>(subRound_) << " is <= " << rNum << "." << static_cast<int>(recdBangs[rNum]);
-        return;
-    }
-
-    // cache
-    auto cachedRound = conveyer.currentRoundNumber();
-
-    // update round data
-    recdBangs[rNum] = subRound_;
-
-    cs::Hash lastBlockHash;
-    istream_ >> lastBlockHash;
-
-    cs::RoundTable globalTable;
-    globalTable.round = rNum;
-
-    if (!readRoundData(globalTable, true)) {
-        cserror() << className() << " read round data from SS failed";
-        return;
-    }
-
-    // this evil code sould be removed after examination
-    cs::Sequence countRemoved = 0;
-    cs::Sequence lastSequence = blockChain_.getLastSequence();
-
-    while (lastSequence >= rNum) {
-        if (countRemoved == 0) {
-            // the 1st time
-            csdebug() << "NODE> remove " << lastSequence - rNum << " block(s) required (rNum = " << rNum << ", last_seq = " << lastSequence << ")";
-        }
-
-        blockChain_.removeLastBlock();
-        cs::RoundNumber tmp = blockChain_.getLastSequence();
-
-        if (lastSequence == tmp) {
-            csdebug() << "NODE> cancel remove blocks operation (last removal is failed)";
-            break;
-        }
-
-        ++countRemoved;
-        lastSequence = tmp;
-    }
-
-    if (countRemoved > 0) {
-        csdebug() << "NODE> " << countRemoved << " block(s) was removed";
-    }
-
-    // resend all this round data available
-    csdebug() << "NODE> resend last block hash after BigBang";
-
-    // do not pass further the hashes from unsuccessful round
-    csmeta(csdebug) << "Get BigBang globalTable.hashes: " << globalTable.hashes.size();
-
-    conveyer.updateRoundTable(cachedRound, globalTable);
-    onRoundStart(globalTable);
-
-    poolSynchronizer_->sync(globalTable.round, cs::PoolSynchronizer::roundDifferentForSync, true);
-
-    if (conveyer.isSyncCompleted()) {
-        startConsensus();
-    }
-    else {
-        cswarning() << "NODE> non empty required hashes after BB detected";
-        sendPacketHashesRequest(conveyer.currentNeededHashes(), conveyer.currentRoundNumber(), startPacketRequestPoint_);
-    }
-}
-
-void Node::getRoundTableSS(const uint8_t* data, const size_t size, const cs::RoundNumber rNum) {
-    istream_.init(data, size);
-    if (cs::Conveyer::instance().currentRoundNumber() != 0) {
-        csdebug() << "The RoundTable sent by SS doesn't correspond to the current RoundNumber";
-        return;
-    }
-    cslog() << "NODE> get SS Round Table #" << rNum;
-
-    cs::RoundTable roundTable;
-
-    if (!readRoundData(roundTable, false)) {
-        cserror() << "NODE> read round data from SS failed, continue without round table";
-    }
-
-    // update new round data from SS
-    // TODO: fix sub round
-    subRound_ = 0;
-    roundTable.round = rNum;
-
-    cs::Conveyer::instance().setRound(rNum);
-    cs::Conveyer::instance().setTable(roundTable);
-
-    // "normal" start
-    if (roundTable.round == 1) {
-        onRoundStart(roundTable);
-        reviewConveyerHashes();
-
-        return;
-    }
-
-    poolSynchronizer_->sync(rNum);
-}
-
-void Node::getTransactionsPacket(const uint8_t* data, const std::size_t size) {
-    istream_.init(data, size);
-    cs::TransactionsPacket packet;
-    istream_ >> packet;
-
-    if (packet.hash().isEmpty()) {
-        cswarning() << "Received transaction packet hash is empty";
-        return;
-    }
-
-    processTransactionsPacket(std::move(packet));
-}
-
-void Node::getNodeStopRequest(const cs::RoundNumber round, const uint8_t* data, const std::size_t size) {
-    const auto localRound = cs::Conveyer::instance().currentRoundNumber();
-
-    if (round < localRound && localRound - round > cs::MaxRoundDeltaInStopRequest) {
-        // ignore too aged command to prevent store & re-use by enemies
-        return;
-    }
-
-    istream_.init(data, size);
-
-    uint16_t version = 0;
-    istream_ >> version;
-
-    if (!istream_.good() || istream_.remainsBytes() != cscrypto::kSignatureSize) {
-        cswarning() << "NODE> Get stop request parsing failed";
-        return;
-    }
-
-    cswarning() << "NODE> Get stop request, received version " << version << ", received bytes " << size;
-
-    if (NODE_VERSION > version) {
-        cswarning() << "NODE> stop request does not cover my version, continue working";
-        return;
-    }
-
-    cswarning() << "NODE> Get stop request, node will be closed...";
-    stopRequested_ = true;
-
-    // unconditional stop
-    stop();
-}
-
-bool Node::canBeTrusted() {
-#if defined(MONITOR_NODE) || defined(WEB_WALLET_NODE)
-
-    return false;
-
-#else
-
-    if (stopRequested_) {
-        return false;
-    }
-
-    if (Consensus::DisableTrustedRequestNextRound) {
-        // ignore flag after bigbang
-        if (myLevel_ == Level::Confidant && subRound_ == 0) {
-            return false;
-        }
-    }
-
-    if (cs::Conveyer::instance().currentRoundNumber() < Consensus::StartingDPOS) {
-        csdebug() << "The DPOS doesn't work unless the roundNumber is less than " << Consensus::StartingDPOS;
-        return true;
-    }
-
-    BlockChain::WalletData wData;
-    BlockChain::WalletId wId;
-
-    if (!getBlockChain().findWalletData(csdb::Address::from_public_key(this->nodeIdKey_), wData, wId)) {
-        return false;
-    }
-
-    if (wData.balance_ < Consensus::MinStakeValue) {
-        return false;
-    }
-
-    return true;
-
-#endif
-}
-
-void Node::getPacketHashesRequest(const uint8_t* data, const std::size_t size, const cs::RoundNumber round, const cs::PublicKey& sender) {
-    istream_.init(data, size);
-
-    cs::PacketsHashes hashes;
-    istream_ >> hashes;
-
-    csdebug() << "NODE> Get packet hashes request from " << cs::Utils::byteStreamToHex(sender.data(), sender.size());
-    csdebug() << "NODE> Requested packet hashes: " << hashes.size();
-
-    if (hashes.empty()) {
-        csmeta(cserror) << "Wrong hashes list requested";
-        return;
-    }
-
-    processPacketsRequest(std::move(hashes), round, sender);
-}
-
-void Node::getPacketHashesReply(const uint8_t* data, const std::size_t size, const cs::RoundNumber round, const cs::PublicKey& sender) {
-    if (cs::Conveyer::instance().isSyncCompleted(round)) {
-        csdebug() << "NODE> sync packets have already finished in round " << round;
-        return;
-    }
-
-    istream_.init(data, size);
-
-    cs::Packets packets;
-    istream_ >> packets;
-
-    if (packets.empty()) {
-        csmeta(cserror) << "Packet hashes reply, bad packets parsing";
-        return;
-    }
-
-    csdebug() << "NODE> Get packet hashes reply: sender " << cs::Utils::byteStreamToHex(sender);
-    csdebug() << "NODE> Hashes reply got packets count: " << packets.size();
-
-    processPacketsReply(std::move(packets), round);
-}
-
-void Node::getCharacteristic(const uint8_t* data, const size_t size, const cs::RoundNumber round, const cs::PublicKey& sender, cs::Signatures&& poolSignatures,
-                             cs::Bytes&& realTrusted) {
-    csmeta(csdetails) << "started";
-    cs::Conveyer& conveyer = cs::Conveyer::instance();
-
-    if (!conveyer.isSyncCompleted(round)) {
-        csdebug() << "NODE> Packet sync not finished, saving characteristic meta to call after sync";
-
-        cs::Bytes characteristicBytes(data, data + size);
-
-        cs::CharacteristicMeta meta;
-        meta.bytes = std::move(characteristicBytes);
-        meta.sender = sender;
-        meta.signatures = std::move(poolSignatures);
-        meta.realTrusted = std::move(realTrusted);
-
-        conveyer.addCharacteristicMeta(round, std::move(meta));
-        return;
-    }
-
-    cs::DataStream poolStream(data, size);
-    cs::Characteristic characteristic;
-    cs::PoolMetaInfo poolMetaInfo;
-    size_t smartSigCount;
-    csdb::Pool::SmartSignature tmpSmartSignature;
-
-    poolStream >> poolMetaInfo.timestamp;
-    poolStream >> characteristic.mask;
-    poolStream >> poolMetaInfo.sequenceNumber;
-    poolStream >> poolMetaInfo.previousHash;
-    poolStream >> smartSigCount;
-    poolMetaInfo.realTrustedMask = realTrusted;
-
-    if (myLevel_ == Level::Confidant) {
-        csdebug() << "We probably don't have enough confirmations so we try to throw our last deferred block";
-        solver_->removeDeferredBlock(poolMetaInfo.sequenceNumber);
-    }
-
-    csdebug() << "Trying to get confidants from round " << round;
-    const auto table = conveyer.roundTable(round);
-
-    if (table == nullptr) {
-        cserror() << "NODE> cannot access proper round table to add trusted to pool #" << poolMetaInfo.sequenceNumber;
-        return;
-    }
-
-    const cs::ConfidantsKeys& confidantsReference = table->confidants;
-    const std::size_t realTrustedMaskSize = poolMetaInfo.realTrustedMask.size();
-
-    csdebug() << "Real TrustedMask size = " << realTrustedMaskSize;
-
-    if (realTrustedMaskSize > confidantsReference.size()) {
-        csmeta(cserror) << ", real trusted mask size: " << realTrustedMaskSize << ", confidants count " << confidantsReference.size() << ", on round " << round;
-        return;
-    }
-
-    for (size_t idx = 0; idx < realTrustedMaskSize; ++idx) {
-        const auto& key = confidantsReference[idx];
-
-        if (poolMetaInfo.realTrustedMask[idx] == 0) {
-            poolMetaInfo.writerKey = key;
-        }
-    }
-
-    if (round != 0) {
-        auto confirmation = confirmationList_.find(round);
-        if (confirmation.has_value()) {
-            poolMetaInfo.confirmationMask = confirmation.value().mask;
-            poolMetaInfo.confirmations = confirmation.value().signatures;
-        }
-    }
-
-    if (!istream_.good()) {
-        csmeta(cserror) << "Round info parsing failed, data is corrupted";
-        return;
-    }
-
-    csdebug() << "NODE> Sequence " << poolMetaInfo.sequenceNumber << ", mask size " << characteristic.mask.size();
-    csdebug() << "NODE> Time: " << poolMetaInfo.timestamp;
-
-    if (blockChain_.getLastSequence() > poolMetaInfo.sequenceNumber) {
-        csmeta(cswarning) << "blockChain last seq: " << blockChain_.getLastSequence() << " > pool meta info seq: " << poolMetaInfo.sequenceNumber;
-        return;
-    }
-
-    // otherwise senseless, this block is already in chain
-    conveyer.setCharacteristic(characteristic, poolMetaInfo.sequenceNumber);
-    std::optional<csdb::Pool> pool = conveyer.applyCharacteristic(poolMetaInfo);
-
-    if (!pool.has_value()) {
-        csmeta(cserror) << "Created pool is not valid";
-        return;
-    }
-
-    pool.value().set_signatures(poolSignatures);
-    pool.value().set_confidants(confidantsReference);
-
-    if (!blockChain_.storeBlock(pool.value(), false /*by_sync*/)) {
-        cserror() << "NODE> failed to store block in BlockChain";
-    }
-    else {
-        blockChain_.testCachedBlocks();
-        confirmationList_.remove(round);
-    }
-
-    csmeta(csdetails) << "done";
-}
-
-void Node::cleanConfirmationList(cs::RoundNumber rNum) {
-    confirmationList_.remove(rNum);
-}
-
-cs::ConfidantsKeys Node::retriveSmartConfidants(const cs::Sequence startSmartRoundNumber) const {
-    csmeta(csdebug);
-
-    const cs::RoundTable* table = cs::Conveyer::instance().roundTable(startSmartRoundNumber);
-    if (table != nullptr) {
-        return table->confidants;
-    }
-
-    csdb::Pool tmpPool = blockChain_.loadBlock(startSmartRoundNumber);
-    const cs::ConfidantsKeys& confs = tmpPool.confidants();
-    csdebug() << "___[" << startSmartRoundNumber << "] = [" << tmpPool.sequence() << "]: " << confs.size();
-    return confs;
-}
-
-void Node::sendTransactionsPacket(const cs::TransactionsPacket& packet) {
-    if (packet.hash().isEmpty()) {
-        cswarning() << "Send transaction packet with empty hash failed";
-        return;
-    }
-
-    sendBroadcast(MsgTypes::TransactionPacket, cs::Conveyer::instance().currentRoundNumber(), packet);
-}
-
-void Node::sendPacketHashesRequest(const cs::PacketsHashes& hashes, const cs::RoundNumber round, uint32_t requestStep) {
-    const cs::Conveyer& conveyer = cs::Conveyer::instance();
-
-    if (conveyer.isSyncCompleted(round)) {
-        return;
-    }
-
-    csdebug() << "NODE> Sending packet hashes request: " << hashes.size();
-
-    cs::PublicKey main;
-    const auto msgType = MsgTypes::TransactionsPacketRequest;
-    const auto roundTable = conveyer.roundTable(round);
-
-    // look at main node
-    main = (roundTable != nullptr) ? roundTable->general : conveyer.currentRoundTable().general;
-
-    const bool sendToGeneral = sendToNeighbour(main, msgType, round, hashes);
-
-    if (!sendToGeneral) {
-        sendPacketHashesRequestToRandomNeighbour(hashes, round);
-    }
-
-    auto requestClosure = [round, requestStep, this] {
-        const cs::Conveyer& conveyer = cs::Conveyer::instance();
-
-        if (!conveyer.isSyncCompleted(round)) {
-            auto neededHashes = conveyer.neededHashes(round);
-            if (neededHashes) {
-                sendPacketHashesRequest(*neededHashes, round, requestStep + packetRequestStep_);
-            }
-        }
-    };
-
-    // send request again
-    cs::Timer::singleShot(static_cast<int>(cs::NeighboursRequestDelay + requestStep), cs::RunPolicy::CallQueuePolicy, requestClosure);
-}
-
-void Node::sendPacketHashesRequestToRandomNeighbour(const cs::PacketsHashes& hashes, const cs::RoundNumber round) {
-    const auto msgType = MsgTypes::TransactionsPacketRequest;
-    const auto neighboursCount = transport_->getNeighboursCount();
-
-    bool successRequest = false;
-
-    for (std::size_t i = 0; i < neighboursCount; ++i) {
-        ConnectionPtr connection = transport_->getConnectionByNumber(i);
-
-        if (connection && !connection->isSignal) {
-            successRequest = true;
-            sendToNeighbour(connection, msgType, round, hashes);
-        }
-    }
-
-    if (!successRequest) {
-        csdebug() << "NODE> Send broadcast hashes request, no neigbours";
-        sendBroadcast(msgType, round, hashes);
-        return;
-    }
-
-    csdebug() << "NODE> Send hashes request to all neigbours";
-}
-
-void Node::sendPacketHashesReply(const cs::Packets& packets, const cs::RoundNumber round, const cs::PublicKey& target) {
-    if (packets.empty()) {
-        return;
-    }
-
-    csdebug() << "NODE> Reply transaction packets: " << packets.size();
-
-    const auto msgType = MsgTypes::TransactionsPacketReply;
-    const bool success = sendToNeighbour(target, msgType, round, packets);
-
-    if (!success) {
-        csdebug() << "NODE> Reply transaction packets: failed send to " << cs::Utils::byteStreamToHex(target.data(), target.size()) << ", perform broadcast";
-        sendBroadcast(target, msgType, round, packets);
-    }
-}
-
-void Node::getBlockRequest(const uint8_t* data, const size_t size, const cs::PublicKey& sender) {
-    csmeta(csdebug);
-
-    cs::PoolsRequestedSequences sequences;
-
-    istream_.init(data, size);
-    istream_ >> sequences;
-
-    csdebug() << "NODE> Block request got sequences count: " << sequences.size();
-    csdebug() << "NODE> Get packet hashes request: sender " << cs::Utils::byteStreamToHex(sender.data(), sender.size());
-
-    if (sequences.empty()) {
-        csmeta(cserror) << "Sequences size is 0";
-        return;
-    }
-
-    std::size_t packetNum = 0;
-    istream_ >> packetNum;
-
-    csdebug() << "NODE> Get block request> Getting the request for block: from: " << sequences.front() << ", to: " << sequences.back() << ", id: " << packetNum;
-
-    if (sequences.front() > blockChain_.getLastSequence()) {
-        csdebug() << "NODE> Get block request> The requested block: " << sequences.front() << " is beyond last written sequence";
-        return;
-    }
-
-    const bool isOneBlockReply = poolSynchronizer_->isOneBlockReply();
-    const std::size_t reserveSize = isOneBlockReply ? 1 : sequences.size();
-
-    cs::PoolsBlock poolsBlock;
-    poolsBlock.reserve(reserveSize);
-
-    auto sendReply = [&] {
-        sendBlockReply(poolsBlock, sender, packetNum);
-        poolsBlock.clear();
-    };
-
-    for (auto& sequence : sequences) {
-        csdb::Pool pool = blockChain_.loadBlock(sequence);
-
-        if (pool.is_valid()) {
-            poolsBlock.push_back(std::move(pool));
-
-            if (isOneBlockReply) {
-                sendReply();
-            }
-        }
-        else {
-            csmeta(cserror) << "Load block: " << sequence << " from blockchain is Invalid";
-        }
-    }
-
-    if (!isOneBlockReply) {
-        sendReply();
-    }
-}
-
-void Node::getBlockReply(const uint8_t* data, const size_t size) {
-    if (!poolSynchronizer_->isSyncroStarted()) {
-        csdebug() << "NODE> Get block reply> Pool synchronizer already syncro";
-        return;
-    }
-
-    csdebug() << "NODE> Get Block Reply";
-
-    cs::PoolsBlock poolsBlock = decompressPoolsBlock(data, size);
-
-    if (poolsBlock.empty()) {
-        cserror() << "NODE> Get block reply> Pools count is 0";
-        return;
-    }
-
-    for (const auto& pool : poolsBlock) {
-        transport_->syncReplied(pool.sequence());
-    }
-
-    std::size_t packetNum = 0;
-    istream_ >> packetNum;
-
-    poolSynchronizer_->getBlockReply(std::move(poolsBlock), packetNum);
-}
-
-void Node::sendBlockReply(const cs::PoolsBlock& poolsBlock, const cs::PublicKey& target, std::size_t packetNum) {
-    for (const auto& pool : poolsBlock) {
-        csdebug() << "NODE> Send block reply. Sequence: " << pool.sequence();
-    }
-
-    csdebug() << "Node> Sending blocks with signatures:";
-    for (const auto& it : poolsBlock) {
-        csdebug() << "#" << it.sequence() << " signs = " << it.signatures().size();
-    }
-
-    std::size_t realBinSize = 0;
-    RegionPtr memPtr = compressPoolsBlock(poolsBlock, realBinSize);
-
-    tryToSendDirect(target, MsgTypes::RequestedBlock, cs::Conveyer::instance().currentRoundNumber(), realBinSize, cs::numeric_cast<uint32_t>(memPtr->size()), memPtr, packetNum);
-}
-
-void Node::becomeWriter() {
-    myLevel_ = Level::Writer;
-    csdebug() << "NODE> Became writer";
-}
-
-void Node::processPacketsRequest(cs::PacketsHashes&& hashes, const cs::RoundNumber round, const cs::PublicKey& sender) {
-    csdebug() << "NODE> Processing packets sync request";
-
-    cs::Packets packets;
-
-    const auto& conveyer = cs::Conveyer::instance();
-    std::unique_lock<cs::SharedMutex> lock = conveyer.lock();
-
-    for (const auto& hash : hashes) {
-        std::optional<cs::TransactionsPacket> packet = conveyer.findPacket(hash, round);
-
-        if (packet) {
-            packets.push_back(std::move(packet).value());
-        }
-    }
-
-    if (packets.empty()) {
-        csdebug() << "NODE> Cannot find packets in storage";
-    }
-    else {
-        csdebug() << "NODE> Found packets in storage: " << packets.size();
-        sendPacketHashesReply(packets, round, sender);
-    }
-}
-
-void Node::processPacketsReply(cs::Packets&& packets, const cs::RoundNumber round) {
-    csdebug() << "NODE> Processing packets reply";
-
-    cs::Conveyer& conveyer = cs::Conveyer::instance();
-
-    for (auto&& packet : packets) {
-        conveyer.addFoundPacket(round, std::move(packet));
-    }
-
-    if (conveyer.isSyncCompleted(round)) {
-        csdebug() << "NODE> Packets sync completed, #" << round;
-        transport_->resetNeighbours();
-
-        if (auto meta = conveyer.characteristicMeta(round); meta.has_value()) {
-            csdebug() << "NODE> Run characteristic meta";
-            getCharacteristic(meta->bytes.data(), meta->bytes.size(), round, meta->sender, std::move(meta->signatures), std::move(meta->realTrusted));
-        }
-
-        // if next block maybe stored, the last written sequence maybe updated, so deferred consensus maybe resumed
-        if (blockChain_.getLastSequence() + 1 == cs::Conveyer::instance().currentRoundNumber()) {
-            csdebug() << "NODE> got all blocks written in current round";
-            startConsensus();
-        }
-    }
-}
-
-void Node::processTransactionsPacket(cs::TransactionsPacket&& packet) {
-    cs::Conveyer::instance().addTransactionsPacket(packet);
-}
-
-void Node::reviewConveyerHashes() {
-    const cs::Conveyer& conveyer = cs::Conveyer::instance();
-    const bool isHashesEmpty = conveyer.currentRoundTable().hashes.empty();
-
-    if (!isHashesEmpty && !conveyer.isSyncCompleted()) {
-        sendPacketHashesRequest(conveyer.currentNeededHashes(), conveyer.currentRoundNumber(), startPacketRequestPoint_);
-        return;
-    }
-
-    if (isHashesEmpty) {
-        csdebug() << "NODE> No hashes in round table, start consensus now";
-    }
-    else {
-        csdebug() << "NODE> All hashes in conveyer, start consensus now";
-    }
-
-    startConsensus();
-}
-
-bool Node::isPoolsSyncroStarted() {
-    return poolSynchronizer_->isSyncroStarted();
-}
-
-std::optional<cs::TrustedConfirmation> Node::getConfirmation(cs::RoundNumber round) const {
-    return confirmationList_.find(round);
-}
-
-void Node::processTimer() {
-    cs::Conveyer& conveyer = cs::Conveyer::instance();
-    const auto round = conveyer.currentRoundNumber();
-
-    if (myLevel_ == Level::Writer || round <= cs::TransactionsFlushRound) {
-        return;
-    }
-
-    conveyer.flushTransactions();
-}
-
-void Node::onTransactionsPacketFlushed(const cs::TransactionsPacket& packet) {
-    CallsQueue::instance().insert(std::bind(&Node::sendTransactionsPacket, this, packet));
-}
-
-void Node::onPingReceived(cs::Sequence sequence, const cs::PublicKey& sender) {
-    static std::chrono::steady_clock::time_point point = std::chrono::steady_clock::now();
-    static std::chrono::milliseconds delta{0};
-
-    auto now = std::chrono::steady_clock::now();
-    delta += std::chrono::duration_cast<std::chrono::milliseconds>(now - point);
-
-    if (maxHeighboursSequence_ < sequence) {
-        delta = std::chrono::milliseconds(0);
-    }
-
-    if (maxPingSynchroDelay_ <= delta.count()) {
-        delta = std::chrono::milliseconds(0);
-        auto lastSequence = blockChain_.getLastSequence();
-
-        if (lastSequence < sequence) {
-            cswarning() << "Last sequence is lower than network max sequence, trying to request round table";
-
-            CallsQueue::instance().insert([=] {
-                roundPackRequest(sender, sequence);
-            });
-        }
-    }
-
-    point = now;
-}
-
-void Node::sendBlockRequest(const ConnectionPtr target, const cs::PoolsRequestedSequences& sequences, std::size_t packetNum) {
-    const auto round = cs::Conveyer::instance().currentRoundNumber();
-    csmeta(csdetails) << "Target out(): " << target->getOut() << ", sequence from: " << sequences.front() << ", to: " << sequences.back() << ", packet: " << packetNum
-                      << ", round: " << round;
-
-    ostream_.init(BaseFlags::Neighbours | BaseFlags::Signed | BaseFlags::Compressed);
-    ostream_ << MsgTypes::BlockRequest;
-    ostream_ << round;
-    ostream_ << sequences;
-    ostream_ << packetNum;
-
-    transport_->deliverDirect(ostream_.getPackets(), ostream_.getPacketsCount(), target);
-
-    ostream_.clear();
-}
-
-Node::MessageActions Node::chooseMessageAction(const cs::RoundNumber rNum, const MsgTypes type, const cs::PublicKey sender) {
-    if (!good_) {
-        return MessageActions::Drop;
-    }
-
-    if (poolSynchronizer_->isFastMode()) {
-        if (type == MsgTypes::BlockRequest || type == MsgTypes::RequestedBlock) {
-            // which round would not be on the remote we may require the requested block or get block request
-            return MessageActions::Process;
-        }
-        else {
-            return MessageActions::Drop;
-        }
-    }
-
-    // always process this types
-    switch (type) {
-        case MsgTypes::FirstSmartStage:
-        case MsgTypes::SecondSmartStage:
-        case MsgTypes::ThirdSmartStage:
-        case MsgTypes::NodeStopRequest:
-        case MsgTypes::TransactionPacket:
-        case MsgTypes::TransactionsPacketRequest:
-        case MsgTypes::TransactionsPacketReply:
-        case MsgTypes::RoundTableRequest:
-        case MsgTypes::RejectedContracts:
-        case MsgTypes::RoundPackRequest:
-        case MsgTypes::EmptyRoundPack:
-            return MessageActions::Process;
-
-        default:
-            break;
-    }
-
-    const auto round = cs::Conveyer::instance().currentRoundNumber();
-
-    // starts next round, otherwise
-    if (type == MsgTypes::RoundTable) {
-        if (rNum > round) {
-            return MessageActions::Process;
-        }
-
-        // TODO: detect absence of proper current round info (round may be set by SS or BB)
-        return MessageActions::Drop;
-    }
-
-    // BB: every round (for now) may be handled:
-    if (type == MsgTypes::BigBang) {
-        return MessageActions::Process;
-    }
-
-    if (type == MsgTypes::BlockRequest || type == MsgTypes::RequestedBlock) {
-        // which round would not be on the remote we may require the requested block or get block request
-        return MessageActions::Process;
-    }
-
-    if (type == MsgTypes::RoundTableReply) {
-        return (rNum >= round ? MessageActions::Process : MessageActions::Drop);
-    }
-
-    if (type == MsgTypes::BlockHash) {
-        if (rNum < round) {
-            // outdated
-            return MessageActions::Drop;
-        }
-
-        if (rNum > blockChain_.getLastSequence() + cs::Conveyer::HashTablesStorageCapacity) {
-            // too many rounds behind the global round
-            return MessageActions::Drop;
-        }
-
-        if (rNum > round) {
-            csdebug() << "NODE> outrunning block hash (#" << rNum << ") is postponed until get round info";
-            return MessageActions::Postpone;
-        }
-
-        if (!cs::Conveyer::instance().isSyncCompleted()) {
-            csdebug() << "NODE> block hash is postponed until conveyer sync is completed";
-            return MessageActions::Postpone;
-        }
-
-        // in time
-        return MessageActions::Process;
-    }
-
-    if (rNum < round) {
-        return type == MsgTypes::NewBlock ? MessageActions::Process : MessageActions::Drop;
-    }
-
-    // outrunning packets mean round lag
-    if (rNum > round) {
-        if (rNum - round == 1) {
-            // wait for next round
-            return MessageActions::Postpone;
-        }
-        else {
-            // more then 1 round lag, request round info
-            if (round > 1 && subRound_ == 0) {
-                // not on the very start
-                cswarning() << "NODE> detect round lag (global " << rNum << ", local " << round << ")";
-                roundPackRequest(sender, rNum);
-                // TODO: roundTableRequest(cs::PublicKey respondent);
-            }
-
-            return MessageActions::Drop;
-        }
-    }
-
-    // (rNum == round) => handle now
-    return MessageActions::Process;
-}
-
-inline bool Node::readRoundData(cs::RoundTable& roundTable, bool bang) {
-    cs::PublicKey mainNode;
-
-    uint8_t confSize = 0;
-    istream_ >> confSize;
-
-    csdebug() << "NODE> Number of confidants :" << cs::numeric_cast<int>(confSize);
-
-    if (confSize < MIN_CONFIDANTS || confSize > MAX_CONFIDANTS) {
-        cswarning() << "Bad confidants num";
-        return false;
-    }
-
-    cs::ConfidantsKeys confidants;
-    confidants.reserve(confSize);
-
-    istream_ >> mainNode;
-
-    // TODO Fix confidants array getting (From SS)
-    for (int i = 0; i < confSize; ++i) {
-        cs::PublicKey key;
-        istream_ >> key;
-
-        confidants.push_back(std::move(key));
-    }
-    if (bang) {
-        cs::Signature sig;
-        istream_ >> sig;
-
-        cs::Bytes trustedToHash;
-        cs::DataStream tth(trustedToHash);
-        tth << roundTable.round;
-        tth << confidants;
-        csdebug() << "Message to Sign: " << cs::Utils::byteStreamToHex(trustedToHash);
-        // cs::Hash trustedHash = cscrypto::calculateHash(trustedToHash.data(), trustedToHash.size());
-        const auto& starter_key = cs::PacketValidator::instance().getStarterKey();
-        csdebug() << "SSKey: " << cs::Utils::byteStreamToHex(starter_key.data(), starter_key.size());
-        if (!cscrypto::verifySignature(sig, starter_key, trustedToHash.data(), trustedToHash.size())) {
-            cswarning() << "The BIGBANG message is incorrect: signature isn't valid";
-            return false;
-        }
-        cs::Bytes confMask;
-        cs::Signatures signatures;
-        signatures.push_back(sig);
-        confMask.push_back(0);
-        confirmationList_.remove(roundTable.round);
-        confirmationList_.add(roundTable.round, bang, confidants, confMask, signatures);
-    }
-
-    if (!istream_.good() || confidants.size() < confSize) {
-        cswarning() << "Bad round table format, ignoring";
-        return false;
-    }
-
-    roundTable.confidants = std::move(confidants);
-    roundTable.general = mainNode;
-    roundTable.hashes.clear();
-
-    return true;
-}
-
-static const char* nodeLevelToString(Node::Level nodeLevel) {
-    switch (nodeLevel) {
-        case Node::Level::Normal:
-            return "Normal";
-        case Node::Level::Confidant:
-            return "Confidant";
-        case Node::Level::Main:
-            return "Main";
-        case Node::Level::Writer:
-            return "Writer";
-    }
-
-    return "UNKNOWN";
-}
-
-std::ostream& operator<<(std::ostream& os, Node::Level nodeLevel) {
-    os << nodeLevelToString(nodeLevel);
-    return os;
-}
-
-template <typename... Args>
-void Node::sendDefault(const cs::PublicKey& target, const MsgTypes msgType, const cs::RoundNumber round, Args&&... args) {
-    static constexpr cs::Byte defautFlags = 0; // BaseFlags::Fragmented;
-
-    ostream_.init(defautFlags, target);
-    csdetails() << "NODE> Sending default to key: " << cs::Utils::byteStreamToHex(target.data(), target.size());
-
-    sendBroadcastImpl(msgType, round, std::forward<Args>(args)...);
-}
-
-template <typename... Args>
-bool Node::sendToNeighbour(const cs::PublicKey& target, const MsgTypes msgType, const cs::RoundNumber round, Args&&... args) {
-    ConnectionPtr connection = transport_->getConnectionByKey(target);
-
-    if (connection) {
-        sendToNeighbour(connection, msgType, round, std::forward<Args>(args)...);
-    }
-
-    return static_cast<bool>(connection);
-}
-
-template <typename... Args>
-void Node::sendToNeighbour(const ConnectionPtr target, const MsgTypes msgType, const cs::RoundNumber round, Args&&... args) {
-    ostream_.init(BaseFlags::Neighbours | BaseFlags::Broadcast /*| BaseFlags::Fragmented*/ | BaseFlags::Compressed);
-    ostream_ << msgType << round;
-
-    writeDefaultStream(std::forward<Args>(args)...);
-
-    csdetails() << "NODE> Sending Direct data: packets count: " << ostream_.getPacketsCount() << ", last packet size: " << ostream_.getCurrentSize() << ", out: " << target->out
-                << ", in: " << target->in << ", specialOut: " << target->specialOut << ", msgType: " << Packet::messageTypeToString(msgType);
-
-    transport_->deliverDirect(ostream_.getPackets(), ostream_.getPacketsCount(), target);
-    ostream_.clear();
-}
-
-template <class... Args>
-void Node::sendBroadcast(const MsgTypes msgType, const cs::RoundNumber round, Args&&... args) {
-    ostream_.init(BaseFlags::Broadcast /*| BaseFlags::Fragmented*/ | BaseFlags::Compressed);
-    csdetails() << "NODE> Sending broadcast";
-
-    sendBroadcastImpl(msgType, round, std::forward<Args>(args)...);
-}
-
-template <class... Args>
-void Node::tryToSendDirect(const cs::PublicKey& target, const MsgTypes msgType, const cs::RoundNumber round, Args&&... args) {
-    const bool success = sendToNeighbour(target, msgType, round, std::forward<Args>(args)...);
-    if (!success) {
-        sendBroadcast(target, msgType, round, std::forward<Args>(args)...);
-    }
-}
-
-template <class... Args>
-bool Node::sendToRandomNeighbour(const MsgTypes msgType, const cs::RoundNumber round, Args&&... args) {
-    return transport_->forRandomNeighbour([&, this](const auto target){
-        sendToNeighbour(target, msgType, round, std::forward<Args>(args)...);
-<<<<<<< HEAD
-    });
-=======
-    }
-
-    return (bool)target;
->>>>>>> c2357909
-}
-
-template <class... Args>
-void Node::sendToConfidants(const MsgTypes msgType, const cs::RoundNumber round, Args&&... args) {
-    const auto& confidants = cs::Conveyer::instance().confidants();
-    const auto size = confidants.size();
-
-    for (size_t i = 0; i < size; ++i) {
-        const auto& confidant = confidants.at(i);
-
-        if (myConfidantIndex_ == i && nodeIdKey_ == confidant) {
-            continue;
-        }
-
-        sendBroadcast(confidant, msgType, round, std::forward<Args>(args)...);
-    }
-}
-
-template <class... Args>
-void Node::sendToList(const std::vector<cs::PublicKey>& listMembers, const cs::Byte listExeption, const MsgTypes msgType, const cs::RoundNumber round, Args&&... args) {
-    const auto size = listMembers.size();
-
-    for (size_t i = 0; i < size; ++i) {
-        const auto& listMember = listMembers[i];
-
-        if (listExeption == i && nodeIdKey_ == listMember) {
-            continue;
-        }
-
-        sendBroadcast(listMember, msgType, round, std::forward<Args>(args)...);
-    }
-}
-
-template <typename... Args>
-void Node::writeDefaultStream(Args&&... args) {
-    (void)(ostream_ << ... << std::forward<Args>(args));  // fold expression
-}
-
-template <typename... Args>
-bool Node::sendToNeighbours(const MsgTypes msgType, const cs::RoundNumber round, Args&&... args) {
-    auto lock = transport_->getNeighboursLock();
-    Connections connections = transport_->getNeighboursWithoutSS();
-
-    if (connections.empty()) {
-        return false;
-    }
-
-    for (auto connection : connections) {
-        sendToNeighbour(connection, msgType, round, std::forward<Args>(args)...);
-    }
-}
-
-template <typename... Args>
-void Node::sendBroadcast(const cs::PublicKey& target, const MsgTypes& msgType, const cs::RoundNumber round, Args&&... args) {
-    ostream_.init(BaseFlags::Fragmented | BaseFlags::Compressed, target);
-    csdetails() << "NODE> Sending broadcast to key: " << cs::Utils::byteStreamToHex(target.data(), target.size());
-
-    sendBroadcastImpl(msgType, round, std::forward<Args>(args)...);
-}
-
-template <typename... Args>
-void Node::sendBroadcastImpl(const MsgTypes& msgType, const cs::RoundNumber round, Args&&... args) {
-    ostream_ << msgType << round;
-
-    writeDefaultStream(std::forward<Args>(args)...);
-
-    csdetails() << "NODE> Sending broadcast data: size: " << ostream_.getCurrentSize() << ", last packet size: " << ostream_.getCurrentSize() << ", round: " << round
-                << ", msgType: " << Packet::messageTypeToString(msgType);
-
-    transport_->deliverBroadcast(ostream_.getPackets(), ostream_.getPacketsCount());
-    ostream_.clear();
-}
-
-RegionPtr Node::compressPoolsBlock(const cs::PoolsBlock& poolsBlock, std::size_t& realBinSize) {
-    cs::Bytes bytes;
-    cs::DataStream stream(bytes);
-
-    stream << poolsBlock;
-
-    char* data = reinterpret_cast<char*>(bytes.data());
-    const int binSize = cs::numeric_cast<int>(bytes.size());
-
-    const auto maxSize = LZ4_compressBound(binSize);
-    auto memPtr = allocator_.allocateNext(static_cast<uint32_t>(maxSize));
-
-<<<<<<< HEAD
-    const int compressedSize = LZ4_compress_default(data, static_cast<char*>(memPtr->data()), binSize, cs::numeric_cast<int>(memPtr->size()));
-=======
-    const int compressedSize = LZ4_compress_default(data, static_cast<char*>(memPtr->get()), binSize, cs::numeric_cast<int>(memPtr->size()));
->>>>>>> c2357909
-
-    if (!compressedSize) {
-        csmeta(cserror) << "Compress poools block error";
-    }
-
-<<<<<<< HEAD
-    memPtr->setSize(static_cast<uint32_t>(compressedSize));
-=======
-    memPtr->setSize(compressedSize);
-//    allocator_.shrinkLast(cs::numeric_cast<uint32_t>(compressedSize));
-
->>>>>>> c2357909
-    realBinSize = cs::numeric_cast<std::size_t>(binSize);
-
-    return memPtr;
-}
-
-cs::PoolsBlock Node::decompressPoolsBlock(const uint8_t* data, const size_t size) {
-    istream_.init(data, size);
-    std::size_t realBinSize = 0;
-    istream_ >> realBinSize;
-
-    std::uint32_t compressSize = 0;
-    istream_ >> compressSize;
-
-    RegionPtr memPtr = allocator_.allocateNext(compressSize);
-    istream_ >> memPtr;
-
-    cs::Bytes bytes;
-    bytes.resize(realBinSize);
-    char* bytesData = reinterpret_cast<char*>(bytes.data());
-
-<<<<<<< HEAD
-    const int uncompressedSize = LZ4_decompress_safe(static_cast<char*>(memPtr->data()), bytesData, cs::numeric_cast<int>(compressSize), cs::numeric_cast<int>(realBinSize));
-=======
-    const int uncompressedSize = LZ4_decompress_safe(static_cast<char*>(memPtr->get()), bytesData, cs::numeric_cast<int>(compressSize), cs::numeric_cast<int>(realBinSize));
->>>>>>> c2357909
-
-    if (uncompressedSize < 0) {
-        csmeta(cserror) << "Decompress poools block error";
-    }
-
-    cs::DataStream stream(bytes.data(), bytes.size());
-    cs::PoolsBlock poolsBlock;
-
-    stream >> poolsBlock;
-
-    return poolsBlock;
-}
-
-void Node::sendStageOne(cs::StageOne& stageOneInfo) {
-    corruptionLevel_ = 0;
-    if (myLevel_ != Level::Confidant) {
-        cswarning() << "NODE> Only confidant nodes can send consensus stages";
-        return;
-    }
-
-    stageOneInfo.roundTimeStamp = cs::Utils::currentTimestamp();
-
-    csmeta(csdebug) << "Round: " << cs::Conveyer::instance().currentRoundNumber() << "." << cs::numeric_cast<int>(subRound_)
-                    << ", Sender: " << static_cast<int>(stageOneInfo.sender) << ", Cand Amount: " << stageOneInfo.trustedCandidates.size()
-                    << ", Hashes Amount: " << stageOneInfo.hashesCandidates.size() << ", Time Stamp: " << stageOneInfo.roundTimeStamp;
-    csmeta(csdetails) << "Hash: " << cs::Utils::byteStreamToHex(stageOneInfo.hash.data(), stageOneInfo.hash.size());
-
-    size_t expectedMessageSize = sizeof(stageOneInfo.sender) + sizeof(stageOneInfo.hash) + sizeof(stageOneInfo.trustedCandidates.size()) +
-                                 sizeof(cs::PublicKey) * stageOneInfo.trustedCandidates.size() + sizeof(stageOneInfo.hashesCandidates.size()) +
-                                 sizeof(cs::Hash) * stageOneInfo.hashesCandidates.size() + sizeof(stageOneInfo.roundTimeStamp.size()) + stageOneInfo.roundTimeStamp.size();
-
-    cs::Bytes message;
-    message.reserve(expectedMessageSize);
-
-    cs::Bytes messageToSign;
-    messageToSign.reserve(sizeof(cs::RoundNumber) + sizeof(uint8_t) + sizeof(cs::Hash));
-
-    cs::DataStream stream(message);
-    stream << stageOneInfo.sender;
-    stream << stageOneInfo.hash;
-    stream << stageOneInfo.trustedCandidates;
-    stream << stageOneInfo.hashesCandidates;
-    stream << stageOneInfo.roundTimeStamp;
-
-    // hash of message
-    stageOneInfo.messageHash = cscrypto::calculateHash(message.data(), message.size());
-
-    cs::DataStream signStream(messageToSign);
-    signStream << cs::Conveyer::instance().currentRoundNumber();
-    signStream << subRound_;
-    signStream << stageOneInfo.messageHash;
-
-    // signature of round number + calculated hash
-    stageOneInfo.signature = cscrypto::generateSignature(solver_->getPrivateKey(), messageToSign.data(), messageToSign.size());
-    csdebug() << "Stage one Signature R-" << WithDelimiters(cs::Conveyer::instance().currentRoundNumber()) << "(" << static_cast<int>(stageOneInfo.sender)
-              << "): " << cs::Utils::byteStreamToHex(stageOneInfo.signature.data(), stageOneInfo.signature.size());
-
-    const int k1 = (corruptionLevel_ / 1) % 2;
-    const cs::Byte k2 = static_cast<cs::Byte>(corruptionLevel_ / 16);
-    if (k1 == 1 && k2 == myConfidantIndex_) {
-        csdebug() << "STAGE ONE ##############> NOTHING WILL BE SENT";
-    }
-    else {
-        sendToConfidants(MsgTypes::FirstStage, cs::Conveyer::instance().currentRoundNumber(), subRound_, stageOneInfo.signature, message);
-    }
-
-    csmeta(csdetails) << "Sent message size " << message.size();
-
-    // cache
-    stageOneInfo.message = std::move(message);
-    csmeta(csdetails) << "done";
-}
-
-void Node::getStageOne(const uint8_t* data, const size_t size, const cs::PublicKey& sender) {
-    csmeta(csdetails) << "started";
-
-    if (myLevel_ != Level::Confidant) {
-        csdebug() << "NODE> ignore stage-1 as no confidant";
-        return;
-    }
-
-    istream_.init(data, size);
-
-    uint8_t subRound;
-    istream_ >> subRound;
-
-    if (subRound != subRound_) {
-        cswarning() << "NODE> ignore stage-1 with subround #" << subRound << ", required #" << subRound_;
-        return;
-    }
-
-    cs::StageOne stage;
-    istream_ >> stage.signature;
-    istream_ >> stage.message;
-
-    csdetails() << "Stage1 message: " << cs::Utils::byteStreamToHex(stage.message);
-    csdetails() << "Stage1 signature: " << cs::Utils::byteStreamToHex(stage.signature);
-
-    if (!istream_.good() || !istream_.end()) {
-        csmeta(cserror) << "Bad stage-1 packet format";
-        return;
-    }
-
-    // hash of part received message
-    stage.messageHash = cscrypto::calculateHash(stage.message.data(), stage.message.size());
-
-    cs::Bytes signedMessage;
-    cs::DataStream signedStream(signedMessage);
-    signedStream << cs::Conveyer::instance().currentRoundNumber();
-    signedStream << subRound_;
-    signedStream << stage.messageHash;
-
-    // stream for main message
-    cs::DataStream stream(stage.message.data(), stage.message.size());
-    stream >> stage.sender;
-    stream >> stage.hash;
-    stream >> stage.trustedCandidates;
-    stream >> stage.hashesCandidates;
-    stream >> stage.roundTimeStamp;
-
-    const cs::Conveyer& conveyer = cs::Conveyer::instance();
-
-    if (!conveyer.isConfidantExists(stage.sender)) {
-        return;
-    }
-
-    const cs::PublicKey& confidant = conveyer.confidantByIndex(stage.sender);
-
-    if (!cscrypto::verifySignature(stage.signature, confidant, signedMessage.data(), signedMessage.size())) {
-        cswarning() << "NODE> Stage-1 from T[" << static_cast<int>(stage.sender) << "] -  WRONG SIGNATURE!!!";
-        return;
-    }
-
-    if (confidant != sender) {
-        csmeta(csdebug) << "Stage-1 of " << getSenderText(confidant) << " sent by " << getSenderText(sender);
-    }
-    else {
-        csmeta(csdebug) << "Stage-1 of T[" << static_cast<int>(stage.sender) << "], sender key ok";
-    }
-
-    csdetails() << csname() << "Hash: " << cs::Utils::byteStreamToHex(stage.hash.data(), stage.hash.size());
-
-    solver_->gotStageOne(std::move(stage));
-}
-
-void Node::sendStageTwo(cs::StageTwo& stageTwoInfo) {
-    csmeta(csdetails) << "started";
-
-    if (myLevel_ != Level::Confidant && myLevel_ != Level::Writer) {
-        cswarning() << "Only confidant nodes can send consensus stages";
-        return;
-    }
-
-    // TODO: fix it by logic changing
-    const size_t confidantsCount = cs::Conveyer::instance().confidantsCount();
-    const size_t stageBytesSize = sizeof(stageTwoInfo.sender) + sizeof(size_t)                     // count of signatures
-                                  + sizeof(size_t)                                                 // count of hashes
-                                  + (sizeof(cs::Signature) + sizeof(cs::Hash)) * confidantsCount;  // signature + hash items
-
-    cs::Bytes bytes;
-    bytes.reserve(stageBytesSize);
-
-    cs::DataStream stream(bytes);
-    stream << stageTwoInfo.sender;
-    stream << stageTwoInfo.signatures;
-    stream << stageTwoInfo.hashes;
-
-    // create signature
-    stageTwoInfo.signature = cscrypto::generateSignature(solver_->getPrivateKey(), bytes.data(), bytes.size());
-
-    const int k1 = (corruptionLevel_ / 2) % 2;
-    const cs::Byte k2 = static_cast<cs::Byte>(corruptionLevel_ / 16);
-
-    if (k1 == 1 && k2 == myConfidantIndex_) {
-        csdebug() << "STAGE TWO ##############> NOTHING WILL BE SENT";
-    }
-    else {
-        sendToConfidants(MsgTypes::SecondStage, cs::Conveyer::instance().currentRoundNumber(), subRound_, stageTwoInfo.signature, bytes);
-    }
-
-    // cash our stage two
-    csmeta(csdetails) << "Bytes size " << bytes.size();
-
-    stageTwoInfo.message = std::move(bytes);
-
-    csmeta(csdetails) << "done";
-}
-
-void Node::getStageTwo(const uint8_t* data, const size_t size, const cs::PublicKey& sender) {
-    csmeta(csdetails);
-
-    if (myLevel_ != Level::Confidant && myLevel_ != Level::Writer) {
-        csdebug() << "NODE> ignore stage-2 as no confidant";
-        return;
-    }
-
-    csdebug() << "NODE> getting stage-2 from " << getSenderText(sender);
-
-    istream_.init(data, size);
-
-    uint8_t subRound = 0;
-    istream_ >> subRound;
-
-    if (subRound != subRound_) {
-        cswarning() << "NODE> We got Stage-2 for the Node with SUBROUND, we don't have";
-        return;
-    }
-
-    cs::StageTwo stage;
-    istream_ >> stage.signature;
-
-    cs::Bytes bytes;
-    istream_ >> bytes;
-
-    if (!istream_.good() || !istream_.end()) {
-        cserror() << "NODE> Bad stage-2 packet format";
-        return;
-    }
-
-    cs::DataStream stream(bytes.data(), bytes.size());
-    stream >> stage.sender;
-    stream >> stage.signatures;
-    stream >> stage.hashes;
-
-    const cs::Conveyer& conveyer = cs::Conveyer::instance();
-
-    if (!conveyer.isConfidantExists(stage.sender)) {
-        return;
-    }
-
-    if (!cscrypto::verifySignature(stage.signature, conveyer.confidantByIndex(stage.sender), bytes.data(), bytes.size())) {
-        csdebug() << "NODE> stage-2 [" << static_cast<int>(stage.sender) << "] -  WRONG SIGNATURE!!!";
-        return;
-    }
-
-    csmeta(csdetails) << "Signature is OK";
-    stage.message = std::move(bytes);
-
-    csdebug() << "NODE> stage-2 [" << static_cast<int>(stage.sender) << "] is OK!";
-    solver_->gotStageTwo(stage);
-}
-
-void Node::sendStageThree(cs::StageThree& stageThreeInfo) {
-    csdebug() << __func__;
-
-    if (myLevel_ != Level::Confidant) {
-        cswarning() << "NODE> Only confidant nodes can send consensus stages";
-        return;
-    }
-
-    // TODO: think how to improve this code
-    const size_t stageSize = 2 * sizeof(uint8_t) + 2 * sizeof(cs::Signature) + stageThreeInfo.realTrustedMask.size();
-
-    cs::Bytes bytes;
-    bytes.reserve(stageSize);
-
-    cs::DataStream stream(bytes);
-    stream << stageThreeInfo.sender;
-    stream << stageThreeInfo.writer;
-    stream << stageThreeInfo.iteration;
-    stream << stageThreeInfo.blockSignature;
-    stream << stageThreeInfo.roundSignature;
-    stream << stageThreeInfo.trustedSignature;
-    stream << stageThreeInfo.realTrustedMask;
-
-    stageThreeInfo.signature = cscrypto::generateSignature(solver_->getPrivateKey(), bytes.data(), bytes.size());
-
-    const int k1 = (corruptionLevel_ / 4) % 2;
-    const cs::Byte k2 = static_cast<cs::Byte>(corruptionLevel_ / 16);
-
-    if (k1 == 1 && k2 == myConfidantIndex_) {
-        csdebug() << "STAGE THREE ##############> NOTHING WILL BE SENT";
-    }
-    else {
-        sendToConfidants(MsgTypes::ThirdStage, cs::Conveyer::instance().currentRoundNumber(), subRound_, stageThreeInfo.signature, bytes);
-    }
-
-    // cach stage three
-    csmeta(csdetails) << "bytes size " << bytes.size();
-    stageThreeInfo.message = std::move(bytes);
-    stageThreeSent_ = true;
-    csmeta(csdetails) << "done";
-}
-
-void Node::getStageThree(const uint8_t* data, const size_t size) {
-    csmeta(csdetails);
-
-    if (myLevel_ != Level::Confidant && myLevel_ != Level::Writer) {
-        csdebug() << "NODE> ignore stage-3 as no confidant";
-        return;
-    }
-
-    istream_.init(data, size);
-    uint8_t subRound = 0;
-    istream_ >> subRound;
-
-    if (subRound != subRound_) {
-        cswarning() << "NODE> We got Stage-2 for the Node with SUBROUND, we don't have";
-        return;
-    }
-
-    cs::StageThree stage;
-    istream_ >> stage.signature;
-
-    cs::Bytes bytes;
-    istream_ >> bytes;
-
-    if (!istream_.good() || !istream_.end()) {
-        cserror() << "NODE> Bad stage-3 packet format";
-        return;
-    }
-
-    cs::DataStream stream(bytes.data(), bytes.size());
-    stream >> stage.sender;
-    stream >> stage.writer;
-    stream >> stage.iteration;  // this is a potential problem!!!
-    stream >> stage.blockSignature;
-    stream >> stage.roundSignature;
-    stream >> stage.trustedSignature;
-    stream >> stage.realTrustedMask;
-
-    const cs::Conveyer& conveyer = cs::Conveyer::instance();
-
-    if (!conveyer.isConfidantExists(stage.sender)) {
-        return;
-    }
-
-    if (!conveyer.isConfidantExists(stage.writer)) {
-        return;
-    }
-
-    if (stage.iteration < solver_->currentStage3iteration()) {
-        stageRequest(MsgTypes::ThirdStage, myConfidantIndex_, stage.sender);
-        return;
-    }
-    else if (stage.iteration > solver_->currentStage3iteration()) {
-        // store
-        return;
-    }
-
-    if (!cscrypto::verifySignature(stage.signature, conveyer.confidantByIndex(stage.sender), bytes.data(), bytes.size())) {
-        cswarning() << "NODE> stage-3 from T[" << static_cast<int>(stage.sender) << "] -  WRONG SIGNATURE!!!";
-        return;
-    }
-
-    stage.message = std::move(bytes);
-
-    csdebug() << "NODE> stage-3 from T[" << static_cast<int>(stage.sender) << "] is OK!";
-
-    solver_->gotStageThree(std::move(stage), (stageThreeSent_ ? 2 : 0));
-}
-
-void Node::adjustStageThreeStorage() {
-    stageThreeSent_ = false;
-}
-
-void Node::stageRequest(MsgTypes msgType, uint8_t respondent, uint8_t required /*, uint8_t iteration*/) {
-    csdebug() << __func__;
-    if (myLevel_ != Level::Confidant && myLevel_ != Level::Writer) {
-        cswarning() << "NODE> Only confidant nodes can request consensus stages";
-        return;
-    }
-
-    const cs::Conveyer& conveyer = cs::Conveyer::instance();
-
-    if (!conveyer.isConfidantExists(respondent)) {
-        return;
-    }
-
-    sendDefault(conveyer.confidantByIndex(respondent), msgType, cs::Conveyer::instance().currentRoundNumber(), subRound_, myConfidantIndex_, required /*, iteration*/);
-    csmeta(csdetails) << "done";
-}
-
-void Node::getStageRequest(const MsgTypes msgType, const uint8_t* data, const size_t size, const cs::PublicKey& requester) {
-    csdebug() << __func__;
-    csmeta(csdetails) << "started";
-    if (myLevel_ != Level::Confidant) {
-        return;
-    }
-
-    istream_.init(data, size);
-
-    uint8_t subRound = 0;
-    istream_ >> subRound;
-
-    if (subRound != subRound_) {
-        cswarning() << "NODE> We got Stage-2 for the Node with SUBROUND, we don't have";
-        return;
-    }
-
-    uint8_t requesterNumber = 0;
-    istream_ >> requesterNumber;
-
-    uint8_t requiredNumber = 0;
-    istream_ >> requiredNumber;
-
-    if (!istream_.good() || !istream_.end()) {
-        cserror() << "Bad StageThree packet format";
-        return;
-    }
-
-    const cs::Conveyer& conveyer = cs::Conveyer::instance();
-
-    if (!conveyer.isConfidantExists(requesterNumber) || requester != conveyer.confidantByIndex(requesterNumber)) {
-        return;
-    }
-
-    if (!conveyer.isConfidantExists(requiredNumber)) {
-        return;
-    }
-
-    switch (msgType) {
-        case MsgTypes::FirstStageRequest:
-            solver_->gotStageOneRequest(requesterNumber, requiredNumber);
-            break;
-        case MsgTypes::SecondStageRequest:
-            solver_->gotStageTwoRequest(requesterNumber, requiredNumber);
-            break;
-        case MsgTypes::ThirdStageRequest:
-            solver_->gotStageThreeRequest(requesterNumber, requiredNumber /*, iteration*/);
-            break;
-        default:
-            break;
-    }
-}
-
-void Node::sendStageReply(const uint8_t sender, const cs::Signature& signature, const MsgTypes msgType, const uint8_t requester, cs::Bytes& message) {
-    csdebug() << __func__;
-    csmeta(csdetails) << "started";
-
-    if (myLevel_ != Level::Confidant) {
-        cswarning() << "NODE> Only confidant nodes can send consensus stages";
-        return;
-    }
-
-    const cs::Conveyer& conveyer = cs::Conveyer::instance();
-
-    if (!conveyer.isConfidantExists(requester) || !conveyer.isConfidantExists(sender)) {
-        return;
-    }
-
-    const int k1 = (corruptionLevel_ / 8) % 2;
-    const cs::Byte k2 = static_cast<cs::Byte>(corruptionLevel_ / 16);
-
-    if (k1 == 1 && k2 == myConfidantIndex_) {
-        csdebug() << "STAGE REPLY ##############> NOTHING WILL BE SENT";
-    }
-    else {
-        sendDefault(conveyer.confidantByIndex(requester), msgType, cs::Conveyer::instance().currentRoundNumber(), subRound_, signature, message);
-    }
-
-    csmeta(csdetails) << "done";
-}
-
-void Node::sendSmartReject(const std::vector<RefExecution>& rejectList) {
-    if (rejectList.empty()) {
-        csmeta(cserror) << "must not send empty rejected contracts pack";
-        return;
-    }
-
-    cs::Bytes data;
-    cs::DataStream stream(data);
-
-    stream << rejectList;
-
-    csdebug() << "Node: sending " << rejectList.size() << " rejected contract(s) to related smart confidants";
-    sendBroadcast(MsgTypes::RejectedContracts, cs::Conveyer::instance().currentRoundNumber(), data);
-}
-
-void Node::getSmartReject(const uint8_t* data, const size_t size, const cs::RoundNumber rNum, const cs::PublicKey& sender) {
-    csunused(rNum);
-    csunused(sender);
-
-    istream_.init(data, size);
-
-    cs::Bytes bytes;
-    istream_ >> bytes;
-
-    cs::DataStream stream(bytes.data(), bytes.size());
-
-    std::vector<RefExecution> rejectList;
-    stream >> rejectList;
-
-    if (!stream.isValid() || stream.isAvailable(1)) {
-        return;
-    }
-    if (!istream_.good() || istream_.isBytesAvailable(1)) {
-        return;
-    }
-
-    if (rejectList.empty()) {
-        csmeta(cserror) << "empty rejected contracts pack received";
-        return;
-    }
-
-    csdebug() << "Node: " << rejectList.size() << " rejected contract(s) received";
-    emit gotRejectedContracts(rejectList);
-}
-
-void Node::sendSmartStageOne(const cs::ConfidantsKeys& smartConfidants, const cs::StageOneSmarts& stageOneInfo) {
-    csmeta(csdebug) << "started";
-    if (std::find(smartConfidants.cbegin(), smartConfidants.cend(), solver_->getPublicKey()) == smartConfidants.cend()) {
-        cswarning() << "NODE> Only confidant nodes can send smart-contract consensus stages";
-        return;
-    }
-
-    csmeta(csdetails) << std::endl
-                      << "Smart starting Round: " << cs::SmartConsensus::blockPart(stageOneInfo.id) << '.' << cs::SmartConsensus::transactionPart(stageOneInfo.id) << std::endl
-                      << "Sender: " << static_cast<int>(stageOneInfo.sender) << std::endl
-                      << "Hash: " << cs::Utils::byteStreamToHex(stageOneInfo.hash.data(), stageOneInfo.hash.size());
-
-    sendToList(smartConfidants, stageOneInfo.sender, MsgTypes::FirstSmartStage, cs::Conveyer::instance().currentRoundNumber(),
-               // payload
-               stageOneInfo.message, stageOneInfo.signature);
-    csmeta(csdebug) << "done";
-}
-
-void Node::getSmartStageOne(const uint8_t* data, const size_t size, const cs::RoundNumber, const cs::PublicKey& sender) {
-    csdebug() << __func__ << ": starting";
-
-    istream_.init(data, size);
-
-    cs::StageOneSmarts stage;
-    istream_ >> stage.message >> stage.signature;
-
-    if (!istream_.good() || !istream_.end()) {
-        cserror() << "Bad Smart Stage One packet format";
-        return;
-    }
-    // hash of part received message
-    stage.messageHash = cscrypto::calculateHash(stage.message.data(), stage.message.size());
-    if (stage.fillFromBinary()) {
-        return;
-    }
-    cs::Sequence block = cs::SmartConsensus::blockPart(stage.id);
-    uint32_t transaction = cs::SmartConsensus::transactionPart(stage.id);
-    csdebug() << "SmartStageOne messageHash: " << cs::Utils::byteStreamToHex(stage.messageHash.data(), stage.messageHash.size());
-    if (!cscrypto::verifySignature(stage.signature, sender, stage.messageHash.data(), stage.messageHash.size())) {
-        cswarning() << "NODE> Smart stage One from T[" << static_cast<int>(stage.sender) << "] {" << block << '.' << transaction << "} -  WRONG SIGNATURE!!!";//
-        return;
-    }
-    csdebug() << __func__ << ": starting {" << block << '.' << transaction << '}';
-    
-    csmeta(csdebug) << "Sender: " << static_cast<int>(stage.sender) << ", sender key: " << cs::Utils::byteStreamToHex(sender.data(), sender.size()) << std::endl
-                    << "Smart#: {" << block << '.' << transaction << '}';
-    csdebug() << "Hash: " << cs::Utils::byteStreamToHex(stage.hash.data(), stage.hash.size());
-
-    csdebug() << "NODE> SmartStage One from T[" << static_cast<int>(stage.sender) << "] is OK!";
-
-    if (std::find(activeSmartConsensuses_.cbegin(), activeSmartConsensuses_.cend(), stage.id) == activeSmartConsensuses_.cend()) {
-        csdebug() << "The SmartConsensus {" << block << '.' << transaction << "} is not active now, storing the stage";
-        smartStageOneStorage_.push_back(stage);
-        return;
-    }
-
-    emit gotSmartStageOne(stage, false);
-}
-
-void Node::sendSmartStageTwo(const cs::ConfidantsKeys& smartConfidants, cs::StageTwoSmarts& stageTwoInfo) {
-    csmeta(csdebug) << "started";
-
-    if (std::find(smartConfidants.cbegin(), smartConfidants.cend(), solver_->getPublicKey()) == smartConfidants.cend()) {
-        cswarning() << "NODE> Only confidant nodes can send smart-contract consensus stages";
-        return;
-    }
-
-    // TODO: fix it by logic changing
-
-    size_t confidantsCount = cs::Conveyer::instance().confidantsCount();
-    size_t stageBytesSize = sizeof(stageTwoInfo.sender) + (sizeof(cs::Signature) + sizeof(cs::Hash)) * confidantsCount;
-
-    cs::Bytes bytes;
-    bytes.reserve(stageBytesSize);
-
-    cs::DataStream stream(bytes);
-    stream << stageTwoInfo.sender;
-    stream << stageTwoInfo.signatures;
-    stream << stageTwoInfo.hashes;
-
-    // create signature
-    stageTwoInfo.signature = cscrypto::generateSignature(solver_->getPrivateKey(), bytes.data(), bytes.size());
-    sendToList(smartConfidants, stageTwoInfo.sender, MsgTypes::SecondSmartStage, cs::Conveyer::instance().currentRoundNumber(), stageTwoInfo.id, stageTwoInfo.signature, bytes);
-
-    // cash our stage two
-    stageTwoInfo.message = std::move(bytes);
-    csmeta(csdebug) << "done";
-}
-
-void Node::getSmartStageTwo(const uint8_t* data, const size_t size, const cs::RoundNumber, const cs::PublicKey& sender) {
-    csmeta(csdebug);
-
-    csdebug() << "NODE> Getting SmartStage Two from " << cs::Utils::byteStreamToHex(sender.data(), sender.size());
-
-    istream_.init(data, size);
-
-    cs::StageTwoSmarts stage;
-    istream_ >> stage.id >> stage.signature;
-
-    cs::Bytes bytes;
-    istream_ >> bytes;
-
-    if (!istream_.good() || !istream_.end()) {
-        cserror() << "NODE> Bad SmartStageTwo packet format";
-        return;
-    }
-
-    cs::DataStream stream(bytes.data(), bytes.size());
-    stream >> stage.sender;
-    stream >> stage.signatures;
-    stream >> stage.hashes;
-
-    csdebug() << "NODE> Read all data from the stream";
-
-    if (!cscrypto::verifySignature(stage.signature, sender, bytes.data(), bytes.size())) {
-        csdebug() << "NODE> Smart Stage Two from T[" << static_cast<int>(stage.sender) << "] -  WRONG SIGNATURE!!!";
-        return;
-    }
-
-    csdebug() << "Signature is OK";
-    stage.message = std::move(bytes);
-
-    csmeta(csdetails) << "Signature is OK";
-
-    emit gotSmartStageTwo(stage, false);
-}
-
-void Node::sendSmartStageThree(const cs::ConfidantsKeys& smartConfidants, cs::StageThreeSmarts& stageThreeInfo) {
-    csmeta(csdebug) << "started";
-
-    if (std::find(smartConfidants.cbegin(), smartConfidants.cend(), solver_->getPublicKey()) == smartConfidants.cend()) {
-        cswarning() << "NODE> Only confidant nodes can send smart-contract consensus stages";
-        return;
-    }
-
-    // TODO: think how to improve this code
-
-    size_t stageSize = 2 * sizeof(cs::Byte) + stageThreeInfo.realTrustedMask.size() + stageThreeInfo.packageSignature.size();
-
-    cs::Bytes bytes;
-    bytes.reserve(stageSize);
-
-    cs::DataStream stream(bytes);
-    stream << stageThreeInfo.sender;
-    stream << stageThreeInfo.writer;
-    stream << stageThreeInfo.realTrustedMask;
-    stream << stageThreeInfo.packageSignature;
-
-    stageThreeInfo.signature = cscrypto::generateSignature(solver_->getPrivateKey(), bytes.data(), bytes.size());
-    sendToList(smartConfidants, stageThreeInfo.sender, MsgTypes::ThirdSmartStage, cs::Conveyer::instance().currentRoundNumber(),
-               // payload:
-               stageThreeInfo.id, stageThreeInfo.signature, bytes);
-
-    // cach stage three
-    stageThreeInfo.message = std::move(bytes);
-    csmeta(csdebug) << "done";
-}
-
-void Node::getSmartStageThree(const uint8_t* data, const size_t size, const cs::RoundNumber, const cs::PublicKey& sender) {
-    csmeta(csdetails) << "started";
-    csunused(sender);
-
-    istream_.init(data, size);
-
-    cs::StageThreeSmarts stage;
-    istream_ >> stage.id >> stage.signature;
-
-    cs::Bytes bytes;
-    istream_ >> bytes;
-
-    if (!istream_.good() || !istream_.end()) {
-        cserror() << "NODE> Bad SmartStage Three packet format";
-        return;
-    }
-
-    cs::DataStream stream(bytes.data(), bytes.size());
-    stream >> stage.sender;
-    stream >> stage.writer;
-    stream >> stage.realTrustedMask;
-    stream >> stage.packageSignature;
-
-    if (!cscrypto::verifySignature(stage.signature, sender, bytes.data(), bytes.size())) {
-        csdebug() << "SmartStage Three from T[" << static_cast<int>(stage.sender) << "] -  WRONG SIGNATURE!!!";
-        return;
-    }
-
-    stage.message = std::move(bytes);
-
-    csdebug() << "NODE> SmartStage-3 from T[" << static_cast<int>(stage.sender) << "] is OK!";
-
-    emit gotSmartStageThree(stage, false);
-}
-
-void Node::smartStageRequest(MsgTypes msgType, cs::Sequence smartRound, uint32_t startTransaction, cs::PublicKey confidant, uint8_t respondent, uint8_t required) {
-    sendDefault(confidant, msgType, cs::Conveyer::instance().currentRoundNumber(), smartRound, startTransaction, respondent, required);
-    csmeta(csdetails) << "done";
-}
-
-void Node::getSmartStageRequest(const MsgTypes msgType, const uint8_t* data, const size_t size, const cs::PublicKey& requester) {
-    csmeta(csdetails) << "started";
-
-    istream_.init(data, size);
-
-    uint8_t requesterNumber = 0;
-    cs::Sequence smartRound = 0;
-    uint32_t startTransaction = 0;
-    istream_ >> smartRound >> startTransaction >> requesterNumber;
-
-    uint8_t requiredNumber = 0;
-    istream_ >> requiredNumber;
-
-    if (!istream_.good() || !istream_.end()) {
-        cserror() << "Bad SmartStage request packet format";
-        return;
-    }
-
-    cs::PublicKey req = requester;
-
-    emit receivedSmartStageRequest(msgType, smartRound, startTransaction, requesterNumber, requiredNumber, req);
-}
-
-void Node::sendSmartStageReply(const cs::Bytes& message, const cs::RoundNumber smartRNum, const cs::Signature& signature, const MsgTypes msgType, const cs::PublicKey& requester) {
-    csmeta(csdetails) << "started";
-
-    sendDefault(requester, msgType, cs::Conveyer::instance().currentRoundNumber(), smartRNum, signature, message);
-    csmeta(csdetails) << "done";
-}
-
-void Node::addSmartConsensus(uint64_t id) {
-    if (std::find(activeSmartConsensuses_.cbegin(), activeSmartConsensuses_.cend(), id) != activeSmartConsensuses_.cend()) {
-        csdebug() << "The smartConsensus for {" << cs::SmartConsensus::blockPart(id) << '.' << cs::SmartConsensus::transactionPart(id) << "} is already active";
-        return;
-    }
-
-    activeSmartConsensuses_.push_back(id);
-    checkForSavedSmartStages(id);
-}
-
-void Node::removeSmartConsensus(uint64_t id) {
-    const auto it = std::find(activeSmartConsensuses_.cbegin(), activeSmartConsensuses_.cend(), id);
-    if (it == activeSmartConsensuses_.cend()) {
-        csdebug() << "The smartConsensus for {" << cs::SmartConsensus::blockPart(id) << '.' << cs::SmartConsensus::transactionPart(id) << "} is not active";
-    }
-    else {
-        activeSmartConsensuses_.erase(it);
-    }
-    auto it_1 = smartStageOneStorage_.cbegin();
-    while(it_1 != smartStageOneStorage_.cend()) {
-        if (it_1->id == id) {
-            it_1 = smartStageOneStorage_.erase(it_1);
-        }
-        else {
-            ++it_1;
-        }
-    }
-    auto it_2 = smartStageTwoStorage_.cbegin();
-    while (it_2 != smartStageTwoStorage_.cend()) {
-        if (it_2->id == id) {
-            it_2 = smartStageTwoStorage_.erase(it_2);
-        }
-        else {
-            ++it_2;
-        }
-    }
-    auto it_3 = smartStageThreeStorage_.cbegin();
-    while (it_3 != smartStageThreeStorage_.cend()) {
-        if (it_3->id == id) {
-            it_3 = smartStageThreeStorage_.erase(it_3);
-        }
-        else {
-            ++it_3;
-        }
-    }
-}
-
-void Node::checkForSavedSmartStages(uint64_t id) {
-    for (auto& it : smartStageOneStorage_) {
-        if (it.id == id) {
-            emit gotSmartStageOne(it, false);
-        }
-    }
-}
-
-// TODO: this function is a part of round table building <===
-void Node::addRoundSignature(const cs::StageThree& st3) {
-    size_t pos = 0;
-    for (size_t i = 0; i < st3.realTrustedMask.size(); i++) {
-        if (i == static_cast<size_t>(st3.sender)) {
-            break;
-        }
-        if (st3.realTrustedMask[i] != cs::ConfidantConsts::InvalidConfidantIndex) {
-            ++pos;
-        }
-    }
-    csdebug() << "NODE> pos = " << pos << ", poolSigsSize = " << lastSentSignatures_.poolSignatures.size() << ", rtSigsSize = " << lastSentSignatures_.roundSignatures.size()
-              << ", roundSigsSize = " << lastSentSignatures_.trustedConfirmation.size();
-    std::copy(st3.blockSignature.cbegin(), st3.blockSignature.cend(), lastSentSignatures_.poolSignatures[pos].begin());
-    std::copy(st3.roundSignature.cbegin(), st3.roundSignature.cend(), lastSentSignatures_.roundSignatures[pos].begin());
-    std::copy(st3.trustedSignature.cbegin(), st3.trustedSignature.cend(), lastSentSignatures_.trustedConfirmation[pos].begin());
-
-    csdebug() << "NODE> Adding signatures of stage3 from T(" << cs::numeric_cast<int>(st3.sender) << ") = " << lastSentSignatures_.roundSignatures.size();
-}
-
-void Node::sendRoundPackage(const cs::PublicKey& target) {
-    csmeta(csdetails) << "Send round table";
-    sendDefault(target, MsgTypes::RoundTable, cs::Conveyer::instance().currentRoundNumber(), subRound_, lastRoundTableMessage_, lastSignaturesMessage_);
-
-    if (!lastSentRoundData_.table.characteristic.mask.empty()) {
-        csmeta(csdebug) << "Packing " << lastSentRoundData_.table.characteristic.mask.size() << " bytes of char. mask to send";
-    }
-}
-
-void Node::sendRoundPackageToAll() {
-    // add signatures// blockSignatures, roundSignatures);
-    csmeta(csdetails) << "Send round table to all";
-
-    lastSignaturesMessage_.clear();
-
-    cs::DataStream stream(lastSignaturesMessage_);
-    stream << lastSentSignatures_.poolSignatures;
-    stream << lastSentSignatures_.roundSignatures;
-    stream << lastSentSignatures_.trustedConfirmation;
-
-    csdebug() << "NODE> Send Signatures amount = " << lastSentSignatures_.roundSignatures.size();
-
-    sendBroadcast(MsgTypes::RoundTable, cs::Conveyer::instance().currentRoundNumber(), subRound_, lastRoundTableMessage_, lastSignaturesMessage_);
-
-    if (!lastSentRoundData_.table.characteristic.mask.empty()) {
-        csmeta(csdebug) << "Packing " << lastSentRoundData_.table.characteristic.mask.size() << " bytes of char. mask to send";
-    }
-
-    /////////////////////////////////////////////////////////////////////////// screen output
-    csdebug() << "------------------------------------------  SendRoundTable  ---------------------------------------";
-    cs::Conveyer& conveyer = cs::Conveyer::instance();
-    expectedRounds_.push_back(conveyer.currentRoundNumber() + 1);
-    auto& table = conveyer.currentRoundTable();
-
-    csdebug() << "Round " << conveyer.currentRoundNumber() << ", Confidants count " << table.confidants.size();
-    csdebug() << "Hashes count: " << table.hashes.size();
-
-    transport_->clearTasks();
-    onRoundStart(table);
-
-    // writer sometimes could not have all hashes, need check
-    reviewConveyerHashes();
-}
-
-void Node::sendRoundTable() {
-    becomeWriter();
-
-    cs::Conveyer& conveyer = cs::Conveyer::instance();
-    csdebug() << "SendRoundTable: add confirmation for round " << conveyer.currentRoundTable().round << " trusted";
-    confirmationList_.add(lastSentRoundData_.table.round, false, conveyer.confidants(), cs::NodeUtils::getTrustedMask(getBlockChain().getLastBlock()),
-                          lastSentSignatures_.trustedConfirmation);
-
-    conveyer.setRound(lastSentRoundData_.table.round);
-    
-    const auto& confidants = conveyer.confidants();
-    if (!confidants.empty() && lastTrustedMask_.size() == confidants.size()) {
-        for (size_t i = 0; i < lastTrustedMask_.size(); ++i) {
-            if (lastTrustedMask_[i] == cs::ConfidantConsts::InvalidConfidantIndex) {
-                solver_->addToGraylist(confidants[i], Consensus::GrayListPunishment);
-            }
-        }
-    }
-    subRound_ = 0;
-
-    cs::RoundTable table;
-    table.round = conveyer.currentRoundNumber();
-    table.confidants = lastSentRoundData_.table.confidants;
-    table.hashes = lastSentRoundData_.table.hashes;
-
-    conveyer.setTable(table);
-    sendRoundPackageToAll();
-}
-
-// TODO: this function is a part of round table building <===
-void Node::storeRoundPackageData(const cs::RoundTable& newRoundTable, const cs::PoolMetaInfo& poolMetaInfo, const cs::Characteristic& characteristic, cs::StageThree& st3) {
-    lastSentRoundData_.table.round = newRoundTable.round;
-    lastSentRoundData_.subRound = subRound_;
-    // no general stored!
-    lastSentRoundData_.table.confidants.clear();
-    lastSentRoundData_.table.confidants = newRoundTable.confidants;
-
-    lastSentRoundData_.table.hashes.clear();
-    lastSentRoundData_.table.hashes = newRoundTable.hashes;
-
-    lastSentRoundData_.table.characteristic.mask.clear();
-    lastSentRoundData_.table.characteristic.mask = characteristic.mask;
-
-    size_t expectedMessageSize = newRoundTable.confidants.size() * sizeof(cscrypto::PublicKey) + sizeof(size_t) + newRoundTable.hashes.size() * sizeof(cscrypto::Hash) +
-                                 sizeof(size_t) + poolMetaInfo.timestamp.size() * sizeof(cs::Byte) + sizeof(size_t) + characteristic.mask.size() * sizeof(cs::Byte) +
-                                 sizeof(size_t) + sizeof(size_t) + sizeof(cs::Hash) + sizeof(size_t) + poolMetaInfo.realTrustedMask.size() + sizeof(size_t);
-
-    lastRoundTableMessage_.clear();
-    lastRoundTableMessage_.reserve(expectedMessageSize);
-
-    cs::DataStream stream(lastRoundTableMessage_);
-    stream << lastSentRoundData_.table.confidants;
-    stream << poolMetaInfo.realTrustedMask;
-    stream << lastSentRoundData_.table.hashes;
-    stream << poolMetaInfo.timestamp;
-    stream << lastSentRoundData_.table.characteristic.mask;
-    stream << poolMetaInfo.sequenceNumber;
-    stream << poolMetaInfo.previousHash;
-
-    lastTrustedMask_.clear();
-    lastTrustedMask_ = poolMetaInfo.realTrustedMask;
-    cs::Bytes trustedList;
-    cs::DataStream tStream(trustedList);
-    tStream << newRoundTable.round;
-    tStream << newRoundTable.confidants;
-
-    st3.trustedHash = cscrypto::calculateHash(trustedList.data(), trustedList.size());
-    st3.roundHash = cscrypto::calculateHash(lastRoundTableMessage_.data(), lastRoundTableMessage_.size());
-
-    st3.trustedSignature = cscrypto::generateSignature(solver_->getPrivateKey(), st3.trustedHash.data(), st3.trustedHash.size());
-
-    csdebug() << "Round = " << newRoundTable.round << ", Trusted Signature = " << cs::Utils::byteStreamToHex(st3.trustedSignature);
-
-    st3.roundSignature = cscrypto::generateSignature(solver_->getPrivateKey(), st3.roundHash.data(), st3.roundHash.size());
-
-    // here should be placed parcing of round table
-
-    size_t sigSize = cs::NodeUtils::realTrustedValue(poolMetaInfo.realTrustedMask);
-
-    csdebug() << "NODE> PoolSignatures reserved to size = " << sigSize;
-
-    lastSentSignatures_.poolSignatures.clear();
-    lastSentSignatures_.poolSignatures.resize(sigSize);
-    lastSentSignatures_.roundSignatures.clear();
-    lastSentSignatures_.roundSignatures.resize(sigSize);
-    lastSentSignatures_.trustedConfirmation.clear();
-    lastSentSignatures_.trustedConfirmation.resize(sigSize);
-
-    csdebug() << "NODE> poolSigsSize = " << lastSentSignatures_.poolSignatures.size() << ", rtSigsSize = " << lastSentSignatures_.roundSignatures.size()
-              << ", roundSigsSize = " << lastSentSignatures_.trustedConfirmation.size();
-}
-
-void Node::prepareRoundTable(cs::RoundTable& roundTable, const cs::PoolMetaInfo& poolMetaInfo, cs::StageThree& st3) {
-    cs::Conveyer& conveyer = cs::Conveyer::instance();
-    const cs::Characteristic* block_characteristic = conveyer.characteristic(conveyer.currentRoundNumber());
-
-    if (!block_characteristic) {
-        csmeta(cserror) << "Send round info characteristic not found, logic error";
-        return;
-    }
-
-    storeRoundPackageData(roundTable, poolMetaInfo, *block_characteristic, st3);
-
-    csdebug() << "NODE> StageThree prepared:";
-
-    st3.print();
-}
-bool Node::receivingSignatures(const cs::Bytes& sigBytes, const cs::Bytes& roundBytes, const cs::RoundNumber rNum, const cs::Bytes& trustedMask,
-                               const cs::ConfidantsKeys& newConfidants, cs::Signatures& poolSignatures) {
-    cs::Conveyer& conveyer = cs::Conveyer::instance();
-    cs::ConfidantsKeys currentConfidants = conveyer.confidants();
-
-    cs::DataStream stream(sigBytes.data(), sigBytes.size());
-
-    stream >> poolSignatures;
-
-    cs::Signatures roundSignatures;
-    stream >> roundSignatures;
-
-    cs::Signatures trustedConfirmation;
-    stream >> trustedConfirmation;
-
-    csdebug() << "NODE> PoolSigs Amnt = " << poolSignatures.size() << ", TrustedSigs Amnt = " << trustedConfirmation.size() << ", RoundSigs Amnt = " << roundSignatures.size();
-
-    if (trustedMask.size() != currentConfidants.size()) {
-        csmeta(cserror) << "Illegal trusted mask count in round table";
-        return false;
-    }
-    cs::Hash tempHash = cscrypto::calculateHash(roundBytes.data(), roundBytes.size());
-
-    if (!cs::NodeUtils::checkGroupSignature(currentConfidants, trustedMask, roundSignatures, tempHash)) {
-        csdebug() << "NODE> The roundtable signatures are NOT OK";
-        return false;
-    }
-    else {
-        csdebug() << "NODE> The roundtable signatures are ok";
-    }
-
-    cs::Bytes trustedToHash;
-    cs::DataStream tth(trustedToHash);
-    tth << rNum;
-    tth << newConfidants;
-    cs::Hash trustedHash = cscrypto::calculateHash(trustedToHash.data(), trustedToHash.size());
-
-    if (cs::NodeUtils::checkGroupSignature(currentConfidants, trustedMask, trustedConfirmation, trustedHash)) {
-        csdebug() << "NODE> The trusted confirmation for the next round are ok";
-        confirmationList_.add(rNum, false, currentConfidants, trustedMask, trustedConfirmation);
-    }
-    else {
-        csdebug() << "NODE> The trusted confirmation for the next round are NOT OK";
-        // return false;
-    }
-
-    return true;
-}
-
-void Node::getRoundTable(const uint8_t* data, const size_t size, const cs::RoundNumber rNum, const cs::PublicKey& sender) {
-    csdebug() << "NODE> next round table received, round: " << rNum;
-    csmeta(csdetails) << "started";
-
-    if (myLevel_ == Level::Writer) {
-        csmeta(cserror) << "Writers don't receive round table";
-        return;
-    }
-
-    istream_.init(data, size);
-
-    // RoundTable evocation
-    cs::Byte subRound = 0;
-    istream_ >> subRound;
-
-    // sync state check
-    cs::Conveyer& conveyer = cs::Conveyer::instance();
-
-    if (conveyer.currentRoundNumber() == rNum && subRound_ > subRound) {
-        cswarning() << "NODE> round table SUBROUND is lesser then local one, ignore round table";
-        csmeta(csdetails) << "My subRound: " << static_cast<int>(subRound_) << ", Received subRound: " << static_cast<int>(subRound);
-        return;
-    }
-
-    cs::Bytes roundBytes;
-    istream_ >> roundBytes;
-
-    if (!istream_.good()) {
-        csmeta(cserror) << "Malformed packet with round table (1)";
-        return;
-    }
-
-    cs::Bytes bytes;
-    istream_ >> bytes;
-
-    if (!istream_.good()) {
-        csmeta(cserror) << "Malformed packet with round table (2)";
-        return;
-    }
-
-    cs::DataStream roundStream(roundBytes.data(), roundBytes.size());
-    cs::ConfidantsKeys confidants;
-    roundStream >> confidants;
-
-    if (confidants.size() <= Consensus::MinTrustedNodes && confidants.size() > Consensus::MaxTrustedNodes) {
-        csmeta(cserror) << "Illegal confidants count in round table";
-        return;
-    }
-
-    cs::RoundNumber storedRound = conveyer.currentRoundNumber();
-    conveyer.setRound(rNum);
-    poolSynchronizer_->sync(conveyer.currentRoundNumber());
-
-    cs::Bytes realTrusted;
-    roundStream >> realTrusted;
-
-    const auto ptrRT = conveyer.roundTable(rNum - 1);
-    if (ptrRT != nullptr) {
-        const cs::ConfidantsKeys& prevConfidants = ptrRT->confidants;
-        if (!prevConfidants.empty() && realTrusted.size() == prevConfidants.size()) {
-            for (size_t i = 0; i < realTrusted.size(); ++i) {
-                if (realTrusted[i] == cs::ConfidantConsts::InvalidConfidantIndex) {
-                    solver_->addToGraylist(prevConfidants[i], Consensus::GrayListPunishment);
-                }
-            }
-        }
-    }
-
-    cs::Signatures poolSignatures;
-
-    if (!receivingSignatures(bytes, roundBytes, rNum, realTrusted, confidants, poolSignatures) && storedRound == getBlockChain().getLastSequence()) {
-        return;
-    }
-
-    // update sub round and max heighbours sequence
-    subRound_ = subRound;
-    maxHeighboursSequence_ = rNum;
-
-    currentRoundTableMessage_.round = rNum;
-    currentRoundTableMessage_.sender = sender;
-    currentRoundTableMessage_.message = cs::Bytes(data, data + size);
-
-    cs::PacketsHashes hashes;
-    roundStream >> hashes;
-
-    cs::RoundTable roundTable;
-    roundTable.round = rNum;
-    roundTable.confidants = std::move(confidants);
-    roundTable.hashes = std::move(hashes);
-    roundTable.general = sender;
-
-    csdebug() << "NODE> confidants: " << roundTable.confidants.size();
-
-    // first change conveyer state
-    conveyer.setTable(roundTable);
-
-    // create pool by previous round, then change conveyer state.
-    getCharacteristic(reinterpret_cast<cs::Byte*>(roundStream.data()), roundStream.size(), conveyer.previousRoundNumber(), sender, std::move(poolSignatures),
-                      std::move(realTrusted));
-
-    onRoundStart(conveyer.currentRoundTable());
-    reviewConveyerHashes();
-
-    csmeta(csdetails) << "done\n";
-}
-
-void Node::sendHash(cs::RoundNumber round) {
-    if (!canBeTrusted()) {
-        return;
-    }
-
-    if (blockChain_.getLastSequence() != round - 1) {
-        // should not send hash until have got proper block sequence
-        return;
-    }
-
-    csdebug() << "NODE> Sending hash to ALL";
-    csdb::PoolHash spoiledHash = spoileHash(blockChain_.getLastHash(), solver_->getPublicKey());
-
-    sendToConfidants(MsgTypes::BlockHash, round, subRound_, spoiledHash);
-    csdebug() << "NODE> Hash sent, round: " << round << "." << cs::numeric_cast<int>(subRound_);
-}
-
-void Node::getHash(const uint8_t* data, const size_t size, cs::RoundNumber rNum, const cs::PublicKey& sender) {
-    if (myLevel_ != Level::Confidant) {
-        csdebug() << "NODE> ignore hash as no confidant";
-        return;
-    }
-
-    // TODO: here shoud be placed the DPOS check
-    csdetails() << "NODE> get hash of round " << rNum << ", data size " << size;
-
-    istream_.init(data, size);
-    uint8_t subRound = 0;
-    istream_ >> subRound;
-
-    if (subRound > subRound_) {
-        cswarning() << "NODE> We got hash for the Node with SUBROUND: " << static_cast<int>(subRound) << ", we don't have";
-        // TODO : Maybe return
-    }
-
-    csdb::PoolHash tmp;
-    istream_ >> tmp;
-
-    if (!istream_.good() || !istream_.end()) {
-        cswarning() << "NODE> bad hash packet format";
-        return;
-    }
-
-    solver_->gotHash(std::move(tmp), sender);
-}
-
-void Node::roundPackRequest(const cs::PublicKey& respondent, cs::RoundNumber round) {
-    csdebug() << "NODE> send request for round info  #" << round;
-    sendDefault(respondent, MsgTypes::RoundPackRequest, round);
-}
-
-void Node::getRoundPackRequest(const uint8_t* data, const size_t size, cs::RoundNumber rNum, const cs::PublicKey& sender) {
-    csunused(data);
-    csunused(size);
-
-    csdebug() << "NODE> getting roundPack request #" << rNum;
-
-    if (currentRoundTableMessage_.round == rNum && currentRoundTableMessage_.message.size() != 0) {
-        roundPackReply(sender);
-    }
-    else if (currentRoundTableMessage_.round == rNum && currentRoundTableMessage_.message.size() == 0) {
-        emptyRoundPackReply(sender);
-    }
-}
-
-void Node::emptyRoundPackReply(const cs::PublicKey& respondent) {
-    csdebug() << "NODE> sending empty roundPack reply to " << cs::Utils::byteStreamToHex(respondent.data(), respondent.size());
-    cs::Sequence seq = getBlockChain().getLastSequence();
-    cs::Bytes bytes;
-    cs::DataStream stream(bytes);
-    stream << seq;
-    cs::Signature signature = cscrypto::generateSignature(solver_->getPrivateKey(), bytes.data(), bytes.size());
-    sendDefault(respondent, MsgTypes::EmptyRoundPack, seq, signature);
-}
-
-void Node::getEmptyRoundPack(const uint8_t* data, const size_t size, cs::RoundNumber rNum, const cs::PublicKey& sender) {
-    csdebug() << "NODE> get empty roundPack reply from " << cs::Utils::byteStreamToHex(sender.data(), sender.size());
-    istream_.init(data, size);
-    cs::Signature signature;
-    istream_ >> signature;
-    cs::Bytes bytes;
-    cs::DataStream stream(bytes);
-    stream << rNum;
-    if (!cscrypto::verifySignature(signature, sender, bytes.data(), bytes.size())) {
-        csdebug() << "NODE> the RoundPackReply signature is not correct";
-        return;
-    }
-    cs::Conveyer::instance().setRound(rNum);
-    poolSynchronizer_->sync(cs::Conveyer::instance().currentRoundNumber());
-}
-
-
-void Node::roundPackReply(const cs::PublicKey& respondent) {
-    csdebug() << "NODE> sending roundPack reply to " << cs::Utils::byteStreamToHex(respondent.data(), respondent.size());
-    sendDefault(respondent, MsgTypes::RoundTable, currentRoundTableMessage_.round, currentRoundTableMessage_.message);
-}
-
-void Node::sendRoundTableRequest(uint8_t respondent) {
-    // ask for round info from current trusted on current round
-    std::optional<cs::PublicKey> confidant = cs::Conveyer::instance().confidantIfExists(respondent);
-
-    if (confidant.has_value()) {
-        sendRoundTableRequest(confidant.value());
-    }
-    else {
-        cserror() << "NODE> cannot request round info, incorrect respondent number";
-    }
-}
-
-void Node::sendRoundTableRequest(const cs::PublicKey& respondent) {
-    const auto round = cs::Conveyer::instance().currentRoundNumber();
-    csdebug() << "NODE> send request for next round info after #" << round;
-
-    // ask for next round info:
-    sendDefault(respondent, MsgTypes::RoundTableRequest, round, myConfidantIndex_);
-}
-
-void Node::getRoundTableRequest(const uint8_t* data, const size_t size, const cs::RoundNumber rNum, const cs::PublicKey& requester) {
-    csmeta(csdetails) << "started, round: " << rNum;
-
-    istream_.init(data, size);
-
-    uint8_t requesterNumber;
-    istream_ >> requesterNumber;
-
-    if (!istream_.good() || !istream_.end()) {
-        cserror() << "NODE> bad RoundInfo request packet format";
-        return;
-    }
-
-    // special request to re-send again handling
-    if (requesterNumber >= cs::Conveyer::instance().confidantsCount()) {
-        cserror() << "NODE> incorrect T[" << cs::numeric_cast<int>(requesterNumber) << "] asks for round table";
-        return;
-    }
-
-    // default request from other trusted node handling
-    csdebug() << "NODE> get request for next round info after #" << rNum << " from T[" << cs::numeric_cast<int>(requesterNumber) << "]";
-    solver_->gotRoundInfoRequest(requester, rNum);
-}
-
-void Node::sendRoundTableReply(const cs::PublicKey& target, bool hasRequestedInfo) {
-    csdebug() << "NODE> send RoundInfo reply to " << getSenderText(target);
-
-    if (myLevel_ != Level::Confidant) {
-        csdebug() << "Only confidant nodes can reply consensus stages";
-    }
-
-    sendDefault(target, MsgTypes::RoundTableReply, cs::Conveyer::instance().currentRoundNumber(), hasRequestedInfo);
-}
-
-bool Node::tryResendRoundTable(const cs::PublicKey& target, const cs::RoundNumber rNum) {
-    if (lastSentRoundData_.table.round != rNum || lastSentRoundData_.subRound != subRound_) {
-        csdebug() << "NODE> unable to repeat round data #" << rNum;
-        return false;
-    }
-
-    csdebug() << "NODE> Re-send last round info #" << rNum << " to ALL";
-
-    sendRoundPackage(target);
-
-    return true;
-}
-
-void Node::getRoundTableReply(const uint8_t* data, const size_t size, const cs::PublicKey& respondent) {
-    csmeta(csdetails);
-
-    if (myLevel_ != Level::Confidant) {
-        return;
-    }
-
-    istream_.init(data, size);
-
-    bool hasRequestedInfo;
-    istream_ >> hasRequestedInfo;
-
-    if (!istream_.good() || !istream_.end()) {
-        csdebug() << "NODE> bad RoundInfo reply packet format";
-        return;
-    }
-
-    solver_->gotRoundInfoReply(hasRequestedInfo, respondent);
-}
-
-void Node::onRoundStart(const cs::RoundTable& roundTable) {
-    bool found = false;
-    uint8_t confidantIndex = 0;
-
-    for (auto& conf : roundTable.confidants) {
-        if (conf == nodeIdKey_) {
-            myLevel_ = Level::Confidant;
-            myConfidantIndex_ = confidantIndex;
-            found = true;
-            break;
-        }
-
-        confidantIndex++;
-    }
-
-    if (!found) {
-        myLevel_ = Level::Normal;
-        if (stopRequested_) {
-            stop();
-            return;
-        }
-    }
-
-    // TODO: think how to improve this code.
-    stageOneMessage_.clear();
-    stageOneMessage_.resize(roundTable.confidants.size());
-    stageTwoMessage_.clear();
-    stageTwoMessage_.resize(roundTable.confidants.size());
-    stageThreeMessage_.clear();
-    stageThreeMessage_.resize(roundTable.confidants.size());
-    stageThreeSent_ = false;
-
-    constexpr int padWidth = 30;
-
-    badHashReplyCounter_.clear();
-    badHashReplyCounter_.resize(roundTable.confidants.size());
-
-    for (auto badHash : badHashReplyCounter_) {
-        badHash = false;
-    }
-
-    std::ostringstream line1;
-    for (int i = 0; i < padWidth; i++) {
-        line1 << '=';
-    }
-
-    line1 << " R-" << WithDelimiters(cs::Conveyer::instance().currentRoundNumber()) << "." << cs::numeric_cast<int>(subRound_) << " ";
-
-    if (Level::Normal == myLevel_) {
-        line1 << "NORMAL";
-    }
-    else {
-        line1 << "TRUSTED [" << cs::numeric_cast<int>(myConfidantIndex_) << "]";
-    }
-
-    line1 << ' ';
-
-    for (int i = 0; i < padWidth; i++) {
-        line1 << '=';
-    }
-
-    const auto s = line1.str();
-    const std::size_t fixedWidth = s.size();
-
-    cslog() << s;
-    csdebug() << " Node key " << cs::Utils::byteStreamToHex(nodeIdKey_);
-    cslog() << " Last written sequence = " << WithDelimiters(blockChain_.getLastSequence()) << ", neighbours = " << transport_->getNeighboursCount();
-
-    if (Transport::cntCorruptedFragments > 0 || Transport::cntDirtyAllocs > 0 || Transport::cntExtraLargeNotSent > 0) {
-        cslog() << " ! " << Transport::cntDirtyAllocs << " / " << Transport::cntCorruptedFragments << " / " << Transport::cntExtraLargeNotSent;
-    }
-
-    std::ostringstream line2;
-
-    for (std::size_t i = 0; i < fixedWidth; ++i) {
-        line2 << '-';
-    }
-
-    csdebug() << line2.str();
-    csdebug() << " Confidants:";
-
-    for (size_t i = 0; i < roundTable.confidants.size(); ++i) {
-        auto result = myLevel_ == Level::Confidant && i == myConfidantIndex_;
-        auto name = result ? "me" : cs::Utils::byteStreamToHex(roundTable.confidants[i]);
-
-        csdebug() << "[" << i << "] " << name;
-    }
-
-    csdebug() << " Hashes: " << roundTable.hashes.size();
-
-    for (size_t j = 0; j < roundTable.hashes.size(); ++j) {
-        csdetails() << "[" << j << "] " << cs::Utils::byteStreamToHex(roundTable.hashes[j].toBinary());
-    }
-
-    csdebug() << line2.str();
-    stat_.onRoundStart(cs::Conveyer::instance().currentRoundNumber());
-    csdebug() << line2.str();
-
-    solver_->nextRound();
-
-    if (!sendingTimer_.isRunning()) {
-        csdebug() << "NODE> Transaction timer started";
-        sendingTimer_.start(cs::TransactionsPacketInterval);
-    }
-}
-
-void Node::startConsensus() {
-    cs::RoundNumber roundNumber = cs::Conveyer::instance().currentRoundNumber();
-    solver_->gotConveyerSync(roundNumber);
-    transport_->processPostponed(roundNumber);
-
-    // claim the trusted role only if have got proper blockchain:
-    if (roundNumber == blockChain_.getLastSequence() + 1) {
-        sendHash(roundNumber);
-    }
-}
-
-std::string Node::getSenderText(const cs::PublicKey& sender) {
-    std::ostringstream os;
-    unsigned idx = 0;
-    for (const auto& key : cs::Conveyer::instance().confidants()) {
-        if (std::equal(key.cbegin(), key.cend(), sender.cbegin())) {
-            os << "T[" << idx << "]";
-            return os.str();
-        }
-        ++idx;
-    }
-
-    os << "N (" << cs::Utils::byteStreamToHex(sender.data(), sender.size()) << ")";
-    return os.str();
-}
-
-csdb::PoolHash Node::spoileHash(const csdb::PoolHash& hashToSpoil) {
-    const auto& binary = hashToSpoil.to_binary();
-    const auto round = cs::Conveyer::instance().currentRoundNumber();
-    cs::Hash hash = cscrypto::calculateHash(binary.data(), binary.size(), reinterpret_cast<cs::Byte*>(round), sizeof(round));
-    cs::Bytes bytesHash(hash.begin(), hash.end());
-
-    return csdb::PoolHash::from_binary(std::move(bytesHash));
-}
-
-csdb::PoolHash Node::spoileHash(const csdb::PoolHash& hashToSpoil, const cs::PublicKey& pKey) {
-    const auto& binary = hashToSpoil.to_binary();
-    cs::Hash hash = cscrypto::calculateHash(binary.data(), binary.size(), pKey.data(), pKey.size());
-    cs::Bytes bytesHash(hash.begin(), hash.end());
-
-    return csdb::PoolHash::from_binary(std::move(bytesHash));
-}
-
-void Node::smartStageEmptyReply(uint8_t requesterNumber) {
-    csunused(requesterNumber);
-    csdebug() << "Here should be the smart refusal for the SmartStageRequest";
-}
-
-void Node::sendHashReply(const csdb::PoolHash& hash, const cs::PublicKey& respondent) {
-    csmeta(csdebug);
-    if (myLevel_ != Level::Confidant) {
-        csmeta(csdebug) << "Only confidant nodes can send hash reply to other nodes";
-        return;
-    }
-
-    cs::Signature signature = cscrypto::generateSignature(solver_->getPrivateKey(), hash.to_binary().data(), hash.size());
-    sendDefault(respondent, MsgTypes::HashReply, cs::Conveyer::instance().currentRoundNumber(), subRound_, signature, getConfidantNumber(), hash);
-}
-
-void Node::getHashReply(const uint8_t* data, const size_t size, cs::RoundNumber rNum, const cs::PublicKey& sender) {
-    if (myLevel_ == Level::Confidant) {
-        csmeta(csdebug) << "I'm confidant. Exit from getHashReply";
-        return;
-    }
-
-    csmeta(csdebug);
-
-    istream_.init(data, size);
-    uint8_t subRound = 0;
-    istream_ >> subRound;
-
-    const auto& conveyer = cs::Conveyer::instance();
-
-    if (conveyer.currentRoundNumber() != rNum || subRound_ != subRound) {
-        csdebug() << "NODE> Get hash reply on incorrect round: " << rNum << "(" << subRound << ")";
-        return;
-    }
-
-    cs::Signature signature;
-    istream_ >> signature;
-
-    uint8_t senderNumber = 0;
-    istream_ >> senderNumber;
-
-    csdb::PoolHash hash;
-    istream_ >> hash;
-
-    if (!conveyer.isConfidantExists(senderNumber)) {
-        csmeta(csdebug) << "The message of WRONG HASH was sent by false confidant!";
-        return;
-    }
-
-    if (badHashReplyCounter_[senderNumber]) {
-        csmeta(csdetails) << "Sender num: " << senderNumber << " already send hash reply";
-        return;
-    }
-
-    badHashReplyCounter_[senderNumber] = true;
-
-    if (!cscrypto::verifySignature(signature, sender, hash.to_binary().data(), hash.size())) {
-        csmeta(csdebug) << "The message of WRONG HASH has WRONG SIGNATURE!";
-        return;
-    }
-
-    const auto badHashReplySummary = std::count_if(badHashReplyCounter_.begin(), badHashReplyCounter_.end(), [](bool badHash) { return badHash; });
-
-    if (static_cast<size_t>(badHashReplySummary) > conveyer.confidantsCount() / 2) {
-        csmeta(csdebug) << "This node really have not valid HASH!!! Removing last block from DB and trying to syncronize";
-        // TODO: examine what will be done without this function
-        blockChain_.removeLastBlock();
-    }
-}
-
-/*static*/
-void Node::requestStop() {
-    emit stopRequested();
-}
-
-void Node::onStopRequested() {
-    if (stopRequested_) {
-        // subsequent request is handled as unconditional stop
-        stop();
-        return;
-    }
-
-    stopRequested_ = true;
-
-    if (myLevel_ == Level::Confidant) {
-        cslog() << "Node: wait until complete trusted role before exit";
-    }
-    else {
-        stop();
-    }
-}
-
-void Node::validateBlock(csdb::Pool block, bool* shouldStop) {
-    if (!blockValidator_->validateBlock(block, cs::BlockValidator::ValidationLevel::hashIntergrity,
-                                        cs::BlockValidator::SeverityLevel::greaterThanWarnings)) {
-        *shouldStop = true;
-    }
-}
+#include <algorithm>
+#include <csignal>
+#include <numeric>
+#include <sstream>
+
+#include <solver/solvercore.hpp>
+
+#include <csnode/conveyer.hpp>
+#include <csnode/datastream.hpp>
+#include <csnode/node.hpp>
+#include <csnode/nodecore.hpp>
+#include <csnode/nodeutils.hpp>
+#include <csnode/poolsynchronizer.hpp>
+#include <csnode/blockvalidator.hpp>
+
+#include <lib/system/logger.hpp>
+#include <lib/system/progressbar.hpp>
+#include <lib/system/signals.hpp>
+#include <lib/system/utils.hpp>
+
+#include <net/transport.hpp>
+#include <net/packetvalidator.hpp>
+
+#include <base58.h>
+
+#include <boost/optional.hpp>
+
+#include <lz4.h>
+#include <cscrypto/cscrypto.hpp>
+
+const unsigned MIN_CONFIDANTS = 3;
+const unsigned MAX_CONFIDANTS = 100;
+
+const csdb::Address Node::genesisAddress_ = csdb::Address::from_string("0000000000000000000000000000000000000000000000000000000000000001");
+const csdb::Address Node::startAddress_ = csdb::Address::from_string("0000000000000000000000000000000000000000000000000000000000000002");
+
+Node::Node(const Config& config)
+: nodeIdKey_(config.getMyPublicKey())
+, nodeIdPrivate_(config.getMyPrivateKey())
+, blockChain_(genesisAddress_, startAddress_)
+, ostream_(&packStreamAllocator_, nodeIdKey_)
+, stat_()
+, blockValidator_(std::make_unique<cs::BlockValidator>(*this)) {
+    solver_ = new cs::SolverCore(this, genesisAddress_, startAddress_);
+    std::cout << "Start transport... ";
+    transport_ = new Transport(config, this);
+    std::cout << "Done\n";
+    poolSynchronizer_ = new cs::PoolSynchronizer(config.getPoolSyncSettings(), transport_, &blockChain_);
+
+    auto& executor = executor::Executor::getInstance(&blockChain_, solver_, config.getApiSettings().executorPort, config.getApiSettings().executorHost);
+
+    cs::Connector::connect(&blockChain_.readBlockEvent(), &stat_, &cs::RoundStat::onReadBlock);
+    cs::Connector::connect(&blockChain_.storeBlockEvent, &stat_, &cs::RoundStat::onStoreBlock);
+    cs::Connector::connect(&blockChain_.storeBlockEvent, &executor, &executor::Executor::onBlockStored);
+    cs::Connector::connect(&blockChain_.readBlockEvent(), &executor, &executor::Executor::onReadBlock);
+    cs::Connector::connect(&transport_->pingReceived, this, &Node::onPingReceived);
+    cs::Connector::connect(&Node::stopRequested, this, &Node::onStopRequested);
+    cs::Connector::connect(&blockChain_.readBlockEvent(), this, &Node::validateBlock);
+
+    alwaysExecuteContracts_ = config.alwaysExecuteContracts();
+
+    good_ = init(config);
+}
+
+Node::~Node() {
+    sendingTimer_.stop();
+
+    delete solver_;
+    delete transport_;
+    delete poolSynchronizer_;
+}
+
+bool Node::init(const Config& config) {
+#ifdef NODE_API
+    std::cout << "Init API... ";
+    api_ = std::make_unique<csconnector::connector>(
+        blockChain_, solver_,
+        csconnector::Config{config.getApiSettings().port, config.getApiSettings().ajaxPort, config.getApiSettings().executorPort, config.getApiSettings().apiexecPort});
+    std::cout << "Done\n";
+    cs::Connector::connect(&blockChain_.readBlockEvent(), api_.get(), &csconnector::connector::onReadFromDB);
+    cs::Connector::connect(&blockChain_.storeBlockEvent, api_.get(), &csconnector::connector::onStoreBlock);
+#endif  // NODE_API
+
+    if (!blockChain_.init(config.getPathToDB())) {
+        return false;
+    }
+    cslog() << "Blockchain is ready, contains " << WithDelimiters(stat_.total_transactions()) << " transactions";
+
+#ifdef NODE_API
+    api_->run();
+#endif  // NODE_API
+
+    if (!transport_->isGood()) {
+        return false;
+    }
+    std::cout << "Transport is init\n";
+
+    if (!solver_) {
+        return false;
+    }
+    std::cout << "Solver is init\n";
+
+    std::cout << "Everything is init\n";
+
+    solver_->setKeysPair(nodeIdKey_, nodeIdPrivate_);
+    solver_->startDefault();
+
+    cs::Connector::connect(&sendingTimer_.timeOut, this, &Node::processTimer);
+    cs::Connector::connect(&cs::Conveyer::instance().packetFlushed, this, &Node::onTransactionsPacketFlushed);
+    cs::Connector::connect(&poolSynchronizer_->sendRequest, this, &Node::sendBlockRequest);
+
+    return true;
+}
+
+void Node::run() {
+    std::cout << "Running transport\n";
+    transport_->run();
+}
+
+void Node::stop() {
+    good_ = false;
+
+    transport_->stop();
+    cswarning() << "[TRANSPORT STOPPED]";
+
+    solver_->finish();
+    cswarning() << "[SOLVER STOPPED]";
+
+    blockChain_.close();
+
+    cswarning() << "[BLOCKCHAIN STORAGE CLOSED]";
+}
+
+/* Requests */
+void Node::flushCurrentTasks() {
+    transport_->addTask(ostream_.getPackets(), ostream_.getPacketsCount());
+    ostream_.clear();
+}
+
+void Node::getBigBang(const uint8_t* data, const size_t size, const cs::RoundNumber rNum) {
+    static std::map<cs::RoundNumber, uint8_t> recdBangs;
+    auto& conveyer = cs::Conveyer::instance();
+
+    cswarning() << "-----------------------------------------------------------";
+    cswarning() << "NODE> BigBang #" << rNum << ": last written #" << blockChain_.getLastSequence() << ", current #" << conveyer.currentRoundNumber();
+    cswarning() << "-----------------------------------------------------------";
+
+    istream_.init(data, size);
+    istream_ >> subRound_;
+
+    if (subRound_ <= recdBangs[rNum]) {
+        cswarning() << "Old Big Bang received: " << rNum << "." << static_cast<int>(subRound_) << " is <= " << rNum << "." << static_cast<int>(recdBangs[rNum]);
+        return;
+    }
+
+    // cache
+    auto cachedRound = conveyer.currentRoundNumber();
+
+    // update round data
+    recdBangs[rNum] = subRound_;
+
+    cs::Hash lastBlockHash;
+    istream_ >> lastBlockHash;
+
+    cs::RoundTable globalTable;
+    globalTable.round = rNum;
+
+    if (!readRoundData(globalTable, true)) {
+        cserror() << className() << " read round data from SS failed";
+        return;
+    }
+
+    // this evil code sould be removed after examination
+    cs::Sequence countRemoved = 0;
+    cs::Sequence lastSequence = blockChain_.getLastSequence();
+
+    while (lastSequence >= rNum) {
+        if (countRemoved == 0) {
+            // the 1st time
+            csdebug() << "NODE> remove " << lastSequence - rNum << " block(s) required (rNum = " << rNum << ", last_seq = " << lastSequence << ")";
+        }
+
+        blockChain_.removeLastBlock();
+        cs::RoundNumber tmp = blockChain_.getLastSequence();
+
+        if (lastSequence == tmp) {
+            csdebug() << "NODE> cancel remove blocks operation (last removal is failed)";
+            break;
+        }
+
+        ++countRemoved;
+        lastSequence = tmp;
+    }
+
+    if (countRemoved > 0) {
+        csdebug() << "NODE> " << countRemoved << " block(s) was removed";
+    }
+
+    // resend all this round data available
+    csdebug() << "NODE> resend last block hash after BigBang";
+
+    // do not pass further the hashes from unsuccessful round
+    csmeta(csdebug) << "Get BigBang globalTable.hashes: " << globalTable.hashes.size();
+
+    conveyer.updateRoundTable(cachedRound, globalTable);
+    onRoundStart(globalTable);
+
+    poolSynchronizer_->sync(globalTable.round, cs::PoolSynchronizer::roundDifferentForSync, true);
+
+    if (conveyer.isSyncCompleted()) {
+        startConsensus();
+    }
+    else {
+        cswarning() << "NODE> non empty required hashes after BB detected";
+        sendPacketHashesRequest(conveyer.currentNeededHashes(), conveyer.currentRoundNumber(), startPacketRequestPoint_);
+    }
+}
+
+void Node::getRoundTableSS(const uint8_t* data, const size_t size, const cs::RoundNumber rNum) {
+    istream_.init(data, size);
+    if (cs::Conveyer::instance().currentRoundNumber() != 0) {
+        csdebug() << "The RoundTable sent by SS doesn't correspond to the current RoundNumber";
+        return;
+    }
+    cslog() << "NODE> get SS Round Table #" << rNum;
+
+    cs::RoundTable roundTable;
+
+    if (!readRoundData(roundTable, false)) {
+        cserror() << "NODE> read round data from SS failed, continue without round table";
+    }
+
+    // update new round data from SS
+    // TODO: fix sub round
+    subRound_ = 0;
+    roundTable.round = rNum;
+
+    cs::Conveyer::instance().setRound(rNum);
+    cs::Conveyer::instance().setTable(roundTable);
+
+    // "normal" start
+    if (roundTable.round == 1) {
+        onRoundStart(roundTable);
+        reviewConveyerHashes();
+
+        return;
+    }
+
+    poolSynchronizer_->sync(rNum);
+}
+
+void Node::getTransactionsPacket(const uint8_t* data, const std::size_t size) {
+    istream_.init(data, size);
+    cs::TransactionsPacket packet;
+    istream_ >> packet;
+
+    if (packet.hash().isEmpty()) {
+        cswarning() << "Received transaction packet hash is empty";
+        return;
+    }
+
+    processTransactionsPacket(std::move(packet));
+}
+
+void Node::getNodeStopRequest(const cs::RoundNumber round, const uint8_t* data, const std::size_t size) {
+    const auto localRound = cs::Conveyer::instance().currentRoundNumber();
+
+    if (round < localRound && localRound - round > cs::MaxRoundDeltaInStopRequest) {
+        // ignore too aged command to prevent store & re-use by enemies
+        return;
+    }
+
+    istream_.init(data, size);
+
+    uint16_t version = 0;
+    istream_ >> version;
+
+    if (!istream_.good() || istream_.remainsBytes() != cscrypto::kSignatureSize) {
+        cswarning() << "NODE> Get stop request parsing failed";
+        return;
+    }
+
+    cswarning() << "NODE> Get stop request, received version " << version << ", received bytes " << size;
+
+    if (NODE_VERSION > version) {
+        cswarning() << "NODE> stop request does not cover my version, continue working";
+        return;
+    }
+
+    cswarning() << "NODE> Get stop request, node will be closed...";
+    stopRequested_ = true;
+
+    // unconditional stop
+    stop();
+}
+
+bool Node::canBeTrusted() {
+#if defined(MONITOR_NODE) || defined(WEB_WALLET_NODE)
+
+    return false;
+
+#else
+
+    if (stopRequested_) {
+        return false;
+    }
+
+    if (Consensus::DisableTrustedRequestNextRound) {
+        // ignore flag after bigbang
+        if (myLevel_ == Level::Confidant && subRound_ == 0) {
+            return false;
+        }
+    }
+
+    if (cs::Conveyer::instance().currentRoundNumber() < Consensus::StartingDPOS) {
+        csdebug() << "The DPOS doesn't work unless the roundNumber is less than " << Consensus::StartingDPOS;
+        return true;
+    }
+
+    BlockChain::WalletData wData;
+    BlockChain::WalletId wId;
+
+    if (!getBlockChain().findWalletData(csdb::Address::from_public_key(this->nodeIdKey_), wData, wId)) {
+        return false;
+    }
+
+    if (wData.balance_ < Consensus::MinStakeValue) {
+        return false;
+    }
+
+    return true;
+
+#endif
+}
+
+void Node::getPacketHashesRequest(const uint8_t* data, const std::size_t size, const cs::RoundNumber round, const cs::PublicKey& sender) {
+    istream_.init(data, size);
+
+    cs::PacketsHashes hashes;
+    istream_ >> hashes;
+
+    csdebug() << "NODE> Get packet hashes request from " << cs::Utils::byteStreamToHex(sender.data(), sender.size());
+    csdebug() << "NODE> Requested packet hashes: " << hashes.size();
+
+    if (hashes.empty()) {
+        csmeta(cserror) << "Wrong hashes list requested";
+        return;
+    }
+
+    processPacketsRequest(std::move(hashes), round, sender);
+}
+
+void Node::getPacketHashesReply(const uint8_t* data, const std::size_t size, const cs::RoundNumber round, const cs::PublicKey& sender) {
+    if (cs::Conveyer::instance().isSyncCompleted(round)) {
+        csdebug() << "NODE> sync packets have already finished in round " << round;
+        return;
+    }
+
+    istream_.init(data, size);
+
+    cs::Packets packets;
+    istream_ >> packets;
+
+    if (packets.empty()) {
+        csmeta(cserror) << "Packet hashes reply, bad packets parsing";
+        return;
+    }
+
+    csdebug() << "NODE> Get packet hashes reply: sender " << cs::Utils::byteStreamToHex(sender);
+    csdebug() << "NODE> Hashes reply got packets count: " << packets.size();
+
+    processPacketsReply(std::move(packets), round);
+}
+
+void Node::getCharacteristic(const uint8_t* data, const size_t size, const cs::RoundNumber round, const cs::PublicKey& sender, cs::Signatures&& poolSignatures,
+                             cs::Bytes&& realTrusted) {
+    csmeta(csdetails) << "started";
+    cs::Conveyer& conveyer = cs::Conveyer::instance();
+
+    if (!conveyer.isSyncCompleted(round)) {
+        csdebug() << "NODE> Packet sync not finished, saving characteristic meta to call after sync";
+
+        cs::Bytes characteristicBytes(data, data + size);
+
+        cs::CharacteristicMeta meta;
+        meta.bytes = std::move(characteristicBytes);
+        meta.sender = sender;
+        meta.signatures = std::move(poolSignatures);
+        meta.realTrusted = std::move(realTrusted);
+
+        conveyer.addCharacteristicMeta(round, std::move(meta));
+        return;
+    }
+
+    cs::DataStream poolStream(data, size);
+    cs::Characteristic characteristic;
+    cs::PoolMetaInfo poolMetaInfo;
+    size_t smartSigCount;
+    csdb::Pool::SmartSignature tmpSmartSignature;
+
+    poolStream >> poolMetaInfo.timestamp;
+    poolStream >> characteristic.mask;
+    poolStream >> poolMetaInfo.sequenceNumber;
+    poolStream >> poolMetaInfo.previousHash;
+    poolStream >> smartSigCount;
+    poolMetaInfo.realTrustedMask = realTrusted;
+
+    if (myLevel_ == Level::Confidant) {
+        csdebug() << "We probably don't have enough confirmations so we try to throw our last deferred block";
+        solver_->removeDeferredBlock(poolMetaInfo.sequenceNumber);
+    }
+
+    csdebug() << "Trying to get confidants from round " << round;
+    const auto table = conveyer.roundTable(round);
+
+    if (table == nullptr) {
+        cserror() << "NODE> cannot access proper round table to add trusted to pool #" << poolMetaInfo.sequenceNumber;
+        return;
+    }
+
+    const cs::ConfidantsKeys& confidantsReference = table->confidants;
+    const std::size_t realTrustedMaskSize = poolMetaInfo.realTrustedMask.size();
+
+    csdebug() << "Real TrustedMask size = " << realTrustedMaskSize;
+
+    if (realTrustedMaskSize > confidantsReference.size()) {
+        csmeta(cserror) << ", real trusted mask size: " << realTrustedMaskSize << ", confidants count " << confidantsReference.size() << ", on round " << round;
+        return;
+    }
+
+    for (size_t idx = 0; idx < realTrustedMaskSize; ++idx) {
+        const auto& key = confidantsReference[idx];
+
+        if (poolMetaInfo.realTrustedMask[idx] == 0) {
+            poolMetaInfo.writerKey = key;
+        }
+    }
+
+    if (round != 0) {
+        auto confirmation = confirmationList_.find(round);
+        if (confirmation.has_value()) {
+            poolMetaInfo.confirmationMask = confirmation.value().mask;
+            poolMetaInfo.confirmations = confirmation.value().signatures;
+        }
+    }
+
+    if (!istream_.good()) {
+        csmeta(cserror) << "Round info parsing failed, data is corrupted";
+        return;
+    }
+
+    csdebug() << "NODE> Sequence " << poolMetaInfo.sequenceNumber << ", mask size " << characteristic.mask.size();
+    csdebug() << "NODE> Time: " << poolMetaInfo.timestamp;
+
+    if (blockChain_.getLastSequence() > poolMetaInfo.sequenceNumber) {
+        csmeta(cswarning) << "blockChain last seq: " << blockChain_.getLastSequence() << " > pool meta info seq: " << poolMetaInfo.sequenceNumber;
+        return;
+    }
+
+    // otherwise senseless, this block is already in chain
+    conveyer.setCharacteristic(characteristic, poolMetaInfo.sequenceNumber);
+    std::optional<csdb::Pool> pool = conveyer.applyCharacteristic(poolMetaInfo);
+
+    if (!pool.has_value()) {
+        csmeta(cserror) << "Created pool is not valid";
+        return;
+    }
+
+    pool.value().set_signatures(poolSignatures);
+    pool.value().set_confidants(confidantsReference);
+
+    if (!blockChain_.storeBlock(pool.value(), false /*by_sync*/)) {
+        cserror() << "NODE> failed to store block in BlockChain";
+    }
+    else {
+        blockChain_.testCachedBlocks();
+        confirmationList_.remove(round);
+    }
+
+    csmeta(csdetails) << "done";
+}
+
+void Node::cleanConfirmationList(cs::RoundNumber rNum) {
+    confirmationList_.remove(rNum);
+}
+
+cs::ConfidantsKeys Node::retriveSmartConfidants(const cs::Sequence startSmartRoundNumber) const {
+    csmeta(csdebug);
+
+    const cs::RoundTable* table = cs::Conveyer::instance().roundTable(startSmartRoundNumber);
+    if (table != nullptr) {
+        return table->confidants;
+    }
+
+    csdb::Pool tmpPool = blockChain_.loadBlock(startSmartRoundNumber);
+    const cs::ConfidantsKeys& confs = tmpPool.confidants();
+    csdebug() << "___[" << startSmartRoundNumber << "] = [" << tmpPool.sequence() << "]: " << confs.size();
+    return confs;
+}
+
+void Node::sendTransactionsPacket(const cs::TransactionsPacket& packet) {
+    if (packet.hash().isEmpty()) {
+        cswarning() << "Send transaction packet with empty hash failed";
+        return;
+    }
+
+    sendBroadcast(MsgTypes::TransactionPacket, cs::Conveyer::instance().currentRoundNumber(), packet);
+}
+
+void Node::sendPacketHashesRequest(const cs::PacketsHashes& hashes, const cs::RoundNumber round, uint32_t requestStep) {
+    const cs::Conveyer& conveyer = cs::Conveyer::instance();
+
+    if (conveyer.isSyncCompleted(round)) {
+        return;
+    }
+
+    csdebug() << "NODE> Sending packet hashes request: " << hashes.size();
+
+    cs::PublicKey main;
+    const auto msgType = MsgTypes::TransactionsPacketRequest;
+    const auto roundTable = conveyer.roundTable(round);
+
+    // look at main node
+    main = (roundTable != nullptr) ? roundTable->general : conveyer.currentRoundTable().general;
+
+    const bool sendToGeneral = sendToNeighbour(main, msgType, round, hashes);
+
+    if (!sendToGeneral) {
+        sendPacketHashesRequestToRandomNeighbour(hashes, round);
+    }
+
+    auto requestClosure = [round, requestStep, this] {
+        const cs::Conveyer& conveyer = cs::Conveyer::instance();
+
+        if (!conveyer.isSyncCompleted(round)) {
+            auto neededHashes = conveyer.neededHashes(round);
+            if (neededHashes) {
+                sendPacketHashesRequest(*neededHashes, round, requestStep + packetRequestStep_);
+            }
+        }
+    };
+
+    // send request again
+    cs::Timer::singleShot(static_cast<int>(cs::NeighboursRequestDelay + requestStep), cs::RunPolicy::CallQueuePolicy, requestClosure);
+}
+
+void Node::sendPacketHashesRequestToRandomNeighbour(const cs::PacketsHashes& hashes, const cs::RoundNumber round) {
+    const auto msgType = MsgTypes::TransactionsPacketRequest;
+    const auto neighboursCount = transport_->getNeighboursCount();
+
+    bool successRequest = false;
+
+    for (std::size_t i = 0; i < neighboursCount; ++i) {
+        ConnectionPtr connection = transport_->getConnectionByNumber(i);
+
+        if (connection && !connection->isSignal) {
+            successRequest = true;
+            sendToNeighbour(connection, msgType, round, hashes);
+        }
+    }
+
+    if (!successRequest) {
+        csdebug() << "NODE> Send broadcast hashes request, no neigbours";
+        sendBroadcast(msgType, round, hashes);
+        return;
+    }
+
+    csdebug() << "NODE> Send hashes request to all neigbours";
+}
+
+void Node::sendPacketHashesReply(const cs::Packets& packets, const cs::RoundNumber round, const cs::PublicKey& target) {
+    if (packets.empty()) {
+        return;
+    }
+
+    csdebug() << "NODE> Reply transaction packets: " << packets.size();
+
+    const auto msgType = MsgTypes::TransactionsPacketReply;
+    const bool success = sendToNeighbour(target, msgType, round, packets);
+
+    if (!success) {
+        csdebug() << "NODE> Reply transaction packets: failed send to " << cs::Utils::byteStreamToHex(target.data(), target.size()) << ", perform broadcast";
+        sendBroadcast(target, msgType, round, packets);
+    }
+}
+
+void Node::getBlockRequest(const uint8_t* data, const size_t size, const cs::PublicKey& sender) {
+    csmeta(csdebug);
+
+    cs::PoolsRequestedSequences sequences;
+
+    istream_.init(data, size);
+    istream_ >> sequences;
+
+    csdebug() << "NODE> Block request got sequences count: " << sequences.size();
+    csdebug() << "NODE> Get packet hashes request: sender " << cs::Utils::byteStreamToHex(sender.data(), sender.size());
+
+    if (sequences.empty()) {
+        csmeta(cserror) << "Sequences size is 0";
+        return;
+    }
+
+    std::size_t packetNum = 0;
+    istream_ >> packetNum;
+
+    csdebug() << "NODE> Get block request> Getting the request for block: from: " << sequences.front() << ", to: " << sequences.back() << ", id: " << packetNum;
+
+    if (sequences.front() > blockChain_.getLastSequence()) {
+        csdebug() << "NODE> Get block request> The requested block: " << sequences.front() << " is beyond last written sequence";
+        return;
+    }
+
+    const bool isOneBlockReply = poolSynchronizer_->isOneBlockReply();
+    const std::size_t reserveSize = isOneBlockReply ? 1 : sequences.size();
+
+    cs::PoolsBlock poolsBlock;
+    poolsBlock.reserve(reserveSize);
+
+    auto sendReply = [&] {
+        sendBlockReply(poolsBlock, sender, packetNum);
+        poolsBlock.clear();
+    };
+
+    for (auto& sequence : sequences) {
+        csdb::Pool pool = blockChain_.loadBlock(sequence);
+
+        if (pool.is_valid()) {
+            poolsBlock.push_back(std::move(pool));
+
+            if (isOneBlockReply) {
+                sendReply();
+            }
+        }
+        else {
+            csmeta(cserror) << "Load block: " << sequence << " from blockchain is Invalid";
+        }
+    }
+
+    if (!isOneBlockReply) {
+        sendReply();
+    }
+}
+
+void Node::getBlockReply(const uint8_t* data, const size_t size) {
+    if (!poolSynchronizer_->isSyncroStarted()) {
+        csdebug() << "NODE> Get block reply> Pool synchronizer already syncro";
+        return;
+    }
+
+    csdebug() << "NODE> Get Block Reply";
+
+    cs::PoolsBlock poolsBlock = decompressPoolsBlock(data, size);
+
+    if (poolsBlock.empty()) {
+        cserror() << "NODE> Get block reply> Pools count is 0";
+        return;
+    }
+
+    for (const auto& pool : poolsBlock) {
+        transport_->syncReplied(pool.sequence());
+    }
+
+    std::size_t packetNum = 0;
+    istream_ >> packetNum;
+
+    poolSynchronizer_->getBlockReply(std::move(poolsBlock), packetNum);
+}
+
+void Node::sendBlockReply(const cs::PoolsBlock& poolsBlock, const cs::PublicKey& target, std::size_t packetNum) {
+    for (const auto& pool : poolsBlock) {
+        csdebug() << "NODE> Send block reply. Sequence: " << pool.sequence();
+    }
+
+    csdebug() << "Node> Sending blocks with signatures:";
+    for (const auto& it : poolsBlock) {
+        csdebug() << "#" << it.sequence() << " signs = " << it.signatures().size();
+    }
+
+    std::size_t realBinSize = 0;
+    RegionPtr memPtr = compressPoolsBlock(poolsBlock, realBinSize);
+
+    tryToSendDirect(target, MsgTypes::RequestedBlock, cs::Conveyer::instance().currentRoundNumber(), realBinSize, cs::numeric_cast<uint32_t>(memPtr->size()), memPtr, packetNum);
+}
+
+void Node::becomeWriter() {
+    myLevel_ = Level::Writer;
+    csdebug() << "NODE> Became writer";
+}
+
+void Node::processPacketsRequest(cs::PacketsHashes&& hashes, const cs::RoundNumber round, const cs::PublicKey& sender) {
+    csdebug() << "NODE> Processing packets sync request";
+
+    cs::Packets packets;
+
+    const auto& conveyer = cs::Conveyer::instance();
+    std::unique_lock<cs::SharedMutex> lock = conveyer.lock();
+
+    for (const auto& hash : hashes) {
+        std::optional<cs::TransactionsPacket> packet = conveyer.findPacket(hash, round);
+
+        if (packet) {
+            packets.push_back(std::move(packet).value());
+        }
+    }
+
+    if (packets.empty()) {
+        csdebug() << "NODE> Cannot find packets in storage";
+    }
+    else {
+        csdebug() << "NODE> Found packets in storage: " << packets.size();
+        sendPacketHashesReply(packets, round, sender);
+    }
+}
+
+void Node::processPacketsReply(cs::Packets&& packets, const cs::RoundNumber round) {
+    csdebug() << "NODE> Processing packets reply";
+
+    cs::Conveyer& conveyer = cs::Conveyer::instance();
+
+    for (auto&& packet : packets) {
+        conveyer.addFoundPacket(round, std::move(packet));
+    }
+
+    if (conveyer.isSyncCompleted(round)) {
+        csdebug() << "NODE> Packets sync completed, #" << round;
+        transport_->resetNeighbours();
+
+        if (auto meta = conveyer.characteristicMeta(round); meta.has_value()) {
+            csdebug() << "NODE> Run characteristic meta";
+            getCharacteristic(meta->bytes.data(), meta->bytes.size(), round, meta->sender, std::move(meta->signatures), std::move(meta->realTrusted));
+        }
+
+        // if next block maybe stored, the last written sequence maybe updated, so deferred consensus maybe resumed
+        if (blockChain_.getLastSequence() + 1 == cs::Conveyer::instance().currentRoundNumber()) {
+            csdebug() << "NODE> got all blocks written in current round";
+            startConsensus();
+        }
+    }
+}
+
+void Node::processTransactionsPacket(cs::TransactionsPacket&& packet) {
+    cs::Conveyer::instance().addTransactionsPacket(packet);
+}
+
+void Node::reviewConveyerHashes() {
+    const cs::Conveyer& conveyer = cs::Conveyer::instance();
+    const bool isHashesEmpty = conveyer.currentRoundTable().hashes.empty();
+
+    if (!isHashesEmpty && !conveyer.isSyncCompleted()) {
+        sendPacketHashesRequest(conveyer.currentNeededHashes(), conveyer.currentRoundNumber(), startPacketRequestPoint_);
+        return;
+    }
+
+    if (isHashesEmpty) {
+        csdebug() << "NODE> No hashes in round table, start consensus now";
+    }
+    else {
+        csdebug() << "NODE> All hashes in conveyer, start consensus now";
+    }
+
+    startConsensus();
+}
+
+bool Node::isPoolsSyncroStarted() {
+    return poolSynchronizer_->isSyncroStarted();
+}
+
+std::optional<cs::TrustedConfirmation> Node::getConfirmation(cs::RoundNumber round) const {
+    return confirmationList_.find(round);
+}
+
+void Node::processTimer() {
+    cs::Conveyer& conveyer = cs::Conveyer::instance();
+    const auto round = conveyer.currentRoundNumber();
+
+    if (myLevel_ == Level::Writer || round <= cs::TransactionsFlushRound) {
+        return;
+    }
+
+    conveyer.flushTransactions();
+}
+
+void Node::onTransactionsPacketFlushed(const cs::TransactionsPacket& packet) {
+    CallsQueue::instance().insert(std::bind(&Node::sendTransactionsPacket, this, packet));
+}
+
+void Node::onPingReceived(cs::Sequence sequence, const cs::PublicKey& sender) {
+    static std::chrono::steady_clock::time_point point = std::chrono::steady_clock::now();
+    static std::chrono::milliseconds delta{0};
+
+    auto now = std::chrono::steady_clock::now();
+    delta += std::chrono::duration_cast<std::chrono::milliseconds>(now - point);
+
+    if (maxHeighboursSequence_ < sequence) {
+        delta = std::chrono::milliseconds(0);
+    }
+
+    if (maxPingSynchroDelay_ <= delta.count()) {
+        delta = std::chrono::milliseconds(0);
+        auto lastSequence = blockChain_.getLastSequence();
+
+        if (lastSequence < sequence) {
+            cswarning() << "Last sequence is lower than network max sequence, trying to request round table";
+
+            CallsQueue::instance().insert([=] {
+                roundPackRequest(sender, sequence);
+            });
+        }
+    }
+
+    point = now;
+}
+
+void Node::sendBlockRequest(const ConnectionPtr target, const cs::PoolsRequestedSequences& sequences, std::size_t packetNum) {
+    const auto round = cs::Conveyer::instance().currentRoundNumber();
+    csmeta(csdetails) << "Target out(): " << target->getOut() << ", sequence from: " << sequences.front() << ", to: " << sequences.back() << ", packet: " << packetNum
+                      << ", round: " << round;
+
+    ostream_.init(BaseFlags::Neighbours | BaseFlags::Signed | BaseFlags::Compressed);
+    ostream_ << MsgTypes::BlockRequest;
+    ostream_ << round;
+    ostream_ << sequences;
+    ostream_ << packetNum;
+
+    transport_->deliverDirect(ostream_.getPackets(), ostream_.getPacketsCount(), target);
+
+    ostream_.clear();
+}
+
+Node::MessageActions Node::chooseMessageAction(const cs::RoundNumber rNum, const MsgTypes type, const cs::PublicKey sender) {
+    if (!good_) {
+        return MessageActions::Drop;
+    }
+
+    if (poolSynchronizer_->isFastMode()) {
+        if (type == MsgTypes::BlockRequest || type == MsgTypes::RequestedBlock) {
+            // which round would not be on the remote we may require the requested block or get block request
+            return MessageActions::Process;
+        }
+        else {
+            return MessageActions::Drop;
+        }
+    }
+
+    // always process this types
+    switch (type) {
+        case MsgTypes::FirstSmartStage:
+        case MsgTypes::SecondSmartStage:
+        case MsgTypes::ThirdSmartStage:
+        case MsgTypes::NodeStopRequest:
+        case MsgTypes::TransactionPacket:
+        case MsgTypes::TransactionsPacketRequest:
+        case MsgTypes::TransactionsPacketReply:
+        case MsgTypes::RoundTableRequest:
+        case MsgTypes::RejectedContracts:
+        case MsgTypes::RoundPackRequest:
+        case MsgTypes::EmptyRoundPack:
+            return MessageActions::Process;
+
+        default:
+            break;
+    }
+
+    const auto round = cs::Conveyer::instance().currentRoundNumber();
+
+    // starts next round, otherwise
+    if (type == MsgTypes::RoundTable) {
+        if (rNum > round) {
+            return MessageActions::Process;
+        }
+
+        // TODO: detect absence of proper current round info (round may be set by SS or BB)
+        return MessageActions::Drop;
+    }
+
+    // BB: every round (for now) may be handled:
+    if (type == MsgTypes::BigBang) {
+        return MessageActions::Process;
+    }
+
+    if (type == MsgTypes::BlockRequest || type == MsgTypes::RequestedBlock) {
+        // which round would not be on the remote we may require the requested block or get block request
+        return MessageActions::Process;
+    }
+
+    if (type == MsgTypes::RoundTableReply) {
+        return (rNum >= round ? MessageActions::Process : MessageActions::Drop);
+    }
+
+    if (type == MsgTypes::BlockHash) {
+        if (rNum < round) {
+            // outdated
+            return MessageActions::Drop;
+        }
+
+        if (rNum > blockChain_.getLastSequence() + cs::Conveyer::HashTablesStorageCapacity) {
+            // too many rounds behind the global round
+            return MessageActions::Drop;
+        }
+
+        if (rNum > round) {
+            csdebug() << "NODE> outrunning block hash (#" << rNum << ") is postponed until get round info";
+            return MessageActions::Postpone;
+        }
+
+        if (!cs::Conveyer::instance().isSyncCompleted()) {
+            csdebug() << "NODE> block hash is postponed until conveyer sync is completed";
+            return MessageActions::Postpone;
+        }
+
+        // in time
+        return MessageActions::Process;
+    }
+
+    if (rNum < round) {
+        return type == MsgTypes::NewBlock ? MessageActions::Process : MessageActions::Drop;
+    }
+
+    // outrunning packets mean round lag
+    if (rNum > round) {
+        if (rNum - round == 1) {
+            // wait for next round
+            return MessageActions::Postpone;
+        }
+        else {
+            // more then 1 round lag, request round info
+            if (round > 1 && subRound_ == 0) {
+                // not on the very start
+                cswarning() << "NODE> detect round lag (global " << rNum << ", local " << round << ")";
+                roundPackRequest(sender, rNum);
+                // TODO: roundTableRequest(cs::PublicKey respondent);
+            }
+
+            return MessageActions::Drop;
+        }
+    }
+
+    // (rNum == round) => handle now
+    return MessageActions::Process;
+}
+
+inline bool Node::readRoundData(cs::RoundTable& roundTable, bool bang) {
+    cs::PublicKey mainNode;
+
+    uint8_t confSize = 0;
+    istream_ >> confSize;
+
+    csdebug() << "NODE> Number of confidants :" << cs::numeric_cast<int>(confSize);
+
+    if (confSize < MIN_CONFIDANTS || confSize > MAX_CONFIDANTS) {
+        cswarning() << "Bad confidants num";
+        return false;
+    }
+
+    cs::ConfidantsKeys confidants;
+    confidants.reserve(confSize);
+
+    istream_ >> mainNode;
+
+    // TODO Fix confidants array getting (From SS)
+    for (int i = 0; i < confSize; ++i) {
+        cs::PublicKey key;
+        istream_ >> key;
+
+        confidants.push_back(std::move(key));
+    }
+    if (bang) {
+        cs::Signature sig;
+        istream_ >> sig;
+
+        cs::Bytes trustedToHash;
+        cs::DataStream tth(trustedToHash);
+        tth << roundTable.round;
+        tth << confidants;
+        csdebug() << "Message to Sign: " << cs::Utils::byteStreamToHex(trustedToHash);
+        // cs::Hash trustedHash = cscrypto::calculateHash(trustedToHash.data(), trustedToHash.size());
+        const auto& starter_key = cs::PacketValidator::instance().getStarterKey();
+        csdebug() << "SSKey: " << cs::Utils::byteStreamToHex(starter_key.data(), starter_key.size());
+        if (!cscrypto::verifySignature(sig, starter_key, trustedToHash.data(), trustedToHash.size())) {
+            cswarning() << "The BIGBANG message is incorrect: signature isn't valid";
+            return false;
+        }
+        cs::Bytes confMask;
+        cs::Signatures signatures;
+        signatures.push_back(sig);
+        confMask.push_back(0);
+        confirmationList_.remove(roundTable.round);
+        confirmationList_.add(roundTable.round, bang, confidants, confMask, signatures);
+    }
+
+    if (!istream_.good() || confidants.size() < confSize) {
+        cswarning() << "Bad round table format, ignoring";
+        return false;
+    }
+
+    roundTable.confidants = std::move(confidants);
+    roundTable.general = mainNode;
+    roundTable.hashes.clear();
+
+    return true;
+}
+
+static const char* nodeLevelToString(Node::Level nodeLevel) {
+    switch (nodeLevel) {
+        case Node::Level::Normal:
+            return "Normal";
+        case Node::Level::Confidant:
+            return "Confidant";
+        case Node::Level::Main:
+            return "Main";
+        case Node::Level::Writer:
+            return "Writer";
+    }
+
+    return "UNKNOWN";
+}
+
+std::ostream& operator<<(std::ostream& os, Node::Level nodeLevel) {
+    os << nodeLevelToString(nodeLevel);
+    return os;
+}
+
+template <typename... Args>
+void Node::sendDefault(const cs::PublicKey& target, const MsgTypes msgType, const cs::RoundNumber round, Args&&... args) {
+    static constexpr cs::Byte defautFlags = 0; // BaseFlags::Fragmented;
+
+    ostream_.init(defautFlags, target);
+    csdetails() << "NODE> Sending default to key: " << cs::Utils::byteStreamToHex(target.data(), target.size());
+
+    sendBroadcastImpl(msgType, round, std::forward<Args>(args)...);
+}
+
+template <typename... Args>
+bool Node::sendToNeighbour(const cs::PublicKey& target, const MsgTypes msgType, const cs::RoundNumber round, Args&&... args) {
+    ConnectionPtr connection = transport_->getConnectionByKey(target);
+
+    if (connection) {
+        sendToNeighbour(connection, msgType, round, std::forward<Args>(args)...);
+    }
+
+    return static_cast<bool>(connection);
+}
+
+template <typename... Args>
+void Node::sendToNeighbour(const ConnectionPtr target, const MsgTypes msgType, const cs::RoundNumber round, Args&&... args) {
+    ostream_.init(BaseFlags::Neighbours | BaseFlags::Broadcast /*| BaseFlags::Fragmented*/ | BaseFlags::Compressed);
+    ostream_ << msgType << round;
+
+    writeDefaultStream(std::forward<Args>(args)...);
+
+    csdetails() << "NODE> Sending Direct data: packets count: " << ostream_.getPacketsCount() << ", last packet size: " << ostream_.getCurrentSize() << ", out: " << target->out
+                << ", in: " << target->in << ", specialOut: " << target->specialOut << ", msgType: " << Packet::messageTypeToString(msgType);
+
+    transport_->deliverDirect(ostream_.getPackets(), ostream_.getPacketsCount(), target);
+    ostream_.clear();
+}
+
+template <class... Args>
+void Node::sendBroadcast(const MsgTypes msgType, const cs::RoundNumber round, Args&&... args) {
+    ostream_.init(BaseFlags::Broadcast /*| BaseFlags::Fragmented*/ | BaseFlags::Compressed);
+    csdetails() << "NODE> Sending broadcast";
+
+    sendBroadcastImpl(msgType, round, std::forward<Args>(args)...);
+}
+
+template <class... Args>
+void Node::tryToSendDirect(const cs::PublicKey& target, const MsgTypes msgType, const cs::RoundNumber round, Args&&... args) {
+    const bool success = sendToNeighbour(target, msgType, round, std::forward<Args>(args)...);
+    if (!success) {
+        sendBroadcast(target, msgType, round, std::forward<Args>(args)...);
+    }
+}
+
+template <class... Args>
+bool Node::sendToRandomNeighbour(const MsgTypes msgType, const cs::RoundNumber round, Args&&... args) {
+    return transport_->forRandomNeighbour([&, this](const auto target){
+        sendToNeighbour(target, msgType, round, std::forward<Args>(args)...);
+    });
+}
+
+template <class... Args>
+void Node::sendToConfidants(const MsgTypes msgType, const cs::RoundNumber round, Args&&... args) {
+    const auto& confidants = cs::Conveyer::instance().confidants();
+    const auto size = confidants.size();
+
+    for (size_t i = 0; i < size; ++i) {
+        const auto& confidant = confidants.at(i);
+
+        if (myConfidantIndex_ == i && nodeIdKey_ == confidant) {
+            continue;
+        }
+
+        sendBroadcast(confidant, msgType, round, std::forward<Args>(args)...);
+    }
+}
+
+template <class... Args>
+void Node::sendToList(const std::vector<cs::PublicKey>& listMembers, const cs::Byte listExeption, const MsgTypes msgType, const cs::RoundNumber round, Args&&... args) {
+    const auto size = listMembers.size();
+
+    for (size_t i = 0; i < size; ++i) {
+        const auto& listMember = listMembers[i];
+
+        if (listExeption == i && nodeIdKey_ == listMember) {
+            continue;
+        }
+
+        sendBroadcast(listMember, msgType, round, std::forward<Args>(args)...);
+    }
+}
+
+template <typename... Args>
+void Node::writeDefaultStream(Args&&... args) {
+    (void)(ostream_ << ... << std::forward<Args>(args));  // fold expression
+}
+
+template <typename... Args>
+bool Node::sendToNeighbours(const MsgTypes msgType, const cs::RoundNumber round, Args&&... args) {
+    auto lock = transport_->getNeighboursLock();
+    Connections connections = transport_->getNeighboursWithoutSS();
+
+    if (connections.empty()) {
+        return false;
+    }
+
+    for (auto connection : connections) {
+        sendToNeighbour(connection, msgType, round, std::forward<Args>(args)...);
+    }
+}
+
+template <typename... Args>
+void Node::sendBroadcast(const cs::PublicKey& target, const MsgTypes& msgType, const cs::RoundNumber round, Args&&... args) {
+    ostream_.init(BaseFlags::Fragmented | BaseFlags::Compressed, target);
+    csdetails() << "NODE> Sending broadcast to key: " << cs::Utils::byteStreamToHex(target.data(), target.size());
+
+    sendBroadcastImpl(msgType, round, std::forward<Args>(args)...);
+}
+
+template <typename... Args>
+void Node::sendBroadcastImpl(const MsgTypes& msgType, const cs::RoundNumber round, Args&&... args) {
+    ostream_ << msgType << round;
+
+    writeDefaultStream(std::forward<Args>(args)...);
+
+    csdetails() << "NODE> Sending broadcast data: size: " << ostream_.getCurrentSize() << ", last packet size: " << ostream_.getCurrentSize() << ", round: " << round
+                << ", msgType: " << Packet::messageTypeToString(msgType);
+
+    transport_->deliverBroadcast(ostream_.getPackets(), ostream_.getPacketsCount());
+    ostream_.clear();
+}
+
+RegionPtr Node::compressPoolsBlock(const cs::PoolsBlock& poolsBlock, std::size_t& realBinSize) {
+    cs::Bytes bytes;
+    cs::DataStream stream(bytes);
+
+    stream << poolsBlock;
+
+    char* data = reinterpret_cast<char*>(bytes.data());
+    const int binSize = cs::numeric_cast<int>(bytes.size());
+
+    const auto maxSize = LZ4_compressBound(binSize);
+    auto memPtr = allocator_.allocateNext(static_cast<uint32_t>(maxSize));
+
+    const int compressedSize = LZ4_compress_default(data, static_cast<char*>(memPtr->data()), binSize, cs::numeric_cast<int>(memPtr->size()));
+
+    if (!compressedSize) {
+        csmeta(cserror) << "Compress poools block error";
+    }
+
+    memPtr->setSize(static_cast<uint32_t>(compressedSize));
+    realBinSize = cs::numeric_cast<std::size_t>(binSize);
+
+    return memPtr;
+}
+
+cs::PoolsBlock Node::decompressPoolsBlock(const uint8_t* data, const size_t size) {
+    istream_.init(data, size);
+    std::size_t realBinSize = 0;
+    istream_ >> realBinSize;
+
+    std::uint32_t compressSize = 0;
+    istream_ >> compressSize;
+
+    RegionPtr memPtr = allocator_.allocateNext(compressSize);
+    istream_ >> memPtr;
+
+    cs::Bytes bytes;
+    bytes.resize(realBinSize);
+    char* bytesData = reinterpret_cast<char*>(bytes.data());
+
+    const int uncompressedSize = LZ4_decompress_safe(static_cast<char*>(memPtr->data()), bytesData, cs::numeric_cast<int>(compressSize), cs::numeric_cast<int>(realBinSize));
+
+    if (uncompressedSize < 0) {
+        csmeta(cserror) << "Decompress poools block error";
+    }
+
+    cs::DataStream stream(bytes.data(), bytes.size());
+    cs::PoolsBlock poolsBlock;
+
+    stream >> poolsBlock;
+
+    return poolsBlock;
+}
+
+void Node::sendStageOne(cs::StageOne& stageOneInfo) {
+    corruptionLevel_ = 0;
+    if (myLevel_ != Level::Confidant) {
+        cswarning() << "NODE> Only confidant nodes can send consensus stages";
+        return;
+    }
+
+    stageOneInfo.roundTimeStamp = cs::Utils::currentTimestamp();
+
+    csmeta(csdebug) << "Round: " << cs::Conveyer::instance().currentRoundNumber() << "." << cs::numeric_cast<int>(subRound_)
+                    << ", Sender: " << static_cast<int>(stageOneInfo.sender) << ", Cand Amount: " << stageOneInfo.trustedCandidates.size()
+                    << ", Hashes Amount: " << stageOneInfo.hashesCandidates.size() << ", Time Stamp: " << stageOneInfo.roundTimeStamp;
+    csmeta(csdetails) << "Hash: " << cs::Utils::byteStreamToHex(stageOneInfo.hash.data(), stageOneInfo.hash.size());
+
+    size_t expectedMessageSize = sizeof(stageOneInfo.sender) + sizeof(stageOneInfo.hash) + sizeof(stageOneInfo.trustedCandidates.size()) +
+                                 sizeof(cs::PublicKey) * stageOneInfo.trustedCandidates.size() + sizeof(stageOneInfo.hashesCandidates.size()) +
+                                 sizeof(cs::Hash) * stageOneInfo.hashesCandidates.size() + sizeof(stageOneInfo.roundTimeStamp.size()) + stageOneInfo.roundTimeStamp.size();
+
+    cs::Bytes message;
+    message.reserve(expectedMessageSize);
+
+    cs::Bytes messageToSign;
+    messageToSign.reserve(sizeof(cs::RoundNumber) + sizeof(uint8_t) + sizeof(cs::Hash));
+
+    cs::DataStream stream(message);
+    stream << stageOneInfo.sender;
+    stream << stageOneInfo.hash;
+    stream << stageOneInfo.trustedCandidates;
+    stream << stageOneInfo.hashesCandidates;
+    stream << stageOneInfo.roundTimeStamp;
+
+    // hash of message
+    stageOneInfo.messageHash = cscrypto::calculateHash(message.data(), message.size());
+
+    cs::DataStream signStream(messageToSign);
+    signStream << cs::Conveyer::instance().currentRoundNumber();
+    signStream << subRound_;
+    signStream << stageOneInfo.messageHash;
+
+    // signature of round number + calculated hash
+    stageOneInfo.signature = cscrypto::generateSignature(solver_->getPrivateKey(), messageToSign.data(), messageToSign.size());
+    csdebug() << "Stage one Signature R-" << WithDelimiters(cs::Conveyer::instance().currentRoundNumber()) << "(" << static_cast<int>(stageOneInfo.sender)
+              << "): " << cs::Utils::byteStreamToHex(stageOneInfo.signature.data(), stageOneInfo.signature.size());
+
+    const int k1 = (corruptionLevel_ / 1) % 2;
+    const cs::Byte k2 = static_cast<cs::Byte>(corruptionLevel_ / 16);
+    if (k1 == 1 && k2 == myConfidantIndex_) {
+        csdebug() << "STAGE ONE ##############> NOTHING WILL BE SENT";
+    }
+    else {
+        sendToConfidants(MsgTypes::FirstStage, cs::Conveyer::instance().currentRoundNumber(), subRound_, stageOneInfo.signature, message);
+    }
+
+    csmeta(csdetails) << "Sent message size " << message.size();
+
+    // cache
+    stageOneInfo.message = std::move(message);
+    csmeta(csdetails) << "done";
+}
+
+void Node::getStageOne(const uint8_t* data, const size_t size, const cs::PublicKey& sender) {
+    csmeta(csdetails) << "started";
+
+    if (myLevel_ != Level::Confidant) {
+        csdebug() << "NODE> ignore stage-1 as no confidant";
+        return;
+    }
+
+    istream_.init(data, size);
+
+    uint8_t subRound;
+    istream_ >> subRound;
+
+    if (subRound != subRound_) {
+        cswarning() << "NODE> ignore stage-1 with subround #" << subRound << ", required #" << subRound_;
+        return;
+    }
+
+    cs::StageOne stage;
+    istream_ >> stage.signature;
+    istream_ >> stage.message;
+
+    csdetails() << "Stage1 message: " << cs::Utils::byteStreamToHex(stage.message);
+    csdetails() << "Stage1 signature: " << cs::Utils::byteStreamToHex(stage.signature);
+
+    if (!istream_.good() || !istream_.end()) {
+        csmeta(cserror) << "Bad stage-1 packet format";
+        return;
+    }
+
+    // hash of part received message
+    stage.messageHash = cscrypto::calculateHash(stage.message.data(), stage.message.size());
+
+    cs::Bytes signedMessage;
+    cs::DataStream signedStream(signedMessage);
+    signedStream << cs::Conveyer::instance().currentRoundNumber();
+    signedStream << subRound_;
+    signedStream << stage.messageHash;
+
+    // stream for main message
+    cs::DataStream stream(stage.message.data(), stage.message.size());
+    stream >> stage.sender;
+    stream >> stage.hash;
+    stream >> stage.trustedCandidates;
+    stream >> stage.hashesCandidates;
+    stream >> stage.roundTimeStamp;
+
+    const cs::Conveyer& conveyer = cs::Conveyer::instance();
+
+    if (!conveyer.isConfidantExists(stage.sender)) {
+        return;
+    }
+
+    const cs::PublicKey& confidant = conveyer.confidantByIndex(stage.sender);
+
+    if (!cscrypto::verifySignature(stage.signature, confidant, signedMessage.data(), signedMessage.size())) {
+        cswarning() << "NODE> Stage-1 from T[" << static_cast<int>(stage.sender) << "] -  WRONG SIGNATURE!!!";
+        return;
+    }
+
+    if (confidant != sender) {
+        csmeta(csdebug) << "Stage-1 of " << getSenderText(confidant) << " sent by " << getSenderText(sender);
+    }
+    else {
+        csmeta(csdebug) << "Stage-1 of T[" << static_cast<int>(stage.sender) << "], sender key ok";
+    }
+
+    csdetails() << csname() << "Hash: " << cs::Utils::byteStreamToHex(stage.hash.data(), stage.hash.size());
+
+    solver_->gotStageOne(std::move(stage));
+}
+
+void Node::sendStageTwo(cs::StageTwo& stageTwoInfo) {
+    csmeta(csdetails) << "started";
+
+    if (myLevel_ != Level::Confidant && myLevel_ != Level::Writer) {
+        cswarning() << "Only confidant nodes can send consensus stages";
+        return;
+    }
+
+    // TODO: fix it by logic changing
+    const size_t confidantsCount = cs::Conveyer::instance().confidantsCount();
+    const size_t stageBytesSize = sizeof(stageTwoInfo.sender) + sizeof(size_t)                     // count of signatures
+                                  + sizeof(size_t)                                                 // count of hashes
+                                  + (sizeof(cs::Signature) + sizeof(cs::Hash)) * confidantsCount;  // signature + hash items
+
+    cs::Bytes bytes;
+    bytes.reserve(stageBytesSize);
+
+    cs::DataStream stream(bytes);
+    stream << stageTwoInfo.sender;
+    stream << stageTwoInfo.signatures;
+    stream << stageTwoInfo.hashes;
+
+    // create signature
+    stageTwoInfo.signature = cscrypto::generateSignature(solver_->getPrivateKey(), bytes.data(), bytes.size());
+
+    const int k1 = (corruptionLevel_ / 2) % 2;
+    const cs::Byte k2 = static_cast<cs::Byte>(corruptionLevel_ / 16);
+
+    if (k1 == 1 && k2 == myConfidantIndex_) {
+        csdebug() << "STAGE TWO ##############> NOTHING WILL BE SENT";
+    }
+    else {
+        sendToConfidants(MsgTypes::SecondStage, cs::Conveyer::instance().currentRoundNumber(), subRound_, stageTwoInfo.signature, bytes);
+    }
+
+    // cash our stage two
+    csmeta(csdetails) << "Bytes size " << bytes.size();
+
+    stageTwoInfo.message = std::move(bytes);
+
+    csmeta(csdetails) << "done";
+}
+
+void Node::getStageTwo(const uint8_t* data, const size_t size, const cs::PublicKey& sender) {
+    csmeta(csdetails);
+
+    if (myLevel_ != Level::Confidant && myLevel_ != Level::Writer) {
+        csdebug() << "NODE> ignore stage-2 as no confidant";
+        return;
+    }
+
+    csdebug() << "NODE> getting stage-2 from " << getSenderText(sender);
+
+    istream_.init(data, size);
+
+    uint8_t subRound = 0;
+    istream_ >> subRound;
+
+    if (subRound != subRound_) {
+        cswarning() << "NODE> We got Stage-2 for the Node with SUBROUND, we don't have";
+        return;
+    }
+
+    cs::StageTwo stage;
+    istream_ >> stage.signature;
+
+    cs::Bytes bytes;
+    istream_ >> bytes;
+
+    if (!istream_.good() || !istream_.end()) {
+        cserror() << "NODE> Bad stage-2 packet format";
+        return;
+    }
+
+    cs::DataStream stream(bytes.data(), bytes.size());
+    stream >> stage.sender;
+    stream >> stage.signatures;
+    stream >> stage.hashes;
+
+    const cs::Conveyer& conveyer = cs::Conveyer::instance();
+
+    if (!conveyer.isConfidantExists(stage.sender)) {
+        return;
+    }
+
+    if (!cscrypto::verifySignature(stage.signature, conveyer.confidantByIndex(stage.sender), bytes.data(), bytes.size())) {
+        csdebug() << "NODE> stage-2 [" << static_cast<int>(stage.sender) << "] -  WRONG SIGNATURE!!!";
+        return;
+    }
+
+    csmeta(csdetails) << "Signature is OK";
+    stage.message = std::move(bytes);
+
+    csdebug() << "NODE> stage-2 [" << static_cast<int>(stage.sender) << "] is OK!";
+    solver_->gotStageTwo(stage);
+}
+
+void Node::sendStageThree(cs::StageThree& stageThreeInfo) {
+    csdebug() << __func__;
+
+    if (myLevel_ != Level::Confidant) {
+        cswarning() << "NODE> Only confidant nodes can send consensus stages";
+        return;
+    }
+
+    // TODO: think how to improve this code
+    const size_t stageSize = 2 * sizeof(uint8_t) + 2 * sizeof(cs::Signature) + stageThreeInfo.realTrustedMask.size();
+
+    cs::Bytes bytes;
+    bytes.reserve(stageSize);
+
+    cs::DataStream stream(bytes);
+    stream << stageThreeInfo.sender;
+    stream << stageThreeInfo.writer;
+    stream << stageThreeInfo.iteration;
+    stream << stageThreeInfo.blockSignature;
+    stream << stageThreeInfo.roundSignature;
+    stream << stageThreeInfo.trustedSignature;
+    stream << stageThreeInfo.realTrustedMask;
+
+    stageThreeInfo.signature = cscrypto::generateSignature(solver_->getPrivateKey(), bytes.data(), bytes.size());
+
+    const int k1 = (corruptionLevel_ / 4) % 2;
+    const cs::Byte k2 = static_cast<cs::Byte>(corruptionLevel_ / 16);
+
+    if (k1 == 1 && k2 == myConfidantIndex_) {
+        csdebug() << "STAGE THREE ##############> NOTHING WILL BE SENT";
+    }
+    else {
+        sendToConfidants(MsgTypes::ThirdStage, cs::Conveyer::instance().currentRoundNumber(), subRound_, stageThreeInfo.signature, bytes);
+    }
+
+    // cach stage three
+    csmeta(csdetails) << "bytes size " << bytes.size();
+    stageThreeInfo.message = std::move(bytes);
+    stageThreeSent_ = true;
+    csmeta(csdetails) << "done";
+}
+
+void Node::getStageThree(const uint8_t* data, const size_t size) {
+    csmeta(csdetails);
+
+    if (myLevel_ != Level::Confidant && myLevel_ != Level::Writer) {
+        csdebug() << "NODE> ignore stage-3 as no confidant";
+        return;
+    }
+
+    istream_.init(data, size);
+    uint8_t subRound = 0;
+    istream_ >> subRound;
+
+    if (subRound != subRound_) {
+        cswarning() << "NODE> We got Stage-2 for the Node with SUBROUND, we don't have";
+        return;
+    }
+
+    cs::StageThree stage;
+    istream_ >> stage.signature;
+
+    cs::Bytes bytes;
+    istream_ >> bytes;
+
+    if (!istream_.good() || !istream_.end()) {
+        cserror() << "NODE> Bad stage-3 packet format";
+        return;
+    }
+
+    cs::DataStream stream(bytes.data(), bytes.size());
+    stream >> stage.sender;
+    stream >> stage.writer;
+    stream >> stage.iteration;  // this is a potential problem!!!
+    stream >> stage.blockSignature;
+    stream >> stage.roundSignature;
+    stream >> stage.trustedSignature;
+    stream >> stage.realTrustedMask;
+
+    const cs::Conveyer& conveyer = cs::Conveyer::instance();
+
+    if (!conveyer.isConfidantExists(stage.sender)) {
+        return;
+    }
+
+    if (!conveyer.isConfidantExists(stage.writer)) {
+        return;
+    }
+
+    if (stage.iteration < solver_->currentStage3iteration()) {
+        stageRequest(MsgTypes::ThirdStage, myConfidantIndex_, stage.sender);
+        return;
+    }
+    else if (stage.iteration > solver_->currentStage3iteration()) {
+        // store
+        return;
+    }
+
+    if (!cscrypto::verifySignature(stage.signature, conveyer.confidantByIndex(stage.sender), bytes.data(), bytes.size())) {
+        cswarning() << "NODE> stage-3 from T[" << static_cast<int>(stage.sender) << "] -  WRONG SIGNATURE!!!";
+        return;
+    }
+
+    stage.message = std::move(bytes);
+
+    csdebug() << "NODE> stage-3 from T[" << static_cast<int>(stage.sender) << "] is OK!";
+
+    solver_->gotStageThree(std::move(stage), (stageThreeSent_ ? 2 : 0));
+}
+
+void Node::adjustStageThreeStorage() {
+    stageThreeSent_ = false;
+}
+
+void Node::stageRequest(MsgTypes msgType, uint8_t respondent, uint8_t required /*, uint8_t iteration*/) {
+    csdebug() << __func__;
+    if (myLevel_ != Level::Confidant && myLevel_ != Level::Writer) {
+        cswarning() << "NODE> Only confidant nodes can request consensus stages";
+        return;
+    }
+
+    const cs::Conveyer& conveyer = cs::Conveyer::instance();
+
+    if (!conveyer.isConfidantExists(respondent)) {
+        return;
+    }
+
+    sendDefault(conveyer.confidantByIndex(respondent), msgType, cs::Conveyer::instance().currentRoundNumber(), subRound_, myConfidantIndex_, required /*, iteration*/);
+    csmeta(csdetails) << "done";
+}
+
+void Node::getStageRequest(const MsgTypes msgType, const uint8_t* data, const size_t size, const cs::PublicKey& requester) {
+    csdebug() << __func__;
+    csmeta(csdetails) << "started";
+    if (myLevel_ != Level::Confidant) {
+        return;
+    }
+
+    istream_.init(data, size);
+
+    uint8_t subRound = 0;
+    istream_ >> subRound;
+
+    if (subRound != subRound_) {
+        cswarning() << "NODE> We got Stage-2 for the Node with SUBROUND, we don't have";
+        return;
+    }
+
+    uint8_t requesterNumber = 0;
+    istream_ >> requesterNumber;
+
+    uint8_t requiredNumber = 0;
+    istream_ >> requiredNumber;
+
+    if (!istream_.good() || !istream_.end()) {
+        cserror() << "Bad StageThree packet format";
+        return;
+    }
+
+    const cs::Conveyer& conveyer = cs::Conveyer::instance();
+
+    if (!conveyer.isConfidantExists(requesterNumber) || requester != conveyer.confidantByIndex(requesterNumber)) {
+        return;
+    }
+
+    if (!conveyer.isConfidantExists(requiredNumber)) {
+        return;
+    }
+
+    switch (msgType) {
+        case MsgTypes::FirstStageRequest:
+            solver_->gotStageOneRequest(requesterNumber, requiredNumber);
+            break;
+        case MsgTypes::SecondStageRequest:
+            solver_->gotStageTwoRequest(requesterNumber, requiredNumber);
+            break;
+        case MsgTypes::ThirdStageRequest:
+            solver_->gotStageThreeRequest(requesterNumber, requiredNumber /*, iteration*/);
+            break;
+        default:
+            break;
+    }
+}
+
+void Node::sendStageReply(const uint8_t sender, const cs::Signature& signature, const MsgTypes msgType, const uint8_t requester, cs::Bytes& message) {
+    csdebug() << __func__;
+    csmeta(csdetails) << "started";
+
+    if (myLevel_ != Level::Confidant) {
+        cswarning() << "NODE> Only confidant nodes can send consensus stages";
+        return;
+    }
+
+    const cs::Conveyer& conveyer = cs::Conveyer::instance();
+
+    if (!conveyer.isConfidantExists(requester) || !conveyer.isConfidantExists(sender)) {
+        return;
+    }
+
+    const int k1 = (corruptionLevel_ / 8) % 2;
+    const cs::Byte k2 = static_cast<cs::Byte>(corruptionLevel_ / 16);
+
+    if (k1 == 1 && k2 == myConfidantIndex_) {
+        csdebug() << "STAGE REPLY ##############> NOTHING WILL BE SENT";
+    }
+    else {
+        sendDefault(conveyer.confidantByIndex(requester), msgType, cs::Conveyer::instance().currentRoundNumber(), subRound_, signature, message);
+    }
+
+    csmeta(csdetails) << "done";
+}
+
+void Node::sendSmartReject(const std::vector<RefExecution>& rejectList) {
+    if (rejectList.empty()) {
+        csmeta(cserror) << "must not send empty rejected contracts pack";
+        return;
+    }
+
+    cs::Bytes data;
+    cs::DataStream stream(data);
+
+    stream << rejectList;
+
+    csdebug() << "Node: sending " << rejectList.size() << " rejected contract(s) to related smart confidants";
+    sendBroadcast(MsgTypes::RejectedContracts, cs::Conveyer::instance().currentRoundNumber(), data);
+}
+
+void Node::getSmartReject(const uint8_t* data, const size_t size, const cs::RoundNumber rNum, const cs::PublicKey& sender) {
+    csunused(rNum);
+    csunused(sender);
+
+    istream_.init(data, size);
+
+    cs::Bytes bytes;
+    istream_ >> bytes;
+
+    cs::DataStream stream(bytes.data(), bytes.size());
+
+    std::vector<RefExecution> rejectList;
+    stream >> rejectList;
+
+    if (!stream.isValid() || stream.isAvailable(1)) {
+        return;
+    }
+    if (!istream_.good() || istream_.isBytesAvailable(1)) {
+        return;
+    }
+
+    if (rejectList.empty()) {
+        csmeta(cserror) << "empty rejected contracts pack received";
+        return;
+    }
+
+    csdebug() << "Node: " << rejectList.size() << " rejected contract(s) received";
+    emit gotRejectedContracts(rejectList);
+}
+
+void Node::sendSmartStageOne(const cs::ConfidantsKeys& smartConfidants, const cs::StageOneSmarts& stageOneInfo) {
+    csmeta(csdebug) << "started";
+    if (std::find(smartConfidants.cbegin(), smartConfidants.cend(), solver_->getPublicKey()) == smartConfidants.cend()) {
+        cswarning() << "NODE> Only confidant nodes can send smart-contract consensus stages";
+        return;
+    }
+
+    csmeta(csdetails) << std::endl
+                      << "Smart starting Round: " << cs::SmartConsensus::blockPart(stageOneInfo.id) << '.' << cs::SmartConsensus::transactionPart(stageOneInfo.id) << std::endl
+                      << "Sender: " << static_cast<int>(stageOneInfo.sender) << std::endl
+                      << "Hash: " << cs::Utils::byteStreamToHex(stageOneInfo.hash.data(), stageOneInfo.hash.size());
+
+    sendToList(smartConfidants, stageOneInfo.sender, MsgTypes::FirstSmartStage, cs::Conveyer::instance().currentRoundNumber(),
+               // payload
+               stageOneInfo.message, stageOneInfo.signature);
+    csmeta(csdebug) << "done";
+}
+
+void Node::getSmartStageOne(const uint8_t* data, const size_t size, const cs::RoundNumber, const cs::PublicKey& sender) {
+    csdebug() << __func__ << ": starting";
+
+    istream_.init(data, size);
+
+    cs::StageOneSmarts stage;
+    istream_ >> stage.message >> stage.signature;
+
+    if (!istream_.good() || !istream_.end()) {
+        cserror() << "Bad Smart Stage One packet format";
+        return;
+    }
+    // hash of part received message
+    stage.messageHash = cscrypto::calculateHash(stage.message.data(), stage.message.size());
+    if (stage.fillFromBinary()) {
+        return;
+    }
+    cs::Sequence block = cs::SmartConsensus::blockPart(stage.id);
+    uint32_t transaction = cs::SmartConsensus::transactionPart(stage.id);
+    csdebug() << "SmartStageOne messageHash: " << cs::Utils::byteStreamToHex(stage.messageHash.data(), stage.messageHash.size());
+    if (!cscrypto::verifySignature(stage.signature, sender, stage.messageHash.data(), stage.messageHash.size())) {
+        cswarning() << "NODE> Smart stage One from T[" << static_cast<int>(stage.sender) << "] {" << block << '.' << transaction << "} -  WRONG SIGNATURE!!!";//
+        return;
+    }
+    csdebug() << __func__ << ": starting {" << block << '.' << transaction << '}';
+    
+    csmeta(csdebug) << "Sender: " << static_cast<int>(stage.sender) << ", sender key: " << cs::Utils::byteStreamToHex(sender.data(), sender.size()) << std::endl
+                    << "Smart#: {" << block << '.' << transaction << '}';
+    csdebug() << "Hash: " << cs::Utils::byteStreamToHex(stage.hash.data(), stage.hash.size());
+
+    csdebug() << "NODE> SmartStage One from T[" << static_cast<int>(stage.sender) << "] is OK!";
+
+    if (std::find(activeSmartConsensuses_.cbegin(), activeSmartConsensuses_.cend(), stage.id) == activeSmartConsensuses_.cend()) {
+        csdebug() << "The SmartConsensus {" << block << '.' << transaction << "} is not active now, storing the stage";
+        smartStageOneStorage_.push_back(stage);
+        return;
+    }
+
+    emit gotSmartStageOne(stage, false);
+}
+
+void Node::sendSmartStageTwo(const cs::ConfidantsKeys& smartConfidants, cs::StageTwoSmarts& stageTwoInfo) {
+    csmeta(csdebug) << "started";
+
+    if (std::find(smartConfidants.cbegin(), smartConfidants.cend(), solver_->getPublicKey()) == smartConfidants.cend()) {
+        cswarning() << "NODE> Only confidant nodes can send smart-contract consensus stages";
+        return;
+    }
+
+    // TODO: fix it by logic changing
+
+    size_t confidantsCount = cs::Conveyer::instance().confidantsCount();
+    size_t stageBytesSize = sizeof(stageTwoInfo.sender) + (sizeof(cs::Signature) + sizeof(cs::Hash)) * confidantsCount;
+
+    cs::Bytes bytes;
+    bytes.reserve(stageBytesSize);
+
+    cs::DataStream stream(bytes);
+    stream << stageTwoInfo.sender;
+    stream << stageTwoInfo.signatures;
+    stream << stageTwoInfo.hashes;
+
+    // create signature
+    stageTwoInfo.signature = cscrypto::generateSignature(solver_->getPrivateKey(), bytes.data(), bytes.size());
+    sendToList(smartConfidants, stageTwoInfo.sender, MsgTypes::SecondSmartStage, cs::Conveyer::instance().currentRoundNumber(), stageTwoInfo.id, stageTwoInfo.signature, bytes);
+
+    // cash our stage two
+    stageTwoInfo.message = std::move(bytes);
+    csmeta(csdebug) << "done";
+}
+
+void Node::getSmartStageTwo(const uint8_t* data, const size_t size, const cs::RoundNumber, const cs::PublicKey& sender) {
+    csmeta(csdebug);
+
+    csdebug() << "NODE> Getting SmartStage Two from " << cs::Utils::byteStreamToHex(sender.data(), sender.size());
+
+    istream_.init(data, size);
+
+    cs::StageTwoSmarts stage;
+    istream_ >> stage.id >> stage.signature;
+
+    cs::Bytes bytes;
+    istream_ >> bytes;
+
+    if (!istream_.good() || !istream_.end()) {
+        cserror() << "NODE> Bad SmartStageTwo packet format";
+        return;
+    }
+
+    cs::DataStream stream(bytes.data(), bytes.size());
+    stream >> stage.sender;
+    stream >> stage.signatures;
+    stream >> stage.hashes;
+
+    csdebug() << "NODE> Read all data from the stream";
+
+    if (!cscrypto::verifySignature(stage.signature, sender, bytes.data(), bytes.size())) {
+        csdebug() << "NODE> Smart Stage Two from T[" << static_cast<int>(stage.sender) << "] -  WRONG SIGNATURE!!!";
+        return;
+    }
+
+    csdebug() << "Signature is OK";
+    stage.message = std::move(bytes);
+
+    csmeta(csdetails) << "Signature is OK";
+
+    emit gotSmartStageTwo(stage, false);
+}
+
+void Node::sendSmartStageThree(const cs::ConfidantsKeys& smartConfidants, cs::StageThreeSmarts& stageThreeInfo) {
+    csmeta(csdebug) << "started";
+
+    if (std::find(smartConfidants.cbegin(), smartConfidants.cend(), solver_->getPublicKey()) == smartConfidants.cend()) {
+        cswarning() << "NODE> Only confidant nodes can send smart-contract consensus stages";
+        return;
+    }
+
+    // TODO: think how to improve this code
+
+    size_t stageSize = 2 * sizeof(cs::Byte) + stageThreeInfo.realTrustedMask.size() + stageThreeInfo.packageSignature.size();
+
+    cs::Bytes bytes;
+    bytes.reserve(stageSize);
+
+    cs::DataStream stream(bytes);
+    stream << stageThreeInfo.sender;
+    stream << stageThreeInfo.writer;
+    stream << stageThreeInfo.realTrustedMask;
+    stream << stageThreeInfo.packageSignature;
+
+    stageThreeInfo.signature = cscrypto::generateSignature(solver_->getPrivateKey(), bytes.data(), bytes.size());
+    sendToList(smartConfidants, stageThreeInfo.sender, MsgTypes::ThirdSmartStage, cs::Conveyer::instance().currentRoundNumber(),
+               // payload:
+               stageThreeInfo.id, stageThreeInfo.signature, bytes);
+
+    // cach stage three
+    stageThreeInfo.message = std::move(bytes);
+    csmeta(csdebug) << "done";
+}
+
+void Node::getSmartStageThree(const uint8_t* data, const size_t size, const cs::RoundNumber, const cs::PublicKey& sender) {
+    csmeta(csdetails) << "started";
+    csunused(sender);
+
+    istream_.init(data, size);
+
+    cs::StageThreeSmarts stage;
+    istream_ >> stage.id >> stage.signature;
+
+    cs::Bytes bytes;
+    istream_ >> bytes;
+
+    if (!istream_.good() || !istream_.end()) {
+        cserror() << "NODE> Bad SmartStage Three packet format";
+        return;
+    }
+
+    cs::DataStream stream(bytes.data(), bytes.size());
+    stream >> stage.sender;
+    stream >> stage.writer;
+    stream >> stage.realTrustedMask;
+    stream >> stage.packageSignature;
+
+    if (!cscrypto::verifySignature(stage.signature, sender, bytes.data(), bytes.size())) {
+        csdebug() << "SmartStage Three from T[" << static_cast<int>(stage.sender) << "] -  WRONG SIGNATURE!!!";
+        return;
+    }
+
+    stage.message = std::move(bytes);
+
+    csdebug() << "NODE> SmartStage-3 from T[" << static_cast<int>(stage.sender) << "] is OK!";
+
+    emit gotSmartStageThree(stage, false);
+}
+
+void Node::smartStageRequest(MsgTypes msgType, cs::Sequence smartRound, uint32_t startTransaction, cs::PublicKey confidant, uint8_t respondent, uint8_t required) {
+    sendDefault(confidant, msgType, cs::Conveyer::instance().currentRoundNumber(), smartRound, startTransaction, respondent, required);
+    csmeta(csdetails) << "done";
+}
+
+void Node::getSmartStageRequest(const MsgTypes msgType, const uint8_t* data, const size_t size, const cs::PublicKey& requester) {
+    csmeta(csdetails) << "started";
+
+    istream_.init(data, size);
+
+    uint8_t requesterNumber = 0;
+    cs::Sequence smartRound = 0;
+    uint32_t startTransaction = 0;
+    istream_ >> smartRound >> startTransaction >> requesterNumber;
+
+    uint8_t requiredNumber = 0;
+    istream_ >> requiredNumber;
+
+    if (!istream_.good() || !istream_.end()) {
+        cserror() << "Bad SmartStage request packet format";
+        return;
+    }
+
+    cs::PublicKey req = requester;
+
+    emit receivedSmartStageRequest(msgType, smartRound, startTransaction, requesterNumber, requiredNumber, req);
+}
+
+void Node::sendSmartStageReply(const cs::Bytes& message, const cs::RoundNumber smartRNum, const cs::Signature& signature, const MsgTypes msgType, const cs::PublicKey& requester) {
+    csmeta(csdetails) << "started";
+
+    sendDefault(requester, msgType, cs::Conveyer::instance().currentRoundNumber(), smartRNum, signature, message);
+    csmeta(csdetails) << "done";
+}
+
+void Node::addSmartConsensus(uint64_t id) {
+    if (std::find(activeSmartConsensuses_.cbegin(), activeSmartConsensuses_.cend(), id) != activeSmartConsensuses_.cend()) {
+        csdebug() << "The smartConsensus for {" << cs::SmartConsensus::blockPart(id) << '.' << cs::SmartConsensus::transactionPart(id) << "} is already active";
+        return;
+    }
+
+    activeSmartConsensuses_.push_back(id);
+    checkForSavedSmartStages(id);
+}
+
+void Node::removeSmartConsensus(uint64_t id) {
+    const auto it = std::find(activeSmartConsensuses_.cbegin(), activeSmartConsensuses_.cend(), id);
+    if (it == activeSmartConsensuses_.cend()) {
+        csdebug() << "The smartConsensus for {" << cs::SmartConsensus::blockPart(id) << '.' << cs::SmartConsensus::transactionPart(id) << "} is not active";
+    }
+    else {
+        activeSmartConsensuses_.erase(it);
+    }
+    auto it_1 = smartStageOneStorage_.cbegin();
+    while(it_1 != smartStageOneStorage_.cend()) {
+        if (it_1->id == id) {
+            it_1 = smartStageOneStorage_.erase(it_1);
+        }
+        else {
+            ++it_1;
+        }
+    }
+    auto it_2 = smartStageTwoStorage_.cbegin();
+    while (it_2 != smartStageTwoStorage_.cend()) {
+        if (it_2->id == id) {
+            it_2 = smartStageTwoStorage_.erase(it_2);
+        }
+        else {
+            ++it_2;
+        }
+    }
+    auto it_3 = smartStageThreeStorage_.cbegin();
+    while (it_3 != smartStageThreeStorage_.cend()) {
+        if (it_3->id == id) {
+            it_3 = smartStageThreeStorage_.erase(it_3);
+        }
+        else {
+            ++it_3;
+        }
+    }
+}
+
+void Node::checkForSavedSmartStages(uint64_t id) {
+    for (auto& it : smartStageOneStorage_) {
+        if (it.id == id) {
+            emit gotSmartStageOne(it, false);
+        }
+    }
+}
+
+// TODO: this function is a part of round table building <===
+void Node::addRoundSignature(const cs::StageThree& st3) {
+    size_t pos = 0;
+    for (size_t i = 0; i < st3.realTrustedMask.size(); i++) {
+        if (i == static_cast<size_t>(st3.sender)) {
+            break;
+        }
+        if (st3.realTrustedMask[i] != cs::ConfidantConsts::InvalidConfidantIndex) {
+            ++pos;
+        }
+    }
+    csdebug() << "NODE> pos = " << pos << ", poolSigsSize = " << lastSentSignatures_.poolSignatures.size() << ", rtSigsSize = " << lastSentSignatures_.roundSignatures.size()
+              << ", roundSigsSize = " << lastSentSignatures_.trustedConfirmation.size();
+    std::copy(st3.blockSignature.cbegin(), st3.blockSignature.cend(), lastSentSignatures_.poolSignatures[pos].begin());
+    std::copy(st3.roundSignature.cbegin(), st3.roundSignature.cend(), lastSentSignatures_.roundSignatures[pos].begin());
+    std::copy(st3.trustedSignature.cbegin(), st3.trustedSignature.cend(), lastSentSignatures_.trustedConfirmation[pos].begin());
+
+    csdebug() << "NODE> Adding signatures of stage3 from T(" << cs::numeric_cast<int>(st3.sender) << ") = " << lastSentSignatures_.roundSignatures.size();
+}
+
+void Node::sendRoundPackage(const cs::PublicKey& target) {
+    csmeta(csdetails) << "Send round table";
+    sendDefault(target, MsgTypes::RoundTable, cs::Conveyer::instance().currentRoundNumber(), subRound_, lastRoundTableMessage_, lastSignaturesMessage_);
+
+    if (!lastSentRoundData_.table.characteristic.mask.empty()) {
+        csmeta(csdebug) << "Packing " << lastSentRoundData_.table.characteristic.mask.size() << " bytes of char. mask to send";
+    }
+}
+
+void Node::sendRoundPackageToAll() {
+    // add signatures// blockSignatures, roundSignatures);
+    csmeta(csdetails) << "Send round table to all";
+
+    lastSignaturesMessage_.clear();
+
+    cs::DataStream stream(lastSignaturesMessage_);
+    stream << lastSentSignatures_.poolSignatures;
+    stream << lastSentSignatures_.roundSignatures;
+    stream << lastSentSignatures_.trustedConfirmation;
+
+    csdebug() << "NODE> Send Signatures amount = " << lastSentSignatures_.roundSignatures.size();
+
+    sendBroadcast(MsgTypes::RoundTable, cs::Conveyer::instance().currentRoundNumber(), subRound_, lastRoundTableMessage_, lastSignaturesMessage_);
+
+    if (!lastSentRoundData_.table.characteristic.mask.empty()) {
+        csmeta(csdebug) << "Packing " << lastSentRoundData_.table.characteristic.mask.size() << " bytes of char. mask to send";
+    }
+
+    /////////////////////////////////////////////////////////////////////////// screen output
+    csdebug() << "------------------------------------------  SendRoundTable  ---------------------------------------";
+    cs::Conveyer& conveyer = cs::Conveyer::instance();
+    expectedRounds_.push_back(conveyer.currentRoundNumber() + 1);
+    auto& table = conveyer.currentRoundTable();
+
+    csdebug() << "Round " << conveyer.currentRoundNumber() << ", Confidants count " << table.confidants.size();
+    csdebug() << "Hashes count: " << table.hashes.size();
+
+    transport_->clearTasks();
+    onRoundStart(table);
+
+    // writer sometimes could not have all hashes, need check
+    reviewConveyerHashes();
+}
+
+void Node::sendRoundTable() {
+    becomeWriter();
+
+    cs::Conveyer& conveyer = cs::Conveyer::instance();
+    csdebug() << "SendRoundTable: add confirmation for round " << conveyer.currentRoundTable().round << " trusted";
+    confirmationList_.add(lastSentRoundData_.table.round, false, conveyer.confidants(), cs::NodeUtils::getTrustedMask(getBlockChain().getLastBlock()),
+                          lastSentSignatures_.trustedConfirmation);
+
+    conveyer.setRound(lastSentRoundData_.table.round);
+    
+    const auto& confidants = conveyer.confidants();
+    if (!confidants.empty() && lastTrustedMask_.size() == confidants.size()) {
+        for (size_t i = 0; i < lastTrustedMask_.size(); ++i) {
+            if (lastTrustedMask_[i] == cs::ConfidantConsts::InvalidConfidantIndex) {
+                solver_->addToGraylist(confidants[i], Consensus::GrayListPunishment);
+            }
+        }
+    }
+    subRound_ = 0;
+
+    cs::RoundTable table;
+    table.round = conveyer.currentRoundNumber();
+    table.confidants = lastSentRoundData_.table.confidants;
+    table.hashes = lastSentRoundData_.table.hashes;
+
+    conveyer.setTable(table);
+    sendRoundPackageToAll();
+}
+
+// TODO: this function is a part of round table building <===
+void Node::storeRoundPackageData(const cs::RoundTable& newRoundTable, const cs::PoolMetaInfo& poolMetaInfo, const cs::Characteristic& characteristic, cs::StageThree& st3) {
+    lastSentRoundData_.table.round = newRoundTable.round;
+    lastSentRoundData_.subRound = subRound_;
+    // no general stored!
+    lastSentRoundData_.table.confidants.clear();
+    lastSentRoundData_.table.confidants = newRoundTable.confidants;
+
+    lastSentRoundData_.table.hashes.clear();
+    lastSentRoundData_.table.hashes = newRoundTable.hashes;
+
+    lastSentRoundData_.table.characteristic.mask.clear();
+    lastSentRoundData_.table.characteristic.mask = characteristic.mask;
+
+    size_t expectedMessageSize = newRoundTable.confidants.size() * sizeof(cscrypto::PublicKey) + sizeof(size_t) + newRoundTable.hashes.size() * sizeof(cscrypto::Hash) +
+                                 sizeof(size_t) + poolMetaInfo.timestamp.size() * sizeof(cs::Byte) + sizeof(size_t) + characteristic.mask.size() * sizeof(cs::Byte) +
+                                 sizeof(size_t) + sizeof(size_t) + sizeof(cs::Hash) + sizeof(size_t) + poolMetaInfo.realTrustedMask.size() + sizeof(size_t);
+
+    lastRoundTableMessage_.clear();
+    lastRoundTableMessage_.reserve(expectedMessageSize);
+
+    cs::DataStream stream(lastRoundTableMessage_);
+    stream << lastSentRoundData_.table.confidants;
+    stream << poolMetaInfo.realTrustedMask;
+    stream << lastSentRoundData_.table.hashes;
+    stream << poolMetaInfo.timestamp;
+    stream << lastSentRoundData_.table.characteristic.mask;
+    stream << poolMetaInfo.sequenceNumber;
+    stream << poolMetaInfo.previousHash;
+
+    lastTrustedMask_.clear();
+    lastTrustedMask_ = poolMetaInfo.realTrustedMask;
+    cs::Bytes trustedList;
+    cs::DataStream tStream(trustedList);
+    tStream << newRoundTable.round;
+    tStream << newRoundTable.confidants;
+
+    st3.trustedHash = cscrypto::calculateHash(trustedList.data(), trustedList.size());
+    st3.roundHash = cscrypto::calculateHash(lastRoundTableMessage_.data(), lastRoundTableMessage_.size());
+
+    st3.trustedSignature = cscrypto::generateSignature(solver_->getPrivateKey(), st3.trustedHash.data(), st3.trustedHash.size());
+
+    csdebug() << "Round = " << newRoundTable.round << ", Trusted Signature = " << cs::Utils::byteStreamToHex(st3.trustedSignature);
+
+    st3.roundSignature = cscrypto::generateSignature(solver_->getPrivateKey(), st3.roundHash.data(), st3.roundHash.size());
+
+    // here should be placed parcing of round table
+
+    size_t sigSize = cs::NodeUtils::realTrustedValue(poolMetaInfo.realTrustedMask);
+
+    csdebug() << "NODE> PoolSignatures reserved to size = " << sigSize;
+
+    lastSentSignatures_.poolSignatures.clear();
+    lastSentSignatures_.poolSignatures.resize(sigSize);
+    lastSentSignatures_.roundSignatures.clear();
+    lastSentSignatures_.roundSignatures.resize(sigSize);
+    lastSentSignatures_.trustedConfirmation.clear();
+    lastSentSignatures_.trustedConfirmation.resize(sigSize);
+
+    csdebug() << "NODE> poolSigsSize = " << lastSentSignatures_.poolSignatures.size() << ", rtSigsSize = " << lastSentSignatures_.roundSignatures.size()
+              << ", roundSigsSize = " << lastSentSignatures_.trustedConfirmation.size();
+}
+
+void Node::prepareRoundTable(cs::RoundTable& roundTable, const cs::PoolMetaInfo& poolMetaInfo, cs::StageThree& st3) {
+    cs::Conveyer& conveyer = cs::Conveyer::instance();
+    const cs::Characteristic* block_characteristic = conveyer.characteristic(conveyer.currentRoundNumber());
+
+    if (!block_characteristic) {
+        csmeta(cserror) << "Send round info characteristic not found, logic error";
+        return;
+    }
+
+    storeRoundPackageData(roundTable, poolMetaInfo, *block_characteristic, st3);
+
+    csdebug() << "NODE> StageThree prepared:";
+
+    st3.print();
+}
+bool Node::receivingSignatures(const cs::Bytes& sigBytes, const cs::Bytes& roundBytes, const cs::RoundNumber rNum, const cs::Bytes& trustedMask,
+                               const cs::ConfidantsKeys& newConfidants, cs::Signatures& poolSignatures) {
+    cs::Conveyer& conveyer = cs::Conveyer::instance();
+    cs::ConfidantsKeys currentConfidants = conveyer.confidants();
+
+    cs::DataStream stream(sigBytes.data(), sigBytes.size());
+
+    stream >> poolSignatures;
+
+    cs::Signatures roundSignatures;
+    stream >> roundSignatures;
+
+    cs::Signatures trustedConfirmation;
+    stream >> trustedConfirmation;
+
+    csdebug() << "NODE> PoolSigs Amnt = " << poolSignatures.size() << ", TrustedSigs Amnt = " << trustedConfirmation.size() << ", RoundSigs Amnt = " << roundSignatures.size();
+
+    if (trustedMask.size() != currentConfidants.size()) {
+        csmeta(cserror) << "Illegal trusted mask count in round table";
+        return false;
+    }
+    cs::Hash tempHash = cscrypto::calculateHash(roundBytes.data(), roundBytes.size());
+
+    if (!cs::NodeUtils::checkGroupSignature(currentConfidants, trustedMask, roundSignatures, tempHash)) {
+        csdebug() << "NODE> The roundtable signatures are NOT OK";
+        return false;
+    }
+    else {
+        csdebug() << "NODE> The roundtable signatures are ok";
+    }
+
+    cs::Bytes trustedToHash;
+    cs::DataStream tth(trustedToHash);
+    tth << rNum;
+    tth << newConfidants;
+    cs::Hash trustedHash = cscrypto::calculateHash(trustedToHash.data(), trustedToHash.size());
+
+    if (cs::NodeUtils::checkGroupSignature(currentConfidants, trustedMask, trustedConfirmation, trustedHash)) {
+        csdebug() << "NODE> The trusted confirmation for the next round are ok";
+        confirmationList_.add(rNum, false, currentConfidants, trustedMask, trustedConfirmation);
+    }
+    else {
+        csdebug() << "NODE> The trusted confirmation for the next round are NOT OK";
+        // return false;
+    }
+
+    return true;
+}
+
+void Node::getRoundTable(const uint8_t* data, const size_t size, const cs::RoundNumber rNum, const cs::PublicKey& sender) {
+    csdebug() << "NODE> next round table received, round: " << rNum;
+    csmeta(csdetails) << "started";
+
+    if (myLevel_ == Level::Writer) {
+        csmeta(cserror) << "Writers don't receive round table";
+        return;
+    }
+
+    istream_.init(data, size);
+
+    // RoundTable evocation
+    cs::Byte subRound = 0;
+    istream_ >> subRound;
+
+    // sync state check
+    cs::Conveyer& conveyer = cs::Conveyer::instance();
+
+    if (conveyer.currentRoundNumber() == rNum && subRound_ > subRound) {
+        cswarning() << "NODE> round table SUBROUND is lesser then local one, ignore round table";
+        csmeta(csdetails) << "My subRound: " << static_cast<int>(subRound_) << ", Received subRound: " << static_cast<int>(subRound);
+        return;
+    }
+
+    cs::Bytes roundBytes;
+    istream_ >> roundBytes;
+
+    if (!istream_.good()) {
+        csmeta(cserror) << "Malformed packet with round table (1)";
+        return;
+    }
+
+    cs::Bytes bytes;
+    istream_ >> bytes;
+
+    if (!istream_.good()) {
+        csmeta(cserror) << "Malformed packet with round table (2)";
+        return;
+    }
+
+    cs::DataStream roundStream(roundBytes.data(), roundBytes.size());
+    cs::ConfidantsKeys confidants;
+    roundStream >> confidants;
+
+    if (confidants.size() <= Consensus::MinTrustedNodes && confidants.size() > Consensus::MaxTrustedNodes) {
+        csmeta(cserror) << "Illegal confidants count in round table";
+        return;
+    }
+
+    cs::RoundNumber storedRound = conveyer.currentRoundNumber();
+    conveyer.setRound(rNum);
+    poolSynchronizer_->sync(conveyer.currentRoundNumber());
+
+    cs::Bytes realTrusted;
+    roundStream >> realTrusted;
+
+    const auto ptrRT = conveyer.roundTable(rNum - 1);
+    if (ptrRT != nullptr) {
+        const cs::ConfidantsKeys& prevConfidants = ptrRT->confidants;
+        if (!prevConfidants.empty() && realTrusted.size() == prevConfidants.size()) {
+            for (size_t i = 0; i < realTrusted.size(); ++i) {
+                if (realTrusted[i] == cs::ConfidantConsts::InvalidConfidantIndex) {
+                    solver_->addToGraylist(prevConfidants[i], Consensus::GrayListPunishment);
+                }
+            }
+        }
+    }
+
+    cs::Signatures poolSignatures;
+
+    if (!receivingSignatures(bytes, roundBytes, rNum, realTrusted, confidants, poolSignatures) && storedRound == getBlockChain().getLastSequence()) {
+        return;
+    }
+
+    // update sub round and max heighbours sequence
+    subRound_ = subRound;
+    maxHeighboursSequence_ = rNum;
+
+    currentRoundTableMessage_.round = rNum;
+    currentRoundTableMessage_.sender = sender;
+    currentRoundTableMessage_.message = cs::Bytes(data, data + size);
+
+    cs::PacketsHashes hashes;
+    roundStream >> hashes;
+
+    cs::RoundTable roundTable;
+    roundTable.round = rNum;
+    roundTable.confidants = std::move(confidants);
+    roundTable.hashes = std::move(hashes);
+    roundTable.general = sender;
+
+    csdebug() << "NODE> confidants: " << roundTable.confidants.size();
+
+    // first change conveyer state
+    conveyer.setTable(roundTable);
+
+    // create pool by previous round, then change conveyer state.
+    getCharacteristic(reinterpret_cast<cs::Byte*>(roundStream.data()), roundStream.size(), conveyer.previousRoundNumber(), sender, std::move(poolSignatures),
+                      std::move(realTrusted));
+
+    onRoundStart(conveyer.currentRoundTable());
+    reviewConveyerHashes();
+
+    csmeta(csdetails) << "done\n";
+}
+
+void Node::sendHash(cs::RoundNumber round) {
+    if (!canBeTrusted()) {
+        return;
+    }
+
+    if (blockChain_.getLastSequence() != round - 1) {
+        // should not send hash until have got proper block sequence
+        return;
+    }
+
+    csdebug() << "NODE> Sending hash to ALL";
+    csdb::PoolHash spoiledHash = spoileHash(blockChain_.getLastHash(), solver_->getPublicKey());
+
+    sendToConfidants(MsgTypes::BlockHash, round, subRound_, spoiledHash);
+    csdebug() << "NODE> Hash sent, round: " << round << "." << cs::numeric_cast<int>(subRound_);
+}
+
+void Node::getHash(const uint8_t* data, const size_t size, cs::RoundNumber rNum, const cs::PublicKey& sender) {
+    if (myLevel_ != Level::Confidant) {
+        csdebug() << "NODE> ignore hash as no confidant";
+        return;
+    }
+
+    // TODO: here shoud be placed the DPOS check
+    csdetails() << "NODE> get hash of round " << rNum << ", data size " << size;
+
+    istream_.init(data, size);
+    uint8_t subRound = 0;
+    istream_ >> subRound;
+
+    if (subRound > subRound_) {
+        cswarning() << "NODE> We got hash for the Node with SUBROUND: " << static_cast<int>(subRound) << ", we don't have";
+        // TODO : Maybe return
+    }
+
+    csdb::PoolHash tmp;
+    istream_ >> tmp;
+
+    if (!istream_.good() || !istream_.end()) {
+        cswarning() << "NODE> bad hash packet format";
+        return;
+    }
+
+    solver_->gotHash(std::move(tmp), sender);
+}
+
+void Node::roundPackRequest(const cs::PublicKey& respondent, cs::RoundNumber round) {
+    csdebug() << "NODE> send request for round info  #" << round;
+    sendDefault(respondent, MsgTypes::RoundPackRequest, round);
+}
+
+void Node::getRoundPackRequest(const uint8_t* data, const size_t size, cs::RoundNumber rNum, const cs::PublicKey& sender) {
+    csunused(data);
+    csunused(size);
+
+    csdebug() << "NODE> getting roundPack request #" << rNum;
+
+    if (currentRoundTableMessage_.round == rNum && currentRoundTableMessage_.message.size() != 0) {
+        roundPackReply(sender);
+    }
+    else if (currentRoundTableMessage_.round == rNum && currentRoundTableMessage_.message.size() == 0) {
+        emptyRoundPackReply(sender);
+    }
+}
+
+void Node::emptyRoundPackReply(const cs::PublicKey& respondent) {
+    csdebug() << "NODE> sending empty roundPack reply to " << cs::Utils::byteStreamToHex(respondent.data(), respondent.size());
+    cs::Sequence seq = getBlockChain().getLastSequence();
+    cs::Bytes bytes;
+    cs::DataStream stream(bytes);
+    stream << seq;
+    cs::Signature signature = cscrypto::generateSignature(solver_->getPrivateKey(), bytes.data(), bytes.size());
+    sendDefault(respondent, MsgTypes::EmptyRoundPack, seq, signature);
+}
+
+void Node::getEmptyRoundPack(const uint8_t* data, const size_t size, cs::RoundNumber rNum, const cs::PublicKey& sender) {
+    csdebug() << "NODE> get empty roundPack reply from " << cs::Utils::byteStreamToHex(sender.data(), sender.size());
+    istream_.init(data, size);
+    cs::Signature signature;
+    istream_ >> signature;
+    cs::Bytes bytes;
+    cs::DataStream stream(bytes);
+    stream << rNum;
+    if (!cscrypto::verifySignature(signature, sender, bytes.data(), bytes.size())) {
+        csdebug() << "NODE> the RoundPackReply signature is not correct";
+        return;
+    }
+    cs::Conveyer::instance().setRound(rNum);
+    poolSynchronizer_->sync(cs::Conveyer::instance().currentRoundNumber());
+}
+
+
+void Node::roundPackReply(const cs::PublicKey& respondent) {
+    csdebug() << "NODE> sending roundPack reply to " << cs::Utils::byteStreamToHex(respondent.data(), respondent.size());
+    sendDefault(respondent, MsgTypes::RoundTable, currentRoundTableMessage_.round, currentRoundTableMessage_.message);
+}
+
+void Node::sendRoundTableRequest(uint8_t respondent) {
+    // ask for round info from current trusted on current round
+    std::optional<cs::PublicKey> confidant = cs::Conveyer::instance().confidantIfExists(respondent);
+
+    if (confidant.has_value()) {
+        sendRoundTableRequest(confidant.value());
+    }
+    else {
+        cserror() << "NODE> cannot request round info, incorrect respondent number";
+    }
+}
+
+void Node::sendRoundTableRequest(const cs::PublicKey& respondent) {
+    const auto round = cs::Conveyer::instance().currentRoundNumber();
+    csdebug() << "NODE> send request for next round info after #" << round;
+
+    // ask for next round info:
+    sendDefault(respondent, MsgTypes::RoundTableRequest, round, myConfidantIndex_);
+}
+
+void Node::getRoundTableRequest(const uint8_t* data, const size_t size, const cs::RoundNumber rNum, const cs::PublicKey& requester) {
+    csmeta(csdetails) << "started, round: " << rNum;
+
+    istream_.init(data, size);
+
+    uint8_t requesterNumber;
+    istream_ >> requesterNumber;
+
+    if (!istream_.good() || !istream_.end()) {
+        cserror() << "NODE> bad RoundInfo request packet format";
+        return;
+    }
+
+    // special request to re-send again handling
+    if (requesterNumber >= cs::Conveyer::instance().confidantsCount()) {
+        cserror() << "NODE> incorrect T[" << cs::numeric_cast<int>(requesterNumber) << "] asks for round table";
+        return;
+    }
+
+    // default request from other trusted node handling
+    csdebug() << "NODE> get request for next round info after #" << rNum << " from T[" << cs::numeric_cast<int>(requesterNumber) << "]";
+    solver_->gotRoundInfoRequest(requester, rNum);
+}
+
+void Node::sendRoundTableReply(const cs::PublicKey& target, bool hasRequestedInfo) {
+    csdebug() << "NODE> send RoundInfo reply to " << getSenderText(target);
+
+    if (myLevel_ != Level::Confidant) {
+        csdebug() << "Only confidant nodes can reply consensus stages";
+    }
+
+    sendDefault(target, MsgTypes::RoundTableReply, cs::Conveyer::instance().currentRoundNumber(), hasRequestedInfo);
+}
+
+bool Node::tryResendRoundTable(const cs::PublicKey& target, const cs::RoundNumber rNum) {
+    if (lastSentRoundData_.table.round != rNum || lastSentRoundData_.subRound != subRound_) {
+        csdebug() << "NODE> unable to repeat round data #" << rNum;
+        return false;
+    }
+
+    csdebug() << "NODE> Re-send last round info #" << rNum << " to ALL";
+
+    sendRoundPackage(target);
+
+    return true;
+}
+
+void Node::getRoundTableReply(const uint8_t* data, const size_t size, const cs::PublicKey& respondent) {
+    csmeta(csdetails);
+
+    if (myLevel_ != Level::Confidant) {
+        return;
+    }
+
+    istream_.init(data, size);
+
+    bool hasRequestedInfo;
+    istream_ >> hasRequestedInfo;
+
+    if (!istream_.good() || !istream_.end()) {
+        csdebug() << "NODE> bad RoundInfo reply packet format";
+        return;
+    }
+
+    solver_->gotRoundInfoReply(hasRequestedInfo, respondent);
+}
+
+void Node::onRoundStart(const cs::RoundTable& roundTable) {
+    bool found = false;
+    uint8_t confidantIndex = 0;
+
+    for (auto& conf : roundTable.confidants) {
+        if (conf == nodeIdKey_) {
+            myLevel_ = Level::Confidant;
+            myConfidantIndex_ = confidantIndex;
+            found = true;
+            break;
+        }
+
+        confidantIndex++;
+    }
+
+    if (!found) {
+        myLevel_ = Level::Normal;
+        if (stopRequested_) {
+            stop();
+            return;
+        }
+    }
+
+    // TODO: think how to improve this code.
+    stageOneMessage_.clear();
+    stageOneMessage_.resize(roundTable.confidants.size());
+    stageTwoMessage_.clear();
+    stageTwoMessage_.resize(roundTable.confidants.size());
+    stageThreeMessage_.clear();
+    stageThreeMessage_.resize(roundTable.confidants.size());
+    stageThreeSent_ = false;
+
+    constexpr int padWidth = 30;
+
+    badHashReplyCounter_.clear();
+    badHashReplyCounter_.resize(roundTable.confidants.size());
+
+    for (auto badHash : badHashReplyCounter_) {
+        badHash = false;
+    }
+
+    std::ostringstream line1;
+    for (int i = 0; i < padWidth; i++) {
+        line1 << '=';
+    }
+
+    line1 << " R-" << WithDelimiters(cs::Conveyer::instance().currentRoundNumber()) << "." << cs::numeric_cast<int>(subRound_) << " ";
+
+    if (Level::Normal == myLevel_) {
+        line1 << "NORMAL";
+    }
+    else {
+        line1 << "TRUSTED [" << cs::numeric_cast<int>(myConfidantIndex_) << "]";
+    }
+
+    line1 << ' ';
+
+    for (int i = 0; i < padWidth; i++) {
+        line1 << '=';
+    }
+
+    const auto s = line1.str();
+    const std::size_t fixedWidth = s.size();
+
+    cslog() << s;
+    csdebug() << " Node key " << cs::Utils::byteStreamToHex(nodeIdKey_);
+    cslog() << " Last written sequence = " << WithDelimiters(blockChain_.getLastSequence()) << ", neighbours = " << transport_->getNeighboursCount();
+
+    if (Transport::cntCorruptedFragments > 0 || Transport::cntDirtyAllocs > 0 || Transport::cntExtraLargeNotSent > 0) {
+        cslog() << " ! " << Transport::cntDirtyAllocs << " / " << Transport::cntCorruptedFragments << " / " << Transport::cntExtraLargeNotSent;
+    }
+
+    std::ostringstream line2;
+
+    for (std::size_t i = 0; i < fixedWidth; ++i) {
+        line2 << '-';
+    }
+
+    csdebug() << line2.str();
+    csdebug() << " Confidants:";
+
+    for (size_t i = 0; i < roundTable.confidants.size(); ++i) {
+        auto result = myLevel_ == Level::Confidant && i == myConfidantIndex_;
+        auto name = result ? "me" : cs::Utils::byteStreamToHex(roundTable.confidants[i]);
+
+        csdebug() << "[" << i << "] " << name;
+    }
+
+    csdebug() << " Hashes: " << roundTable.hashes.size();
+
+    for (size_t j = 0; j < roundTable.hashes.size(); ++j) {
+        csdetails() << "[" << j << "] " << cs::Utils::byteStreamToHex(roundTable.hashes[j].toBinary());
+    }
+
+    csdebug() << line2.str();
+    stat_.onRoundStart(cs::Conveyer::instance().currentRoundNumber());
+    csdebug() << line2.str();
+
+    solver_->nextRound();
+
+    if (!sendingTimer_.isRunning()) {
+        csdebug() << "NODE> Transaction timer started";
+        sendingTimer_.start(cs::TransactionsPacketInterval);
+    }
+}
+
+void Node::startConsensus() {
+    cs::RoundNumber roundNumber = cs::Conveyer::instance().currentRoundNumber();
+    solver_->gotConveyerSync(roundNumber);
+    transport_->processPostponed(roundNumber);
+
+    // claim the trusted role only if have got proper blockchain:
+    if (roundNumber == blockChain_.getLastSequence() + 1) {
+        sendHash(roundNumber);
+    }
+}
+
+std::string Node::getSenderText(const cs::PublicKey& sender) {
+    std::ostringstream os;
+    unsigned idx = 0;
+    for (const auto& key : cs::Conveyer::instance().confidants()) {
+        if (std::equal(key.cbegin(), key.cend(), sender.cbegin())) {
+            os << "T[" << idx << "]";
+            return os.str();
+        }
+        ++idx;
+    }
+
+    os << "N (" << cs::Utils::byteStreamToHex(sender.data(), sender.size()) << ")";
+    return os.str();
+}
+
+csdb::PoolHash Node::spoileHash(const csdb::PoolHash& hashToSpoil) {
+    const auto& binary = hashToSpoil.to_binary();
+    const auto round = cs::Conveyer::instance().currentRoundNumber();
+    cs::Hash hash = cscrypto::calculateHash(binary.data(), binary.size(), reinterpret_cast<cs::Byte*>(round), sizeof(round));
+    cs::Bytes bytesHash(hash.begin(), hash.end());
+
+    return csdb::PoolHash::from_binary(std::move(bytesHash));
+}
+
+csdb::PoolHash Node::spoileHash(const csdb::PoolHash& hashToSpoil, const cs::PublicKey& pKey) {
+    const auto& binary = hashToSpoil.to_binary();
+    cs::Hash hash = cscrypto::calculateHash(binary.data(), binary.size(), pKey.data(), pKey.size());
+    cs::Bytes bytesHash(hash.begin(), hash.end());
+
+    return csdb::PoolHash::from_binary(std::move(bytesHash));
+}
+
+void Node::smartStageEmptyReply(uint8_t requesterNumber) {
+    csunused(requesterNumber);
+    csdebug() << "Here should be the smart refusal for the SmartStageRequest";
+}
+
+void Node::sendHashReply(const csdb::PoolHash& hash, const cs::PublicKey& respondent) {
+    csmeta(csdebug);
+    if (myLevel_ != Level::Confidant) {
+        csmeta(csdebug) << "Only confidant nodes can send hash reply to other nodes";
+        return;
+    }
+
+    cs::Signature signature = cscrypto::generateSignature(solver_->getPrivateKey(), hash.to_binary().data(), hash.size());
+    sendDefault(respondent, MsgTypes::HashReply, cs::Conveyer::instance().currentRoundNumber(), subRound_, signature, getConfidantNumber(), hash);
+}
+
+void Node::getHashReply(const uint8_t* data, const size_t size, cs::RoundNumber rNum, const cs::PublicKey& sender) {
+    if (myLevel_ == Level::Confidant) {
+        csmeta(csdebug) << "I'm confidant. Exit from getHashReply";
+        return;
+    }
+
+    csmeta(csdebug);
+
+    istream_.init(data, size);
+    uint8_t subRound = 0;
+    istream_ >> subRound;
+
+    const auto& conveyer = cs::Conveyer::instance();
+
+    if (conveyer.currentRoundNumber() != rNum || subRound_ != subRound) {
+        csdebug() << "NODE> Get hash reply on incorrect round: " << rNum << "(" << subRound << ")";
+        return;
+    }
+
+    cs::Signature signature;
+    istream_ >> signature;
+
+    uint8_t senderNumber = 0;
+    istream_ >> senderNumber;
+
+    csdb::PoolHash hash;
+    istream_ >> hash;
+
+    if (!conveyer.isConfidantExists(senderNumber)) {
+        csmeta(csdebug) << "The message of WRONG HASH was sent by false confidant!";
+        return;
+    }
+
+    if (badHashReplyCounter_[senderNumber]) {
+        csmeta(csdetails) << "Sender num: " << senderNumber << " already send hash reply";
+        return;
+    }
+
+    badHashReplyCounter_[senderNumber] = true;
+
+    if (!cscrypto::verifySignature(signature, sender, hash.to_binary().data(), hash.size())) {
+        csmeta(csdebug) << "The message of WRONG HASH has WRONG SIGNATURE!";
+        return;
+    }
+
+    const auto badHashReplySummary = std::count_if(badHashReplyCounter_.begin(), badHashReplyCounter_.end(), [](bool badHash) { return badHash; });
+
+    if (static_cast<size_t>(badHashReplySummary) > conveyer.confidantsCount() / 2) {
+        csmeta(csdebug) << "This node really have not valid HASH!!! Removing last block from DB and trying to syncronize";
+        // TODO: examine what will be done without this function
+        blockChain_.removeLastBlock();
+    }
+}
+
+/*static*/
+void Node::requestStop() {
+    emit stopRequested();
+}
+
+void Node::onStopRequested() {
+    if (stopRequested_) {
+        // subsequent request is handled as unconditional stop
+        stop();
+        return;
+    }
+
+    stopRequested_ = true;
+
+    if (myLevel_ == Level::Confidant) {
+        cslog() << "Node: wait until complete trusted role before exit";
+    }
+    else {
+        stop();
+    }
+}
+
+void Node::validateBlock(csdb::Pool block, bool* shouldStop) {
+    if (!blockValidator_->validateBlock(block, cs::BlockValidator::ValidationLevel::hashIntergrity,
+                                        cs::BlockValidator::SeverityLevel::greaterThanWarnings)) {
+        *shouldStop = true;
+    }
+}