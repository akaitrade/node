--- conflicted
+++ resolved
@@ -1,4344 +1,4333 @@
-#include <algorithm>
-#include <csignal>
-#include <numeric>
-#include <random>
-#include <sstream>
-#include <numeric>
-
-#include <solver/consensus.hpp>
-#include <solver/solvercore.hpp>
-#include <solver/smartcontracts.hpp>
-
-#include <csnode/conveyer.hpp>
-#include <csnode/datastream.hpp>
-#include <csnode/node.hpp>
-#include <csnode/nodecore.hpp>
-#include <csnode/nodeutils.hpp>
-#include <csnode/poolsynchronizer.hpp>
-#include <csnode/itervalidator.hpp>
-#include <csnode/blockvalidator.hpp>
-#include <csnode/roundpackage.hpp>
-#include <csnode/configholder.hpp>
-#include <csnode/eventreport.hpp>
-
-#include <lib/system/logger.hpp>
-#include <lib/system/progressbar.hpp>
-#include <lib/system/signals.hpp>
-#include <lib/system/utils.hpp>
-
-#include <net/transport.hpp>
-#include <net/packetvalidator.hpp>
-
-#include <base58.h>
-
-#include <boost/optional.hpp>
-
-#include <lz4.h>
-
-#include <cscrypto/cscrypto.hpp>
-
-#include <observer.hpp>
-#include <numeric>
-
-namespace {
-template<class... Args>
-Packet formPacket(BaseFlags flags, MsgTypes msgType, cs::RoundNumber round, Args&&... args) {
-    cs::Bytes packetBytes;
-    cs::ODataStream stream(packetBytes);
-    stream << flags;
-    stream << msgType;
-    stream << round;
-    (void)(stream << ... << std::forward<Args>(args));
-    return Packet(std::move(packetBytes));
-}
-} // namespace
-
-const csdb::Address Node::genesisAddress_ = csdb::Address::from_string("0000000000000000000000000000000000000000000000000000000000000001");
-const csdb::Address Node::startAddress_ = csdb::Address::from_string("0000000000000000000000000000000000000000000000000000000000000002");
-
-Node::Node(cs::config::Observer& observer)
-: nodeIdKey_(cs::ConfigHolder::instance().config()->getMyPublicKey())
-, nodeIdPrivate_(cs::ConfigHolder::instance().config()->getMyPrivateKey())
-, blockChain_(genesisAddress_, startAddress_, cs::ConfigHolder::instance().config()->recreateIndex())
-, stat_()
-, blockValidator_(std::make_unique<cs::BlockValidator>(*this))
-, observer_(observer)
-, status_(cs::NodeStatus::ReadingBlocks){
-    solver_ = new cs::SolverCore(this, genesisAddress_, startAddress_);
-
-    std::cout << "Start transport... ";
-    transport_ = new Transport(this);
-    std::cout << "Done\n";
-    poolSynchronizer_ = new cs::PoolSynchronizer(&blockChain_);
-
-    cs::ExecutorSettings::set(cs::makeReference(blockChain_), cs::makeReference(solver_));
-    auto& executor = cs::Executor::instance();
-
-    cs::Connector::connect(&Node::stopRequested, this, &Node::onStopRequested);
-
-    if (isStopRequested()) {
-        stop();
-        return;
-    }
-
-    // it should work prior WalletsIds & WalletsCache on reading DB
-    // to prevent slow BCh reading skip deep validation of already validated blocks
-    //cs::Connector::connect(&blockChain_.readBlockEvent(), this, &Node::deepBlockValidation);
-    // let blockChain_ to subscribe on signals, WalletsIds & WalletsCache are there
-    blockChain_.subscribeToSignals();
-    // solver MUST subscribe to signals after the BlockChain
-    solver_->subscribeToSignals();
-    // continue with subscriptions
-    cs::Connector::connect(&blockChain_.readBlockEvent(), &stat_, &cs::RoundStat::onReadBlock);
-    cs::Connector::connect(&blockChain_.readBlockEvent(), this, &Node::validateBlock);
-    cs::Connector::connect(&blockChain_.readBlockEvent(), &executor, &cs::Executor::onReadBlock);
-    cs::Connector::connect(&blockChain_.storeBlockEvent, &stat_, &cs::RoundStat::onStoreBlock);
-    cs::Connector::connect(&blockChain_.storeBlockEvent, &executor, &cs::Executor::onBlockStored);
-
-    cs::Connector::connect(&transport_->neighbourAdded, this, &Node::onNeighbourAdded);
-    cs::Connector::connect(&transport_->neighbourRemoved, this, &Node::onNeighbourRemoved);
-    cs::Connector::connect(&transport_->pingReceived, &stat_, &cs::RoundStat::onPingReceived);
-    cs::Connector::connect(&transport_->mainThreadIterated, &stat_, &cs::RoundStat::onMainThreadIterated);
-
-    cs::Connector::connect(&blockChain_.alarmBadBlock, this, &Node::sendBlockAlarmSignal);
-    cs::Connector::connect(&blockChain_.tryToStoreBlockEvent, this, &Node::deepBlockValidation);
-    cs::Connector::connect(&blockChain_.storeBlockEvent, this, &Node::processSpecialInfo);
-    cs::Connector::connect(&blockChain_.uncertainBlock, this, &Node::sendBlockRequestToConfidants);
-    cs::Connector::connect(&blockChain_.orderNecessaryBlock, this, &Node::sendNecessaryBlockRequest);
-    initPoolSynchronizer();
-    setupNextMessageBehaviour();
-    setupPoolSynchronizerBehaviour();
-
-    good_ = init();
-}
-
-Node::~Node() {
-    std::cout << "Destructor called\n";
-
-    sendingTimer_.stop();
-
-    delete solver_;
-    delete transport_;
-    delete poolSynchronizer_;
-}
-
-void Node::dumpKnownPeersToFile() {
-    std::vector<cs::PeerData> peers;
-    transport_->getKnownPeers(peers);
-    cs::ConfigHolder::instance().config()->updateKnownHosts(peers);
-}
-
-bool Node::init() {
-    auto& initConfidants = cs::ConfigHolder::instance().config()->getInitialConfidants();
-    initialConfidants_ = decltype(initialConfidants_)(initConfidants.begin(), initConfidants.end());
-
-
-    if (initialConfidants_.find(solver_->getPublicKey()) != initialConfidants_.end()) {
-        transport_->setPermanentNeighbours(initialConfidants_);
-    }
-
-#ifdef NODE_API
-    std::cout << "Init API... ";
-
-    api_ = std::make_unique<csconnector::connector>(*this);
-
-    std::cout << "Done\n";
-
-    cs::Connector::connect(&blockChain_.readBlockEvent(), api_.get(), &csconnector::connector::onReadFromDB);
-    cs::Connector::connect(&blockChain_.storeBlockEvent, api_.get(), &csconnector::connector::onStoreBlock);
-    cs::Connector::connect(&blockChain_.startReadingBlocksEvent(), api_.get(), &csconnector::connector::onMaxBlocksCount);
-    cs::Connector::connect(&cs::Conveyer::instance().packetExpired, api_.get(), &csconnector::connector::onPacketExpired);
-    cs::Connector::connect(&cs::Conveyer::instance().transactionsRejected, api_.get(), &csconnector::connector::onTransactionsRejected);
-
-#endif  // NODE_API
-
-    // must call prior to blockChain_.init():
-    solver_->init(nodeIdKey_, nodeIdPrivate_);
-    solver_->startDefault();
-
-    if (cs::ConfigHolder::instance().config()->newBlockchainTop()) {
-        if (!blockChain_.init(cs::ConfigHolder::instance().config()->getPathToDB(), cs::ConfigHolder::instance().config()->newBlockchainTopSeq())) {
-            return false;
-        }
-        return true;
-    }
-
-    if (!blockChain_.init(cs::ConfigHolder::instance().config()->getPathToDB())) {
-        return false;
-    }
-
-    if (initialConfidants_.size() < Consensus::MinTrustedNodes) {
-        cslog() << "After reading blockchain, bootstrap nodes number is " << initialConfidants_.size();
-    }
-
-    cslog() << "Blockchain is ready, contains " << WithDelimiters(stat_.totalTransactions()) << " transactions";
-
-#ifdef NODE_API
-    api_->run();
-#endif  // NODE_API
-
-    if (!transport_->isGood()) {
-        return false;
-    }
-
-    std::cout << "Transport is initialized\n";
-
-    if (!solver_) {
-        return false;
-    }
-
-    std::cout << "Solver is initialized\n";
-
-    cs::Conveyer::instance().setPrivateKey(solver_->getPrivateKey());
-    std::cout << "Initialization finished\n";
-
-    cs::Connector::connect(&transport_->pingReceived, &stat_, &cs::RoundStat::checkPing);
-    cs::Connector::connect(&stat_.pingChecked, this, &Node::onPingChecked);
-
-    cs::Connector::connect(&sendingTimer_.timeOut, this, &Node::processTimer);
-    cs::Connector::connect(&cs::Conveyer::instance().packetFlushed, this, &Node::onTransactionsPacketFlushed);
-    cs::Connector::connect(&poolSynchronizer_->sendRequest, this, &Node::sendBlockRequest);
-
-    
-    if (!getBlockChain().getIncorrectBlockNumbers()->empty()) {
-        tryResolveHashProblems();
-    }
- 
-    initBootstrapRP(initialConfidants_);
-    EventReport::sendRunningStatus(*this, Running::Status::Run);
-    globalPublicKey_.fill(0);
-    globalPublicKey_.at(31) = 7U;
-    return true;
-}
-
-void Node::initPoolSynchronizer() {
-    cs::Connector::connect(&transport_->pingReceived, poolSynchronizer_, &cs::PoolSynchronizer::onPingReceived);
-    cs::Connector::connect(&transport_->neighbourAdded, poolSynchronizer_, &cs::PoolSynchronizer::onNeighbourAdded);
-    cs::Connector::connect(&transport_->neighbourRemoved, poolSynchronizer_, &cs::PoolSynchronizer::onNeighbourRemoved);
-}
-
-void Node::setupNextMessageBehaviour() {
-    cs::Connector::connect(&cs::Conveyer::instance().roundChanged, &stat_, &cs::RoundStat::onRoundChanged);
-    cs::Connector::connect(&stat_.roundTimeElapsed, this, &Node::onRoundTimeElapsed);
-}
-
-void Node::setupPoolSynchronizerBehaviour() {
-    cs::Connector::connect(&blockChain_.storeBlockEvent, &stat_, &cs::RoundStat::onBlockStored);
-    cs::Connector::connect(&stat_.storeBlockTimeElapsed, poolSynchronizer_, &cs::PoolSynchronizer::onStoreBlockTimeElapsed);
-}
-
-void Node::run() {
-    std::cout << "Running transport\n";
-    transport_->run();
-}
-
-void Node::stop() {
-    dumpKnownPeersToFile();
-    EventReport::sendRunningStatus(*this, Running::Status::Stop);
-    std::this_thread::sleep_for(std::chrono::milliseconds(500));
-
-    // stopping transport stops the node (see Node::run() method)
-    transport_->stop();
-    cswarning() << "[TRANSPORT STOPPED]";
-}
-
-void Node::destroy() {
-    good_ = false;
-
-    api_->stop();
-    cswarning() << "[API STOPPED]";
-
-    solver_->finish();
-    cswarning() << "[SOLVER STOPPED]";
-
-    blockChain_.close();    
-    cswarning() << "[BLOCKCHAIN STORAGE CLOSED]";
-
-    observer_.stop();
-    cswarning() << "[CONFIG OBSERVER STOPPED]";
-}
-
-void Node::initBootstrapRP(const std::set<cs::PublicKey>& confidants) {
-    cs::RoundPackage rp;
-    cs::RoundTable rt;
-
-    rt.round = getBlockChain().getLastSeq() + 1;
-
-    for (auto& key : confidants) {
-        rt.confidants.push_back(key);
-    }
-
-    rp.updateRoundTable(rt);
-    roundPackageCache_.push_back(rp);
-}
-
-void Node::onNeighbourAdded(const cs::PublicKey& neighbour, cs::Sequence lastSeq, cs::RoundNumber lastRound) {
-    cslog() << "NODE: new neighbour added " << EncodeBase58(neighbour.data(), neighbour.data() + neighbour.size())
-        << " last seq " << lastSeq << " last round " << lastRound;
-
-    if (lastRound > cs::Conveyer::instance().currentRoundNumber()) {
-        roundPackRequest(neighbour, lastRound);
-        return;
-    }
-}
-
-void Node::onNeighbourRemoved(const cs::PublicKey& neighbour) {
-    cslog() << "NODE: neighbour removed " << EncodeBase58(neighbour.data(), neighbour.data() + neighbour.size());
-}
-
-void Node::getUtilityMessage(const uint8_t* data, const size_t size) {
-    cswarning() << "NODE> Utility message get";
-
-    cs::IDataStream stream(data, size);
-    cs::Signature sig;
-    cs::Bytes msg;
-    cs::RoundNumber rNum;
-    stream >> msg >> sig ;
-    
-    if (!stream.isValid() || !stream.isEmpty()) {
-        cserror() << "NODE> Bad Utility packet format";
-        return;
-    }
-
-    cs::Byte order;
-    cs::PublicKey pKey;
-    cs::IDataStream bytes(msg.data(), msg.size());
-    bytes >> rNum;
-    bytes >> order;
-    bytes >> pKey;
-
-    switch (order) {
-        case Orders::Release:
-            if (pKey == cs::Zero::key) {
-                /* @TODO redesign this code 
-                while (transport_->blackList().size() > 0) {
-                    addToBlackList(transport_->blackList().front(), false);
-                }
-                */
-            }
-            else {
-                addToBlackList(pKey, false);
-            }
-
-            break;
-        case Orders::Seal:
-            if (pKey == cs::Zero::key) {
-                cswarning() << "Invalid Utility message";
-            }
-            else {
-                addToBlackList(pKey, true);
-            }
-            break;
-        default:
-            cswarning() << "Untranslatable Utility message";
-            break;
-    }
-}
-
-uint8_t Node::calculateBootStrapWeight(cs::PublicKeys& confidants) {
-    size_t confSize = confidants.size();
-    uint8_t currentWeight = 0U;
-    if (confSize > 8) {
-        return currentWeight;
-    }
-    //auto it = initialConfidants_.cbegin();
-    auto itConfidants = confidants.cbegin();
-    --confSize;
-    for (auto it : initialConfidants_) {
-        if (std::equal(it.cbegin(), it.cend(), itConfidants->cbegin())) {
-            currentWeight += 1 << confSize;
-            ++itConfidants;
-        }
-        --confSize;
-    }
-    return currentWeight;
-}
-
-
-void Node::getBootstrapTable(const uint8_t* data, const size_t size, const cs::RoundNumber rNum) {
-    cslog() << "NODE> get Boot strap Round Table #" << rNum;
-    solver_->resetGrayList();
-    cs::IDataStream in(data, size);
-    cs::RoundTable roundTable;
-    cs::Bytes payload;
-    in >> payload;
-    cs::IDataStream stream(payload.data(), payload.size());
-
-    uint8_t confSize = 0;
-    stream >> confSize;
-    csdebug() << "NODE> Number of confidants :" << cs::numeric_cast<int>(confSize);
-
-    if (confSize < Consensus::MinTrustedNodes || confSize > Consensus::MaxTrustedNodes) {
-        cswarning() << "Bad confidants num";
-        return;
-    }
-
-    cs::ConfidantsKeys confidants;
-    confidants.reserve(confSize);
-
-    bool unknown = false;
-    for (int i = 0; i < confSize; ++i) {
-        cs::PublicKey key;
-        stream >> key;
-        confidants.push_back(std::move(key));
-        if (initialConfidants_.find(key) == initialConfidants_.cend()) {
-            unknown = true;
-        }
-    }
-
-    uint8_t currentWeight = calculateBootStrapWeight(confidants);
-
-    if (unknown) {
-        cs::Signature sig;
-        stream >> sig;
-        if (!stream.isValid()) {
-            cswarning() << "malformed bootstrap round table, ignore";
-        }
-        const size_t signed_subdata_len = 1 + size_t(confSize) * cscrypto::kPublicKeySize;
-        const size_t signed_buf_len = sizeof(cs::RoundNumber) + signed_subdata_len;
-        cs::Bytes buf;
-        buf.reserve(signed_buf_len);
-        auto* ptr = reinterpret_cast<const uint8_t*>(&rNum);
-        std::copy(ptr, ptr + sizeof(cs::RoundNumber), std::back_inserter(buf));
-        ptr = payload.data();
-        std::copy(ptr, ptr + signed_subdata_len, std::back_inserter(buf));
-        if (!cscrypto::verifySignature(sig, cs::PacketValidator::getBlockChainKey(), buf.data(), buf.size())) {
-            cswarning() << kLogPrefix_ << "failed to test bootstrap signature, drop";
-            return;
-        }
-        currentWeight = 255U;
-    }
-    if (currentWeight <= bootStrapWeight_) {
-        return;
-    }
-
-    if (!stream.isValid() || confidants.size() < confSize) {
-        cswarning() << "Bad round table format, ignore";
-        return;
-    }
-    subRound_ = 1;
-
-    if (!isBootstrapRound_) {
-        isBootstrapRound_ = true;
-        cslog() << "NODE> Bootstrap on";
-    }
-
-    roundTable.confidants = std::move(confidants);
-    roundTable.hashes.clear();
-
-    cs::Sequence lastSequence = blockChain_.getLastSeq();
-
-    if (lastSequence >= rNum) {
-        csdebug() << "NODE> remove " << lastSequence - rNum + 1 << " block(s) required (rNum = " << rNum << ", last_seq = " << lastSequence << ")";
-        blockChain_.setBlocksToBeRemoved(lastSequence - rNum + 1);
-    }
-
-    roundTable.round = rNum;
-    confirmationList_.remove(rNum);
-
-    cs::Conveyer::instance().updateRoundTable(rNum, roundTable);
-    stat_.onRoundChanged();
-    onRoundStart(roundTable, false);
-    reviewConveyerHashes();
-
-    if (cs::ConfigHolder::instance().config()->isSyncOn()) {
-        poolSynchronizer_->sync(rNum);
-    }
-}
-
-bool Node::verifyPacketSignatures(cs::TransactionsPacket& packet, const cs::PublicKey& sender) {
-    std::string verb;
-    if (packet.signatures().size() == 1) {
-        std::string res = packet.verify(sender);
-        if (res.size() > 0) {
-            csdebug() << "NODE> Packet " << packet.hash().toString() << " signatures check result: " << res;
-            return false;
-        }
-        else {
-            verb = " is Ok";
-        }
-    }
-    else if (packet.signatures().size() > 2) {
-        const csdb::Transaction& tr = packet.transactions().front();
-        if (cs::SmartContracts::is_new_state(tr)) {
-            csdb::UserField fld;
-            fld = tr.user_field(cs::trx_uf::new_state::RefStart);
-            if (fld.is_valid()) {
-                cs::SmartContractRef ref(fld);
-                if (ref.is_valid()) {
-                    cs::RoundNumber smartRound = ref.sequence;
-                    auto block = getBlockChain().loadBlock(smartRound);
-                    if (block.is_valid()) {
-                        std::string res = packet.verify(block.confidants());
-                        if (res.size() > 0) {
-                            csdebug() << "NODE> Packet " << packet.hash().toString() << " signatures aren't correct: " << res;
-                            return false;
-                        }
-                        else {
-                            verb = "s are Ok";
-                        }
-                    }
-                    else {
-                        verb = "s can't be verified. Leave it as is ...";
-                    }
-                }
-                else {
-                    csdebug() << "NODE> Contract ref is invalid";
-                    return false;
-                }
-            }
-            else {
-                csdebug() << "NODE> Contract user fielsd is invalid";
-                return false;
-            }
-        }
-        else {
-            csdebug() << "NODE> Packet is not possibly correct smart contract packet, throw it";
-            return false;
-        }
-    }
-    else {
-        cswarning() << "NODE> Usually packets can't have " << packet.signatures().size() << " signatures";
-        return false;
-    }
-    if (verb.size() > 10) {
-        csdebug() << "NODE> Packet " << packet.hash().toString() << " signature" << verb;
-    }
-    return true;
-}
-
-void Node::addToBlackListCounter(const cs::PublicKey& key) {
-    if (blackListCounter_.find(key) == blackListCounter_.end()) {
-        blackListCounter_.emplace(key, Consensus::BlackListCounterSinglePenalty);
-    }
-    else {
-        blackListCounter_.at(key) += Consensus::BlackListCounterSinglePenalty;
-        if (blackListCounter_.at(key) > Consensus::BlackListCounterMaxValue) {
-            addToBlackList(key, true);
-            return;
-        }
-    }
-    csdebug() << "NODE> Node with Key: " << cs::Utils::byteStreamToHex(key.data(), key.size()) << " gained " 
-        << Consensus::BlackListCounterSinglePenalty << " penalty points, total: " << blackListCounter_.at(key);
-}
-
-void Node::updateBlackListCounter() {
-    csdebug() << __func__;
-    auto it = blackListCounter_.begin();
-    while (it != blackListCounter_.end()) {
-        --it->second;
-        if (it->second == 0) {
-            it = blackListCounter_.erase(it);
-            //TODO: make possible to uncomment this code
-            //if (isBlackListed(it->first) {
-            //    transport_->revertBan(it->first);
-            //}
-        }
-        else {
-            ++it;
-        }
-    }
-}
-
-bool Node::verifyPacketTransactions(cs::TransactionsPacket packet, const cs::PublicKey& key) {
-    auto lws = getBlockChain().getLastSeq();
-    if (lws + cs::ConfigHolder::instance().config()->conveyerData().maxPacketLifeTime < packet.expiredRound()) {
-        csdebug() << "NODE> Packet " << packet.hash().toString() << " was added to HashTable without transaction's check";
-        return true;
-    }
-
-    size_t sum = 0;
-    size_t cnt = packet.transactionsCount();
-
-    if (packet.signatures().size() == 1) {
-        auto& transactions = packet.transactions();
-        if (transactions.size() > Consensus::MaxPacketTransactions) {
-            return false;
-        }
-        for (auto& it : transactions) {
-            if (cs::IterValidator::SimpleValidator::validate(it, getBlockChain(), solver_->smart_contracts())) {
-                ++sum;
-            }
-        }
-    }
-    else if (packet.signatures().size() > 2) {
-        if (packet.transactions().size() > Consensus::MaxContractResultTransactions) {
-            csdebug() << "NODE> Illegal number of transactions in single packet: " << packet.transactions().size();
-            return false;
-        }
-        return true;
-    }
-    else {
-        csdebug() << "NODE> Illegal number of signatures";
-        return false;
-    }
-
-    if (sum == cnt) {
-        return true;
-    }
-    else {
-
-        if (cnt > Consensus::AccusalPacketSize) {
-            if (sum < cnt/2) {
-                // put sender to black list
-                csdebug() << "NODE> Sender should be put to the black list: valid trxs = " << sum << ", total trxs = " << cnt;
-            }
-            else {
-                // put sender to black list counter
-                csdebug() << "NODE> Sender should be send to the black list counter: valid trxs = " << sum << ", total trxs = " << cnt;
-                addToBlackListCounter(key);
-                return true;
-            }
-        }
-        else {
-            if (sum < cnt / 2) {
-                // put sender to black list counter
-                csdebug() << "NODE> Sender should be send to the black list counter: valid trxs = " << sum << ", total trxs = " << cnt;
-                addToBlackListCounter(key);
-                return true;
-            }
-            else {
-                // put sender to black list counter
-                csdebug() << "NODE> Sender shouldn't be send to the black list counter: valid trxs = " << sum << ", total trxs = " << cnt;
-                return true;
-            }
-        }
-
-        return false;
-    }
-}
-
-void Node::getTransactionsPacket(const uint8_t* data, const std::size_t size, const cs::PublicKey& sender) {
-    cs::IDataStream stream(data, size);
-
-    cs::TransactionsPacket packet;
-    stream >> packet;
-
-    if (packet.hash().isEmpty()) {
-        cswarning() << "Received transaction packet hash is empty";
-        return;
-    }
-    
-    if (verifyPacketSignatures(packet, sender) && verifyPacketTransactions(packet, sender)) {
-        processTransactionsPacket(std::move(packet));
-    }
-    else {
-        addToBlackList(sender, true);
-    }
-    cs::Bytes toHash = packet.toBinary(cs::TransactionsPacket::Serialization::Transactions);
-}
-
-void Node::getNodeStopRequest(const cs::RoundNumber round, const uint8_t* data, const std::size_t size) {
-    const auto localRound = cs::Conveyer::instance().currentRoundNumber();
-
-    if (round < localRound && localRound - round > cs::MaxRoundDeltaInStopRequest) {
-        // ignore too aged command to prevent store & re-use by enemies
-        return;
-    }
-
-    cs::IDataStream stream(data, size);
-
-    uint16_t version = 0;
-    cs::Signature sig;
-    stream >> version >> sig;
-
-    if (!stream.isValid() || !stream.isEmpty()) {
-        cswarning() << "NODE> Get stop request parsing failed";
-        return;
-    }
-
-    cs::Bytes message;
-    cs::ODataStream roundStream(message);
-    roundStream << round << version;
-
-    // packet validator have already tested starter signature
-    cswarning() << "NODE> Get stop request, received version " << version << ", received bytes " << size;
-
-    if (NODE_VERSION > version) {
-        cswarning() << "NODE> stop request does not cover my version, continue working";
-        return;
-    }
-
-    cswarning() << "NODE> Get stop request, node will be closed...";
-    stopRequested_ = true;
-
-    // unconditional stop
-    stop();
-}
-
-bool Node::canBeTrusted(bool critical) {
-#if defined(MONITOR_NODE) || defined(WEB_WALLET_NODE)
-    csunused(critical);
-    return false;
-
-#else
-
-    if (stopRequested_) {
-        return false;
-    }
-
-    if (!critical) {
-        if (Consensus::DisableTrustedRequestNextRound) {
-            // ignore flag after Bootstrap
-            if (myLevel_ == Level::Confidant && subRound_ == 0) {
-                return false;
-            }
-        }
-    }
-
-    std::string msg;
-    if (!checkNodeVersion(getBlockChain().getLastSeq()+2, msg)) {
-        return false;
-    }
-
-    if (cs::Conveyer::instance().currentRoundNumber() < Consensus::StartingDPOS) {
-        csdebug() << "The DPOS doesn't work unless the roundNumber is less than " << Consensus::StartingDPOS;
-        return true;
-    }
-
-    BlockChain::WalletData wData;
-    BlockChain::WalletId wId;
-
-    if (!getBlockChain().findWalletData(csdb::Address::from_public_key(this->nodeIdKey_), wData, wId)) {
-        return false;
-    }
-
-    if (wData.balance_ + wData.delegated_ < Consensus::MinStakeValue) {
-        return false;
-    }
-
-    if (!solver_->smart_contracts().executionAllowed()) {
-        return false;
-    }
-
-    return true;
-
-#endif
-}
-
-void Node::getPacketHashesRequest(const uint8_t* data, const std::size_t size, const cs::RoundNumber round, const cs::PublicKey& sender) {
-    cs::IDataStream stream(data, size);
-
-    cs::PacketsHashes hashes;
-    stream >> hashes;
-
-    csdebug() << "NODE> Get request for " << hashes.size() << " packet hashes from " << cs::Utils::byteStreamToHex(sender.data(), sender.size());
-
-    if (hashes.empty()) {
-        csmeta(cserror) << "Wrong hashes list requested";
-        return;
-    }
-
-    processPacketsRequest(std::move(hashes), round, sender);
-}
-
-void Node::getPacketHashesReply(const uint8_t* data, const std::size_t size, const cs::RoundNumber round, const cs::PublicKey& sender) {
-    if (cs::Conveyer::instance().isSyncCompleted(round)) {
-        csdebug() << "NODE> sync packets have already finished in round " << round;
-        return;
-    }
-
-    cs::IDataStream stream(data, size);
-
-    cs::PacketsVector packets;
-    stream >> packets;
-
-    if (packets.empty()) {
-        csmeta(cserror) << "Packet hashes reply, bad packets parsing";
-        return;
-    }
-
-    csdebug() << "NODE> Get reply with " << packets.size() <<  " packet hashes from sender " << cs::Utils::byteStreamToHex(sender);
-    processPacketsReply(std::move(packets), round);
-}
-
-
-bool Node::checkCharacteristic(cs::RoundPackage& rPackage) {
-    auto& conveyer = cs::Conveyer::instance();
-    auto myCharacteristic = conveyer.characteristic(rPackage.poolMetaInfo().sequenceNumber);
-    csdebug() << "NODE> Trying to get characteristic from conveyer";
-    std::vector<cscrypto::Byte> ownMask;
-    //std::vector<cscrypto::Byte>::const_iterator myIt;
-    if (myCharacteristic == nullptr || myCharacteristic->mask.size() < rPackage.poolMetaInfo().characteristic.mask.size()) {
-        csdebug() << "NODE> Characteristic from conveyer doesn't exist";
-        auto data = conveyer.createPacket(rPackage.poolMetaInfo().sequenceNumber);
-
-        if (!data.has_value()) {
-            cserror() << "NODE> error while prepare to calculate characteristic, maybe method called before sync completed?";
-            return false;
-        }
-        // bindings
-        auto&& [packet, smartPackets] = std::move(data).value();
-        csdebug() << "NODE> Packet size: " << packet.transactionsCount() << ", smartPackets: " << smartPackets.size();
-        auto myMask = solver_->ownValidation(packet, smartPackets);
-        csdebug() << "NODE> Characteristic calculated from the very transactions";
-        if (myMask.has_value()) {
-            ownMask = myMask.value().mask;
-        }
-        else {
-            ownMask.clear();
-        }
-        //        myIt = maskOnly.cbegin();
-    }
-    else {
-        ownMask = myCharacteristic->mask;
-        //        myIt = maskOnly.cbegin();
-    }
-    auto otherMask = rPackage.poolMetaInfo().characteristic.mask;
-    bool identic = true;
-    cs::Bytes checkMask;
-    csdetails() << "NODE> Starting comparing characteristics: our: " << cs::Utils::byteStreamToHex(ownMask.data(), ownMask.size())
-        << " and received: " << cs::Utils::byteStreamToHex(otherMask.data(), otherMask.size());
-    //TODO: this code is to be refactored - may cause some problems
-    if (otherMask.size() != ownMask.size()) {
-        csdebug() << "NODE> masks have different length's";
-        identic = false;
-    }
-    if (identic) {
-        for (size_t i = 0; i < ownMask.size(); ++i) {
-            if (otherMask[i] != ownMask[i]) {
-                identic = false;
-                checkMask.push_back(1);
-                //csdebug() << "NODE> Comparing own value " << static_cast<int>(ownMask[i]) << " versus " << static_cast<int>(otherMask[i]) << " ... False";
-                break;
-            }
-            else {
-                checkMask.push_back(0);
-                //csdebug() << "NODE> Comparing own value " << static_cast<int>(ownMask[i]) << " versus " << static_cast<int>(otherMask[i]) << " ... Ok";
-            }
-        }
-    }
-
-    if (!identic) {
-        std::string badChecks;
-        int badChecksCounter = 0;
-        for (size_t i = 0; i < checkMask.size(); ++i) {
-            if (checkMask[i] != 0) {
-                if (badChecks.size() > 0) {
-                    badChecks += ", ";
-                }
-                badChecks += std::to_string(i);
-                ++badChecksCounter;
-            }
-        }
-        cserror() << "NODE> We probably got the roundPackage with invalid characteristic. " << badChecksCounter
-            << "; transaction(s): " << badChecks << " (is)were not checked properly. Can't build block";
-
-        cs::PublicKey source_node;
-        if (!rPackage.getSender(source_node)) {
-            std::copy(cs::Zero::key.cbegin(), cs::Zero::key.cend(), source_node.begin());
-        }
-        sendBlockAlarm(source_node, rPackage.poolMetaInfo().sequenceNumber);
-        return false;
-    }
-    csdebug() << "NODE> Previous block mask validation finished successfully";
-    return true;
-}
-
-void Node::getCharacteristic(cs::RoundPackage& rPackage) {
-    csmeta(csdetails) << "started";
-    cs::Conveyer& conveyer = cs::Conveyer::instance();
-    if (getBlockChain().updateLastBlock(rPackage)) {
-        csdebug() << "NODE> The last block updated correctly or doesn't need update";
-        return;
-    }
-
-    auto round = rPackage.poolMetaInfo().sequenceNumber;
-    if (!conveyer.isSyncCompleted(rPackage.poolMetaInfo().sequenceNumber)) {
-        csdebug() << "NODE> Packet sync not finished, saving characteristic meta to call after sync";
-
-        cs::CharacteristicMeta meta;
-        meta.bytes = rPackage.poolMetaInfo().characteristic.mask;
-        //meta.sender = sender;
-        meta.signatures = rPackage.poolSignatures();
-        meta.realTrusted = rPackage.poolMetaInfo().realTrustedMask;
-
-        conveyer.addCharacteristicMeta(round, std::move(meta));
-        return;
-    }
-
-    csdebug() << "Trying to get confidants from round " << round;
-    const auto table = conveyer.roundTable(round);
-
-    if (table == nullptr) {
-        cserror() << "NODE> cannot access proper round table to add trusted to pool #" << rPackage.poolMetaInfo().sequenceNumber;
-        return;
-    }
-
-    const cs::ConfidantsKeys& confidantsReference = table->confidants;
-    const std::size_t realTrustedMaskSize = rPackage.poolMetaInfo().realTrustedMask.size();
-
-    csdebug() << "Real TrustedMask size = " << realTrustedMaskSize;
-
-    if (realTrustedMaskSize > confidantsReference.size()) {
-        csmeta(cserror) << ", real trusted mask size: " << realTrustedMaskSize << ", confidants count " << confidantsReference.size() << ", on round " << round;
-        return;
-    }
-
-    csdebug() << "NODE> Sequence " << rPackage.poolMetaInfo().sequenceNumber
-        << ", mask size " << rPackage.poolMetaInfo().characteristic.mask.size()
-        << ", timestamp " << rPackage.poolMetaInfo().timestamp;
-
-    if (blockChain_.getLastSeq() > rPackage.poolMetaInfo().sequenceNumber) {
-        csmeta(cswarning) << "blockChain last seq: " << blockChain_.getLastSeq()
-            << " > pool meta info seq: " << rPackage.poolMetaInfo().sequenceNumber;
-        return;
-    }
-    if (rPackage.poolMetaInfo().sequenceNumber > getBlockChain().getLastSeq() && rPackage.poolMetaInfo().sequenceNumber - getBlockChain().getLastSeq() == 1) {
-        if (!checkCharacteristic(rPackage)) {
-            return;
-        }
-    }
-
-    // otherwise senseless, this block is already in chain
-    conveyer.setCharacteristic(rPackage.poolMetaInfo().characteristic, rPackage.poolMetaInfo().sequenceNumber);
-    std::optional<csdb::Pool> pool = conveyer.applyCharacteristic(rPackage.poolMetaInfo());
-
-    if (!pool.has_value()) {
-        csmeta(cserror) << "Created pool is not valid";
-        return;
-    }
-
-//    solver_->uploadNewStates(conveyer.uploadNewStates());
-
-    auto tmp = rPackage.poolSignatures();
-    pool.value().set_signatures(tmp);
-    pool.value().set_confidants(confidantsReference);
-    auto tmpPool = solver_->getDeferredBlock().clone();
-    if (tmpPool.is_valid() && tmpPool.sequence() == round) {
-        auto tmp2 = rPackage.poolSignatures();
-        BlockChain::setTimestamp(tmpPool, rPackage.poolMetaInfo().timestamp);
-        if (isBootstrapRound()) {
-            BlockChain::setBootstrap(tmpPool, true);
-        }
-        tmpPool.add_number_trusted(static_cast<uint8_t>(rPackage.poolMetaInfo().realTrustedMask.size()));
-        tmpPool.add_real_trusted(cs::Utils::maskToBits(rPackage.poolMetaInfo().realTrustedMask));
-        tmpPool.set_signatures(tmp2);
-        csdebug() << "Signatures " << tmp2.size() << " were added to the pool: " << tmpPool.signatures().size();
-        auto resPool = getBlockChain().createBlock(tmpPool);
-
-        if (resPool.has_value()) {
-            csdebug() << "(From getCharacteristic): " << "The stored properly";
-            return;
-        }
-        else {
-            cserror() << "(From getCharacteristic): " << "Blockchain failed to write new block, it will do it later when get proper data";
-        }
-
-    }
-    if (round != 0) {
-        auto confirmation = confirmationList_.find(round);
-        if (confirmation.has_value()) {
-            if (rPackage.poolMetaInfo().sequenceNumber > 1) {
-                pool.value().add_number_confirmations(static_cast<uint8_t>(confirmation.value().mask.size()));
-                pool.value().add_confirmation_mask(cs::Utils::maskToBits(confirmation.value().mask));
-                pool.value().add_round_confirmations(confirmation.value().signatures);
-            }
-        }
-    }
-    if (isBootstrapRound()) {
-        BlockChain::setBootstrap(pool.value(), true);
-    }
-    blockChain_.addNewWalletsToPool(pool.value());
-    if (!blockChain_.storeBlock(pool.value(), cs::PoolStoreType::Created)) {
-        cserror() << "NODE> failed to store block in BlockChain";
-    }
-    else {
-        blockChain_.testCachedBlocks();
-        solver_->checkZeroSmartSignatures(pool.value());
-        //confirmationList_.remove(round);
-    }
-
-    csmeta(csdetails) << "done";
-}
-
-void Node::sendBlockAlarmSignal(cs::Sequence seq) {
-    sendBlockAlarm(cs::Zero::key, seq);
-}
-
-void Node::sendBlockAlarm(const cs::PublicKey& source_node, cs::Sequence seq) {
-    //cs::Bytes message;
-    //cs::DataStream stream(message);
-    //stream << seq;
-    //cs::Signature sig = cscrypto::generateSignature(solver_->getPrivateKey(), message.data(), message.size());
-    //sendToBroadcast(MsgTypes::BlockAlarm, seq, sig);
-    //csmeta(csdebug) << "Alarm of block #" << seq << " was successfully sent to all";
-    // send event report
-    EventReport::sendInvalidBlockAlarm(*this, source_node, seq);
-}
-
-void Node::getBlockAlarm(const uint8_t* data, const std::size_t size, const cs::RoundNumber rNum, const cs::PublicKey& sender) {
-    cs::IDataStream stream(data, size);
-
-    cs::Signature sig;
-    stream >> sig;
-
-    cs::Bytes message;
-    cs::ODataStream bytes(message);
-    bytes << rNum;
-
-    if (!cscrypto::verifySignature(sig, sender, message.data(), message.size())) {
-        csdebug() << "NODE> BlockAlarm message from " << cs::Utils::byteStreamToHex(sender.data(), sender.size()) << " -  WRONG SIGNATURE!!!";
-        return;
-    }
-    else {
-        csdebug() << "NODE> Got BlockAlarm message from " << cs::Utils::byteStreamToHex(sender.data(), sender.size());
-    }
-}
-
-void Node::reportEvent(const cs::Bytes& bin_pack) {
-    const auto& conf = cs::ConfigHolder::instance().config()->getEventsReportData();
-    if (!conf.is_active) {
-        return;
-    }
-    cs::Bytes message;
-    cs::ODataStream stream(message);
-
-    constexpr uint8_t kEventReportVersion = 0;
-
-    if constexpr (kEventReportVersion == 0) {
-        stream << kEventReportVersion << blockChain_.getLastSeq() << bin_pack;
-    }
-    cs::Signature sig = cscrypto::generateSignature(solver_->getPrivateKey(), message.data(), message.size());
-    
-    cs::PublicKey receiver;
-    {
-        cs::Bytes publicKey;
-        if (!DecodeBase58(conf.collector_id, publicKey)) {
-            cserror() << "Wrong events collector id in config, unable to send report";
-            return;
-        }
-        std::copy(publicKey.begin(), publicKey.end(), receiver.begin());
-    }
-
-    transport_->sendDirect(formPacket(BaseFlags::Signed, MsgTypes::EventReport, cs::Conveyer::instance().currentRoundNumber(), sig, message),
-                           receiver);
-    csmeta(csdebug) << "event report (id=" << uint32_t(EventReport::getId(bin_pack)) << ") -> " << conf.collector_id;
-}
-
-void Node::getEventReport(const uint8_t* data, const std::size_t size, const cs::RoundNumber rNum, const cs::PublicKey& sender) {
-    cs::IDataStream stream(data, size);
-
-    cs::Signature sig;
-    cs::Bytes message;
-    stream >> sig >> message;
-
-    if (!cscrypto::verifySignature(sig, sender, message.data(), message.size())) {
-        csdebug() << "NODE> event report from " << cs::Utils::byteStreamToHex(sender.data(), sender.size()) << " -  WRONG SIGNATURE!!!";
-        return;
-    }
-
-    cs::IDataStream bytes(message.data(), message.size());
-    uint8_t report_version = 0;
-    cs::Sequence sender_last_block = 0;
-    cs::Bytes bin_pack;
-    bytes >> report_version;
-    if (report_version == 0) {
-        stream >> sender_last_block >> bin_pack;
-        csdebug() << "NODE> Got event report from " << cs::Utils::byteStreamToHex(sender.data(), sender.size())
-            << ", sender round R-" << WithDelimiters(rNum)
-            << ", sender last block #" << WithDelimiters(sender_last_block)
-            << ", info size " << bin_pack.size();
-
-        std::ostringstream os;
-        os << "Event report: " << '[' << WithDelimiters(rNum) << "] ";
-        std::string log_prefix = os.str();
-
-        const auto event_id = EventReport::getId(bin_pack);
-        if (event_id == EventReport::Id::RejectTransactions) {
-            const auto resume = EventReport::parseReject(bin_pack);
-            if (!resume.empty()) {
-                size_t cnt = 0;
-                std::ostringstream os_rej;
-                std::for_each(resume.cbegin(), resume.cend(), [&](const auto& item) {
-                    cnt += item.second;
-                    os_rej << Reject::to_string(item.first) << " (" << item.second << ") ";
-                    });
-                csevent() << log_prefix << "rejected " << cnt << " transactions the following reasons: " << os_rej.str()
-                    << " on " << cs::Utils::byteStreamToHex(sender.data(), sender.size());
-            }
-        }
-        else if (event_id == EventReport::Id::AddToList || event_id == EventReport::Id::EraseFromList) {
-            bool added = event_id == EventReport::Id::AddToList;
-            std::string list_action = (added ? "added to" : "cleared from");
-            cs::PublicKey item;
-            uint32_t counter = std::numeric_limits<uint32_t>::max();
-            bool is_black = false;
-            if (EventReport::parseListUpdate(bin_pack, item, counter, is_black)) {
-                std::string list_name = (is_black ? "black" : "gray");
-                if (std::equal(item.cbegin(), item.cend(), cs::Zero::key.cbegin())) {
-                    csevent() << log_prefix << "all items are " << list_action << ' ' << list_name << " list on "
-                        << cs::Utils::byteStreamToHex(sender.data(), sender.size());
-                }
-                else {
-                    csevent() << log_prefix << cs::Utils::byteStreamToHex(item.data(), item.size())
-                        << ' ' << list_action << ' ' << list_name << " list on "
-                        << cs::Utils::byteStreamToHex(sender.data(), sender.size());
-                }
-            }
-            else {
-                csevent() << log_prefix << "failed to parse item " << list_action << " black list from "
-                    << cs::Utils::byteStreamToHex(sender.data(), sender.size());
-            }
-        }
-        else if (event_id == EventReport::Id::AlarmInvalidBlock) {
-            cs::PublicKey source_node;
-            cs::Sequence invalid_block_seq;
-            if (EventReport::parseInvalidBlockAlarm(bin_pack, source_node, invalid_block_seq)) {
-                csevent() << log_prefix << "invalid block from "
-                    << cs::Utils::byteStreamToHex(source_node.data(), source_node.size())
-                    << " is alarmed by " << cs::Utils::byteStreamToHex(sender.data(), sender.size());
-            }
-            else {
-                csevent() << log_prefix << "failed to parse invalid block alarm report from "
-                    << cs::Utils::byteStreamToHex(sender.data(), sender.size());
-            }
-        }
-        else if (event_id == EventReport::Id::ConsensusSilent || event_id == EventReport::Id::ConsensusLiar) {
-            cs::PublicKey problem_node;
-            std::string problem_name = (event_id == EventReport::ConsensusSilent ? "silent" : "liar");
-            if (EventReport::parseConsensusProblem(bin_pack, problem_node) != EventReport::Id::None) {
-                csevent() << log_prefix << cs::Utils::byteStreamToHex(problem_node.data(), problem_node.size())
-                    << " is reported as " << problem_name << " by " << cs::Utils::byteStreamToHex(sender.data(), sender.size())
-                    << " in round consensus";
-            }
-            else {
-                csevent() << log_prefix << "failed to parse invalid round consensus " << problem_name << " report from "
-                    << cs::Utils::byteStreamToHex(sender.data(), sender.size());
-            }
-        }
-        else if (event_id == EventReport::Id::ConsensusFailed) {
-            csevent() << log_prefix << "round consensus failure is reported by " << cs::Utils::byteStreamToHex(sender.data(), sender.size());
-        }
-        else if (event_id == EventReport::Id::ContractsSilent || event_id == EventReport::Id::ContractsLiar || event_id == EventReport::Id::ContractsFailed) {
-            cs::PublicKey problem_node;
-            ContractConsensusId consensus_id;
-            std::string problem_name;
-            if (event_id == EventReport::ContractsSilent) {
-                problem_name = "silent";
-            }
-            else if (event_id == EventReport::ContractsSilent) {
-                problem_name = "liar";
-            }
-            else {
-                problem_name = "failure";
-            }
-            if (EventReport::parseContractsProblem(bin_pack, problem_node, consensus_id) != EventReport::Id::None) {
-                if (event_id != EventReport::Id::ContractsFailed) {
-                    csevent() << log_prefix << cs::Utils::byteStreamToHex(problem_node.data(), problem_node.size())
-                        << " is reported as " << problem_name << " by " << cs::Utils::byteStreamToHex(sender.data(), sender.size())
-                        << " in contract consensus {" << consensus_id.round << '.' << consensus_id.transaction << '.' << consensus_id.iteration << '}';
-                }
-                else {
-                    csevent() << log_prefix << cs::Utils::byteStreamToHex(problem_node.data(), problem_node.size())
-                        << " is reported failure in contract consensus {"
-                        << consensus_id.round << '.' << consensus_id.transaction << '.' << consensus_id.iteration << '}';
-                }
-            }
-            else {
-                csevent() << log_prefix << "failed to parse invalid contract consensus " << problem_name << " report from "
-                    << cs::Utils::byteStreamToHex(sender.data(), sender.size());
-            }
-        }
-        else if (event_id == EventReport::Id::RejectContractExecution) {
-            cs::SmartContractRef ref;
-            Reject::Reason reason;
-            if (EventReport::parseRejectContractExecution(bin_pack, ref, reason)) {
-                csevent() << log_prefix << "execution of " << ref << " is rejected by "
-                    << cs::Utils::byteStreamToHex(sender.data(), sender.size()) << ", " << Reject::to_string(reason);
-            }
-            else {
-                csevent() << log_prefix << "failed to parse invalid contract execution reject from "
-                    << cs::Utils::byteStreamToHex(sender.data(), sender.size());
-            }
-        }
-        else if (event_id == EventReport::Id::Bootstrap) {
-            csevent() << log_prefix << "bootsrap round on " << cs::Utils::byteStreamToHex(sender.data(), sender.size());
-        }
-        else if (event_id == EventReport::RunningStatus) {
-            Running::Status status;
-            if (EventReport::parseRunningStatus(bin_pack, status)) {
-                csevent() << log_prefix << cs::Utils::byteStreamToHex(sender.data(), sender.size())
-                    << " go to state " << Running::to_string(status);
-            }
-            else {
-                csevent() << log_prefix << "failed to parse invalid running status from "
-                    << cs::Utils::byteStreamToHex(sender.data(), sender.size());
-            }
-        }
-    }
-    else {
-        csevent() << "NODE> Got event report from " << cs::Utils::byteStreamToHex(sender.data(), sender.size())
-            << " of incompatible version " << int(report_version)
-            << ", sender round R-" << WithDelimiters(rNum);
-    }
-}
-
-void Node::cleanConfirmationList(cs::RoundNumber rNum) {
-    confirmationList_.remove(rNum);
-}
-
-void Node::sendStateRequest(const csdb::Address& contract_abs_addr, const cs::PublicKeys& confidants) {
-    csmeta(csdebug) << cs::SmartContracts::to_base58(blockChain_, contract_abs_addr);
-
-    auto round = cs::Conveyer::instance().currentRoundNumber();
-    cs::Bytes message;
-    cs::ODataStream stream(message);
-    const auto& key = contract_abs_addr.public_key();
-    stream << round << key;
-    cs::Signature sig = cscrypto::generateSignature(solver_->getPrivateKey(), message.data(), message.size());
-
-    sendDirect(confidants, MsgTypes::StateRequest, round, key, sig);
-}
-
-void Node::getStateRequest(const uint8_t * data, const std::size_t size, const cs::RoundNumber rNum, const cs::PublicKey & sender) {
-    cs::IDataStream stream(data, size);
-
-    cs::PublicKey key;
-    cs::Signature signature;
-    stream >> key >> signature;
-
-    csdb::Address abs_addr = csdb::Address::from_public_key(key);
-
-    csmeta(csdebug) << cs::SmartContracts::to_base58(blockChain_, abs_addr) << " from "
-        << cs::Utils::byteStreamToHex(sender.data(), sender.size());
-
-    if (!stream.isValid() || !stream.isEmpty()) {
-        cserror() << "NODE> Bad StateRequest packet format";
-        return;
-    }
-
-    cs::Bytes signed_bytes;
-    cs::ODataStream bytesStream(signed_bytes);
-    bytesStream << rNum << key;
-
-    if (!cscrypto::verifySignature(signature, sender, signed_bytes.data(), signed_bytes.size())) {
-        csdebug() << "NODE> StateRequest Signature is incorrect";
-        return;
-    }
-
-    cs::Bytes contract_data;
-
-    if (blockChain_.getContractData(abs_addr, contract_data)) {
-        sendStateReply(sender, abs_addr, contract_data);
-    }
-}
-
-void Node::sendStateReply(const cs::PublicKey& respondent, const csdb::Address& contract_abs_addr, const cs::Bytes& data) {
-    csmeta(csdebug) << cs::SmartContracts::to_base58(blockChain_, contract_abs_addr)
-        << "to " << cs::Utils::byteStreamToHex(respondent.data(), respondent.size());
-
-    cs::RoundNumber round = cs::Conveyer::instance().currentRoundNumber();
-    cs::Bytes signed_data;
-    cs::ODataStream stream(signed_data);
-
-    const cs::PublicKey& key = contract_abs_addr.public_key();
-    stream << round << key << data;
-
-    cs::Signature sig = cscrypto::generateSignature(solver_->getPrivateKey(), signed_data.data(), signed_data.size());
-    sendDirect(respondent, MsgTypes::StateReply, round, key, data, sig);
-}
-
-void Node::getStateReply(const uint8_t* data, const std::size_t size, const cs::RoundNumber rNum, const cs::PublicKey& sender) {
-    cs::IDataStream stream(data, size);
-
-    cs::PublicKey key;
-    cs::Bytes contract_data;
-    cs::Signature signature;
-    stream >> key >> contract_data >> signature;
-
-    csdb::Address abs_addr = csdb::Address::from_public_key(key);
-    
-    csmeta(csdebug) << cs::SmartContracts::to_base58(blockChain_, abs_addr) << " from "
-        << cs::Utils::byteStreamToHex(sender.data(), sender.size());
-
-    if (!stream.isValid() || !stream.isEmpty()) {
-        cserror() << "NODE> Bad State packet format";
-        return;
-    }
-
-    cs::Bytes signed_data;
-    cs::ODataStream signed_stream(signed_data);
-    signed_stream << rNum << key << contract_data;
-
-    if (!cscrypto::verifySignature(signature, sender, signed_data.data(), signed_data.size())) {
-        csdebug() << "NODE> State Signature is incorrect";
-        return;
-    }
-
-    /*Place here the function call with (state)*/
-    solver_->smart_contracts().net_update_contract_state(abs_addr, contract_data);
-}
-
-cs::ConfidantsKeys Node::retriveSmartConfidants(const cs::Sequence startSmartRoundNumber) const {
-    csmeta(csdebug);
-
-    const cs::RoundTable* table = cs::Conveyer::instance().roundTable(startSmartRoundNumber);
-    if (table != nullptr) {
-        return table->confidants;
-    }
-
-    csdb::Pool tmpPool = blockChain_.loadBlock(startSmartRoundNumber);
-    const cs::ConfidantsKeys& confs = tmpPool.confidants();
-    csdebug() << "___[" << startSmartRoundNumber << "] = [" << tmpPool.sequence() << "]: " << confs.size();
-    return confs;
-}
-
-void Node::sendTransactionsPacket(const cs::TransactionsPacket& packet) {
-    if (packet.hash().isEmpty()) {
-        cswarning() << "Send transaction packet with empty hash failed";
-        return;
-    }
-    csdebug() << "NODE> Sending transaction's packet with hash: " << cs::Utils::byteStreamToHex(packet.hash().toBinary().data(), packet.hash().size());
-    sendBroadcast(MsgTypes::TransactionPacket, cs::Conveyer::instance().currentRoundNumber(), packet);
-}
-
-void Node::sendPacketHashesRequest(const cs::PacketsHashes& hashes, const cs::RoundNumber round, uint32_t requestStep) {
-    const cs::Conveyer& conveyer = cs::Conveyer::instance();
-
-    if (conveyer.isSyncCompleted(round)) {
-        return;
-    }
-
-    csdebug() << "NODE> Sending packet hashes request: " << hashes.size();
-
-    if (transport_->getNeighboursCount() == 0) {
-        cswarning() << csname() << "Can not send packet hashes to neighbours: no neighbours";
-    }
-    else {
-        transport_->forEachNeighbour([this, round, &hashes](const cs::PublicKey& neighbour, cs::Sequence, cs::RoundNumber) {
-                                        sendDirect(neighbour, MsgTypes::TransactionsPacketRequest, round, hashes);
-                                     });
-    }
-
-    auto requestClosure = [round, requestStep, this] {
-        const cs::Conveyer& conveyer = cs::Conveyer::instance();
-
-        if (!conveyer.isSyncCompleted(round)) {
-            auto neededHashes = conveyer.neededHashes(round);
-            if (neededHashes) {
-                sendPacketHashesRequest(*neededHashes, round, requestStep + packetRequestStep_);
-            }
-        }
-    };
-
-    // send request again
-    cs::Timer::singleShot(static_cast<int>(cs::NeighboursRequestDelay + requestStep), cs::RunPolicy::CallQueuePolicy, requestClosure);
-}
-
-
-void Node::sendPacketHashesReply(const cs::PacketsVector& packets, const cs::RoundNumber round, const cs::PublicKey& target) {
-    if (packets.empty()) {
-        return;
-    }
-
-    csdebug() << "NODE> Reply transaction packets: " << packets.size();
-    sendDirect(target, MsgTypes::TransactionsPacketReply, round, packets);
-}
-
-void Node::getBlockRequest(const uint8_t* data, const size_t size, const cs::PublicKey& sender) {
-    csmeta(csdebug);
-    cs::PoolsRequestedSequences sequences;
-
-    cs::IDataStream stream(data, size);
-    stream >> sequences;
-
-    csdebug() << "NODE> got request for " << sequences.size() << " block(s) from " << cs::Utils::byteStreamToHex(sender.data(), sender.size());
-
-    if (sequences.empty()) {
-        csmeta(cserror) << "Sequences size is 0";
-        return;
-    }
-
-    if (sequences.front() > blockChain_.getLastSeq()) {
-        csdebug() << "NODE> Get block request> The requested block: " << sequences.front() << " is beyond my last block";
-        return;
-    }
-
-    const std::size_t reserveSize = sequences.size();
-
-    cs::PoolsBlock poolsBlock;
-    poolsBlock.reserve(reserveSize);
-
-    auto sendReply = [&] {
-        sendBlockReply(poolsBlock, sender);
-        poolsBlock.clear();
-    };
-
-    for (auto& sequence : sequences) {
-        csdb::Pool pool = blockChain_.loadBlock(sequence);
-
-        if (pool.is_valid()) {
-            poolsBlock.push_back(std::move(pool));
-        }
-        else {
-            csmeta(cslog) << "unable to load block " << sequence << " from blockchain";
-        }
-    }
-
-    sendReply();
-}
-
-void Node::getBlockReply(const uint8_t* data, const size_t size, const cs::PublicKey& sender) {
-    bool isSyncOn = poolSynchronizer_->isSyncroStarted();
-    bool isBlockchainUncertain = blockChain_.isLastBlockUncertain();
-
-    if (!isSyncOn && !isBlockchainUncertain && poolSynchronizer_->getTargetSequence() == 0ULL) {
-        csdebug() << "NODE> Get block reply> Pool sync has already finished";
-        return;
-    }
-
-    csdebug() << "NODE> Get Block Reply";
-
-    cs::IDataStream stream(data, size);
-
-    cs::CompressedRegion region;
-    stream >> region;
-
-    cs::PoolsBlock poolsBlock = compressor_.decompress<cs::PoolsBlock>(region);
-
-    if (poolsBlock.empty()) {
-        cserror() << "NODE> Get block reply> No pools found";
-        return;
-    }
-
-    if (poolsBlock.size() == 1 && poolsBlock.back().sequence() == neededSequence_) {
-        getNecessaryBlockRequest(poolsBlock, sender);
-        return;
-    }
-
-    if (isBlockchainUncertain) {
-        const auto last = blockChain_.getLastSeq();
-
-        for (auto& b: poolsBlock) {
-            if (b.sequence() == last) {
-                cslog() << kLogPrefix_ << "get possible replacement for uncertain block " << WithDelimiters(last);
-                blockChain_.storeBlock(b, cs::PoolStoreType::Synced);
-            }
-        }
-    }
-
-    if (isSyncOn || poolSynchronizer_->getTargetSequence() != 0ULL) {
-        poolSynchronizer_->getBlockReply(std::move(poolsBlock), sender);
-    }
-}
-
-void Node::sendBlockReply(const cs::PoolsBlock& poolsBlock, const cs::PublicKey& target) {
-    if (poolsBlock.empty()) {
-        return;
-    }
-
-    for (const auto& pool : poolsBlock) {
-        csdetails() << "NODE> Send block reply. Sequence: " << pool.sequence();
-    }
-    
-    csdebug() << "Node> Sending " << poolsBlock.size() << " blocks with signatures from " << poolsBlock.front().sequence() << " to " << poolsBlock.back().sequence();
-
-    for (const auto& it : poolsBlock) {
-        csdetails() << "#" << it.sequence() << " signs = " << it.signatures().size();
-    }
-
-    auto region = compressor_.compress(poolsBlock);
-    sendDirect(target, MsgTypes::RequestedBlock, cs::Conveyer::instance().currentRoundNumber(), region);
-}
-
-void Node::becomeWriter() {
-    myLevel_ = Level::Writer;
-    csdebug() << "NODE> Became writer";
-}
-
-void Node::processPacketsRequest(cs::PacketsHashes&& hashes, const cs::RoundNumber round, const cs::PublicKey& sender) {
-    csdebug() << "NODE> Processing packets sync request";
-
-    cs::PacketsVector packets;
-
-    const auto& conveyer = cs::Conveyer::instance();
-    std::unique_lock<cs::SharedMutex> lock = conveyer.lock();
-
-    for (const auto& hash : hashes) {
-        std::optional<cs::TransactionsPacket> packet = conveyer.findPacket(hash, round);
-
-        if (packet) {
-            packets.push_back(std::move(packet).value());
-        }
-    }
-
-    if (packets.empty()) {
-        csdebug() << "NODE> Cannot find packets in storage";
-    }
-    else {
-        csdebug() << "NODE> Found packets in storage: " << packets.size();
-        sendPacketHashesReply(packets, round, sender);
-    }
-}
-
-void Node::processPacketsReply(cs::PacketsVector&& packets, const cs::RoundNumber round) {
-    csdebug() << "NODE> Processing packets reply";
-    cs::Conveyer& conveyer = cs::Conveyer::instance();
-
-    for (auto&& packet : packets) {
-        conveyer.addFoundPacket(round, std::move(packet));
-    }
-
-    if (conveyer.isSyncCompleted(round)) {
-        csdebug() << "NODE> Packets sync completed, #" << round;
-
-        if (roundPackageCache_.size() > 0) {
-            auto rPackage = roundPackageCache_.back();
-            csdebug() << "NODE> Run characteristic meta";
-            getCharacteristic(rPackage);
-        }
-        else {
-            csdebug() << "NODE> There is no roundPackage in the list, return and await any";
-            return;
-        }
-
-        // if next block maybe stored, the last written sequence maybe updated, so deferred consensus maybe resumed
-        if (blockChain_.getLastSeq() + 1 == cs::Conveyer::instance().currentRoundNumber()) {
-            csdebug() << "NODE> got all blocks written in current round";
-            startConsensus();
-        }
-    }
-}
-
-void Node::processTransactionsPacket(cs::TransactionsPacket&& packet) {
-    cs::Conveyer::instance().addTransactionsPacket(packet);
-}
-
-void Node::reviewConveyerHashes() {
-    const cs::Conveyer& conveyer = cs::Conveyer::instance();
-    const bool isHashesEmpty = conveyer.currentRoundTable().hashes.empty();
-
-    if (!isHashesEmpty && !conveyer.isSyncCompleted()) {
-        sendPacketHashesRequest(conveyer.currentNeededHashes(), conveyer.currentRoundNumber(), startPacketRequestPoint_);
-        return;
-    }
-
-    if (isHashesEmpty) {
-        csdebug() << "NODE> No hashes in round table, start consensus now";
-    }
-    else {
-        csdebug() << "NODE> All hashes in conveyer, start consensus now";
-    }
-
-    startConsensus();
-}
-
-void Node::processSync() {
-    if (!cs::ConfigHolder::instance().config()->isSyncOn()) {
-        return;
-    }
-    const auto lastSequence = blockChain_.getLastSeq();
-    const auto round = cs::Conveyer::instance().currentRoundNumber();
-
-    if (stat_.isCurrentRoundTooLong(kLastPoolSynchroDelay_) && round < lastSequence + cs::PoolSynchronizer::kRoundDifferentForSync) {
-        poolSynchronizer_->syncLastPool();
-    }
-    else {
-        poolSynchronizer_->sync(round, cs::PoolSynchronizer::kRoundDifferentForSync);
-    }
-}
-
-void Node::specialSync(cs::Sequence finSeq, cs::PublicKey& source) {
-    csinfo() << "Will synchronize till " << finSeq;
-    poolSynchronizer_->syncTill(finSeq, source, true);
-    csinfo() << "Last blockchain sequence: " << getBlockChain().getLastSeq();
-}
-
-void Node::setTop(cs::Sequence finSeq) {
-    csinfo() << "Blockchain top will be: " << finSeq;
-    while (getBlockChain().getLastSeq() > finSeq) {
-        getBlockChain().removeLastBlock();
-    }
-
-    csinfo() << "Last blockchain sequence: " << getBlockChain().getLastSeq();
-}
-
-void Node::showNeighbours() {
-    poolSynchronizer_->showNeighbours();
-}
-
-void Node::setIdle() {
-
-}
-
-void Node::setWorking() {
-
-}
-
-void Node::showDbParams() {
-    getBlockChain().showDBParams();
-}
-
-void Node::addToBlackList(const cs::PublicKey& key, bool isMarked) {
-    if (isMarked) {
-        transport_->ban(key);
-        cswarning() << "Neigbour " << cs::Utils::byteStreamToHex(key) << " added to network black list";
-        EventReport::sendBlackListUpdate(*this, key, true /*added*/);
-    }
-    else {
-        transport_->revertBan(key);
-        cswarning() << "Neigbour " << cs::Utils::byteStreamToHex(key) << " released from network black list";
-        EventReport::sendBlackListUpdate(*this, key, false /*erased*/);
-
-    }
-}
-
-bool Node::isPoolsSyncroStarted() {
-    return poolSynchronizer_->isSyncroStarted();
-}
-
-std::optional<cs::TrustedConfirmation> Node::getConfirmation(cs::RoundNumber round) const {
-    return confirmationList_.find(round);
-}
-
-void Node::processTimer() {
-    cs::Conveyer& conveyer = cs::Conveyer::instance();
-    const auto round = conveyer.currentRoundNumber();
-
-    if (round <= cs::TransactionsFlushRound) {
-        return;
-    }
-
-    conveyer.flushTransactions();
-}
-
-void Node::onTransactionsPacketFlushed(const cs::TransactionsPacket& packet) {
-    CallsQueue::instance().insert(std::bind(&Node::sendTransactionsPacket, this, packet));
-}
-
-void Node::onPingChecked(cs::Sequence sequence, const cs::PublicKey& sender) {
-    auto lastSequence = blockChain_.getLastSeq();
-
-    if (lastSequence < sequence) {
-        cswarning() << "Local max block " << WithDelimiters(lastSequence) << " is lower than remote one " << WithDelimiters(sequence)
-                    << ", trying to request round table";
-
-        CallsQueue::instance().insert([=] {
-            roundPackRequest(sender, sequence);
-        });
-    }
-}
-
-void Node::sendBlockRequest(const cs::PublicKey& target, const cs::PoolsRequestedSequences& sequences) {
-    status_ = cs::NodeStatus::Synchronization;
-    const auto round = cs::Conveyer::instance().currentRoundNumber();
-    csmeta(csdetails) << "Target out(): " << ", sequence from: " << sequences.front()
-                      << ", to: " << sequences.back() << ", round: " << round;
-
-    BaseFlags flags = static_cast<BaseFlags>(BaseFlags::Signed | BaseFlags::Compressed);
-    transport_->sendDirect(formPacket(flags, MsgTypes::BlockRequest, round, sequences), target);
-}
-
-void Node::sendBlockRequestToConfidants(cs::Sequence sequence) {
-    cslog() << kLogPrefix_ << "request block " << WithDelimiters(sequence) << " from trusted";
-    const auto round = cs::Conveyer::instance().currentRoundNumber();
-    cs::PoolsRequestedSequences sequences;
-    sequences.push_back(sequence);
-
-    // try to send to confidants..
-    const auto& confidants = cs::Conveyer::instance().confidants();
-    sendDirect(confidants, MsgTypes::BlockRequest, round, sequences, size_t(0) /*packetNum*/);
-}
-
-Node::MessageActions Node::chooseMessageAction(const cs::RoundNumber rNum, const MsgTypes type, const cs::PublicKey sender) {
-    if (!good_) {
-        return MessageActions::Drop;
-    }
-
-    // always process this types
-    switch (type) {
-        case MsgTypes::FirstSmartStage:
-        case MsgTypes::SecondSmartStage:
-        case MsgTypes::ThirdSmartStage:
-        case MsgTypes::NodeStopRequest:
-        case MsgTypes::TransactionPacket:
-        case MsgTypes::TransactionsPacketRequest:
-        case MsgTypes::TransactionsPacketReply:
-        case MsgTypes::RoundTableRequest:
-        case MsgTypes::RejectedContracts:
-        case MsgTypes::RoundPackRequest:
-        case MsgTypes::EmptyRoundPack:
-        case MsgTypes::StateRequest:
-        case MsgTypes::StateReply:
-        case MsgTypes::BlockAlarm:
-        case MsgTypes::EventReport:
-            return MessageActions::Process;
-
-        default:
-            break;
-    }
-
-    const auto round = cs::Conveyer::instance().currentRoundNumber();
-
-    // starts next round, otherwise
-    if (type == MsgTypes::RoundTable) {
-        if (rNum >= round) {
-            return MessageActions::Process;
-        }
-
-        // TODO: detect absence of proper current round info (round may be set by SS or BB)
-        return MessageActions::Drop;
-    }
-
-    // BB: every round (for now) may be handled:
-    if (type == MsgTypes::BootstrapTable) {
-        return MessageActions::Process;
-    }
-
-    if (type == MsgTypes::Utility) {
-        return (round < rNum + Consensus::UtilityMessageRoundInterval && round + Consensus::UtilityMessageRoundInterval > rNum ) ? MessageActions::Process : MessageActions::Drop;
-    }
-
-    if (type == MsgTypes::BlockRequest || type == MsgTypes::RequestedBlock) {
-        // which round would not be on the remote we may require the requested block or get block request
-        return MessageActions::Process;
-    }
-
-    if (type == MsgTypes::RoundTableReply) {
-        return (rNum >= round ? MessageActions::Process : MessageActions::Drop);
-    }
-
-    if (type == MsgTypes::BlockHash) {
-        if (rNum < round) {
-            // outdated
-            return MessageActions::Drop;
-        }
-
-        if (rNum > blockChain_.getLastSeq() + Consensus::MaxRoundsCancelContract) {
-            // too many rounds behind the global round
-            return MessageActions::Drop;
-        }
-
-        if (rNum > round) {
-            csdebug() << "NODE> outrunning block hash (#" << rNum << ") is postponed until get round info";
-            return MessageActions::Postpone;
-        }
-
-        if (!cs::Conveyer::instance().isSyncCompleted()) {
-            csdebug() << "NODE> block hash is postponed until conveyer sync is completed";
-            return MessageActions::Postpone;
-        }
-
-        // in time
-        return MessageActions::Process;
-    }
-
-    if (rNum < round) {
-        return type == MsgTypes::NewBlock ? MessageActions::Process : MessageActions::Drop;
-    }
-
-    // outrunning packets mean round lag
-    if (rNum > round) {
-        if (rNum - round == 1) {
-            // wait for next round
-            return MessageActions::Postpone;
-        }
-        else {
-            // more then 1 round lag, request round info
-            if (round > 1 && subRound_ == 0) {
-                // not on the very start
-                cswarning() << "NODE> detect round lag (global " << rNum << ", local " << round << ")";
-                roundPackRequest(sender, rNum);
-            }
-
-            return MessageActions::Drop;
-        }
-    }
-
-    // (rNum == round) => handle now
-    return MessageActions::Process;
-}
-
-void Node::updateConfigFromFile() {
-    observer_.notify();
-}
-
-static const char* nodeLevelToString(Node::Level nodeLevel) {
-    switch (nodeLevel) {
-    case Node::Level::Normal:
-        return "Normal";
-    case Node::Level::Confidant:
-        return "Confidant";
-    case Node::Level::Main:
-        return "Main";
-    case Node::Level::Writer:
-        return "Writer";
-    }
-
-    return "UNKNOWN";
-}
-
-std::ostream& operator<<(std::ostream& os, Node::Level nodeLevel) {
-    os << nodeLevelToString(nodeLevel);
-    return os;
-}
-
-template <typename... Args>
-void Node::sendDirect(const cs::PublicKey& target, const MsgTypes msgType, const cs::RoundNumber round, Args&&... args) {
-    csdetails() << "NODE> Sending Direct data, round " << round
-                << "msgType: " << Packet::messageTypeToString(msgType);
-
-    transport_->sendDirect(formPacket(BaseFlags::Compressed, msgType, round, args...), target);
-}
-
-template <typename... Args>
-void Node::sendDirect(const cs::PublicKeys& keys, const MsgTypes msgType, const cs::RoundNumber round, Args&&... args) {
-    csdebug() << "NODE> Sending direct to list, round: " << round
-              << ", msgType: " << Packet::messageTypeToString(msgType);
-
-    transport_->sendMulticast(formPacket(BaseFlags::Compressed, msgType, round, args...), keys);
-}
-
-template <class... Args>
-void Node::sendBroadcast(const MsgTypes msgType, const cs::RoundNumber round, Args&&... args) {
-    csdetails() << "NODE> Sending broadcast, round: " << round
-                << ", msgType: " << Packet::messageTypeToString(msgType);
-
-    transport_->sendBroadcast(formPacket(BaseFlags::Compressed, msgType, round, args...));
-}
-
-template <class... Args>
-void Node::sendBroadcastIfNoConnection(const cs::PublicKey& target, const MsgTypes msgType, const cs::RoundNumber round, Args&&... args) {
-    csdetails() << "NODE> Sending broadcast IF NO CONNECTION, round: " << round
-                << ", msgType: " << Packet::messageTypeToString(msgType);
-
-    transport_->sendBroadcastIfNoConnection(formPacket(BaseFlags::Compressed, msgType, round, args...), target);
-}
-
-template <class... Args>
-void Node::sendBroadcastIfNoConnection(const cs::PublicKeys& keys, const MsgTypes msgType, const cs::RoundNumber round, Args&&... args) {
-    csdetails() << "NODE> Sending broadcast IF NO CONNECTION, round: " << round
-                << ", msgType: " << Packet::messageTypeToString(msgType);
-
-    for (auto& key : keys) {
-        transport_->sendBroadcastIfNoConnection(formPacket(BaseFlags::Compressed, msgType, round, args...), key);
-    }
-}
-
-template <class... Args>
-void Node::sendConfidants(const MsgTypes msgType, const cs::RoundNumber round, Args&&... args) {
-    csdebug() << "NODE> Sending confidants, round: " << round
-              << ", msgType: " << Packet::messageTypeToString(msgType);
-
-    sendBroadcastIfNoConnection(cs::Conveyer::instance().confidants(), msgType, round, std::forward<Args>(args)...);
-}
-
-void Node::sendStageOne(const cs::StageOne& stageOneInfo) {
-    if (myLevel_ != Level::Confidant) {
-        cswarning() << "NODE> Only confidant nodes can send consensus stages";
-        return;
-    }
-
-    csmeta(csdebug) << "Round: " << cs::Conveyer::instance().currentRoundNumber() << "." << cs::numeric_cast<int>(subRound_)
-        << cs::StageOne::toString(stageOneInfo);
-
-    csdebug() << "Stage one Message R-" << cs::Conveyer::instance().currentRoundNumber() << "[" << static_cast<int>(stageOneInfo.sender)
-        << "]: " << cs::Utils::byteStreamToHex(stageOneInfo.message.data(), stageOneInfo.message.size());
-    csdebug() << "Stage one Signature R-" << cs::Conveyer::instance().currentRoundNumber() << "[" << static_cast<int>(stageOneInfo.sender)
-        << "]: " << cs::Utils::byteStreamToHex(stageOneInfo.signature.data(), stageOneInfo.signature.size());
-
-    sendConfidants(MsgTypes::FirstStage, cs::Conveyer::instance().currentRoundNumber(), subRound_, stageOneInfo.signature, stageOneInfo.message);
-
-    csmeta(csdetails) << "Sent message size " << stageOneInfo.message.size();
-}
-
-void Node::getStageOne(const uint8_t* data, const size_t size, const cs::PublicKey& sender) {
-    if (size < Consensus::StageOneMinimumSize && size > Consensus::StageOneMaximumSize) {
-        csdebug() << kLogPrefix_ << "Invalid stage One size: " << size;
-        return;
-    }
-    csmeta(csdetails) << "started";
-
-    if (myLevel_ != Level::Confidant) {
-        csdebug() << kLogPrefix_ << "ignore stage-1 as no confidant";
-        return;
-    }
-
-    cs::IDataStream stream(data, size);
-
-    uint8_t subRound = 0;
-    stream >> subRound;
-
-    if (subRound != subRound_) {
-        cswarning() << kLogPrefix_ << "ignore stage-1 with subround #" << static_cast<int>(subRound) << ", required #" << static_cast<int>(subRound_);
-        return;
-    }
-
-    cs::StageOne stage;
-    stream >> stage.signature;
-    stream >> stage.message;
-
-    if (!stream.isValid() || !stream.isEmpty()) {
-        csmeta(cserror) << "Bad stage-1 packet format";
-        return;
-    }
-    csdetails() << kLogPrefix_ << "Stage1 message: " << cs::Utils::byteStreamToHex(stage.message);
-    csdetails() << kLogPrefix_ << "Stage1 signature: " << cs::Utils::byteStreamToHex(stage.signature);
-
-    // hash of part received message
-    stage.messageHash = cscrypto::calculateHash(stage.message.data(), stage.message.size());
-    const cs::Conveyer& conveyer = cs::Conveyer::instance();
-
-    cs::Bytes signedMessage;
-    cs::ODataStream signedStream(signedMessage);
-    signedStream << conveyer.currentRoundNumber();
-    signedStream << subRound_;
-    signedStream << stage.messageHash;
-
-    // stream for main message
-    cs::IDataStream stageStream(stage.message.data(), stage.message.size());
-    stageStream >> stage.sender;
-    stageStream >> stage.hash;
-    stageStream >> stage.trustedCandidates;
-    stageStream >> stage.hashesCandidates;
-    stageStream >> stage.roundTimeStamp;
-
-    if (!conveyer.isConfidantExists(stage.sender)) {
-        return;
-    }
-
-    const cs::PublicKey& confidant = conveyer.confidantByIndex(stage.sender);
-    csdebug() << kLogPrefix_ << "StageOne Message[" << static_cast<int>(stage.sender) <<"]: " << cs::Utils::byteStreamToHex(stage.message.data(), stage.message.size());
-    if (!cscrypto::verifySignature(stage.signature, confidant, signedMessage.data(), signedMessage.size())) {
-        cswarning() << kLogPrefix_ << "StageOne from T[" << static_cast<int>(stage.sender) << "] -  WRONG SIGNATURE!!! Message: " 
-            << cs::Utils::byteStreamToHex(stage.message.data(), stage.message.size());
-        return;
-    }
-
-    if (confidant != sender) {
-        csmeta(csdebug) << kLogPrefix_ << "StageOne of " << getSenderText(confidant) << " sent by " << getSenderText(sender);
-    }
-    else {
-        csmeta(csdebug) << kLogPrefix_ << "StageOne of T[" << static_cast<int>(stage.sender) << "], sender key ok";
-    }
-
-    csdetails() << csname() << "Hash: " << cs::Utils::byteStreamToHex(stage.hash.data(), stage.hash.size());
-
-    solver_->gotStageOne(std::move(stage));
-}
-
-void Node::sendStageTwo(cs::StageTwo& stageTwoInfo) {
-    csmeta(csdetails) << "started";
-
-    if (myLevel_ != Level::Confidant && myLevel_ != Level::Writer) {
-        cswarning() << "Only confidant nodes can send consensus stages";
-        return;
-    }
-
-    sendConfidants(MsgTypes::SecondStage, cs::Conveyer::instance().currentRoundNumber(), subRound_, stageTwoInfo.signature, stageTwoInfo.message);
-
-    // cash our stage two
-    csmeta(csdetails) << "Bytes size " << stageTwoInfo.message.size() << " ... done";
-}
-
-void Node::getStageTwo(const uint8_t* data, const size_t size, const cs::PublicKey& sender) {
-    if (size < Consensus::StageTwoMinimumSize && size > Consensus::StageTwoMaximumSize) {
-        csdebug() << kLogPrefix_ << "Invalid stage Two size: " << size;
-        return;
-    }
-    csmeta(csdetails);
-
-    if (myLevel_ != Level::Confidant && myLevel_ != Level::Writer) {
-        csdebug() << kLogPrefix_ << "Ignore StageTwo as no confidant";
-        return;
-    }
-
-    csdebug() << kLogPrefix_ << "Getting StageTwo from " << getSenderText(sender);
-
-    cs::IDataStream stream(data, size);
-
-    uint8_t subRound = 0;
-    stream >> subRound;
-
-    if (subRound != subRound_) {
-        cswarning() << kLogPrefix_ << "Ignore StageTwo with subround #" << static_cast<int>(subRound) << ", required #" << static_cast<int>(subRound_);
-        return;
-    }
-
-    cs::StageTwo stage;
-    stream >> stage.signature;
-
-    cs::Bytes bytes;
-    stream >> bytes;
-
-    if (!stream.isValid() || !stream.isEmpty()) {
-        cserror() << "NODE> Bad stage-2 packet format";
-        return;
-    }
-
-    cs::IDataStream stageStream(bytes.data(), bytes.size());
-    stageStream >> stage.sender;
-    stageStream >> stage.signatures;
-    stageStream >> stage.hashes;
-
-    const cs::Conveyer& conveyer = cs::Conveyer::instance();
-
-    if (!conveyer.isConfidantExists(stage.sender)) {
-        return;
-    }
-
-    if (!cscrypto::verifySignature(stage.signature, conveyer.confidantByIndex(stage.sender), bytes.data(), bytes.size())) {
-        csdebug() << kLogPrefix_ << "StageTwo [" << static_cast<int>(stage.sender) << "] -  WRONG SIGNATURE!!! Message: " 
-            << cs::Utils::byteStreamToHex(bytes.data(), bytes.size());
-        return;
-    }
-
-    csmeta(csdetails) << "Signature is OK";
-    stage.message = std::move(bytes);
-
-    csdebug() << kLogPrefix_ << "StageTwo [" << static_cast<int>(stage.sender) << "] is OK!";
-    solver_->gotStageTwo(stage);
-}
-
-void Node::sendStageThree(cs::StageThree& stageThreeInfo) {
-    csdebug() << __func__;
-
-    if (myLevel_ != Level::Confidant) {
-        cswarning() << "NODE> Only confidant nodes can send consensus stages";
-        return;
-    }
-
-    // TODO: think how to improve this code
-    sendConfidants(MsgTypes::ThirdStage, cs::Conveyer::instance().currentRoundNumber(), subRound_, stageThreeInfo.signature, stageThreeInfo.message);
-
-    // cach stage three
-    csmeta(csdetails) << "bytes size " << stageThreeInfo.message.size();
-    stageThreeSent_ = true;
-    csmeta(csdetails) << "done";
-}
-
-void Node::getStageThree(const uint8_t* data, const size_t size, const cs::PublicKey& sender) {
-    if (size < Consensus::StageThreeMinimumSize && size > Consensus::StageThreeMaximumSize) {
-        csdebug() << kLogPrefix_ << "Invalid stage Two size: " << size;
-        return;
-    }
-    csmeta(csdetails);
-
-    if (myLevel_ != Level::Confidant && myLevel_ != Level::Writer) {
-        csdebug() << "NODE> ignore stage-3 as no confidant";
-        return;
-    }
-
-    cs::IDataStream stream(data, size);
-    uint8_t subRound = 0;
-    stream >> subRound;
-
-    if (subRound != subRound_) {
-        cswarning() << "NODE> ignore stage-3 with subround #" << static_cast<int>(subRound) << ", required #" << static_cast<int>(subRound_);
-        return;
-    }
-
-    cs::StageThree stage;
-    stream >> stage.signature;
-
-    cs::Bytes bytes;
-    stream >> bytes;
-
-    if (!stream.isValid() || !stream.isEmpty()) {
-        cserror() << "NODE> Bad stage-3 packet format. Packet received from: " << cs::Utils::byteStreamToHex(sender.data(), sender.size());
-        return;
-    }
-
-    cs::IDataStream stageStream(bytes.data(), bytes.size());
-    stageStream >> stage.sender;
-    stageStream >> stage.writer;
-    stageStream >> stage.iteration;  // this is a potential problem!!!
-    stageStream >> stage.blockSignature;
-    stageStream >> stage.roundSignature;
-    stageStream >> stage.trustedSignature;
-    stageStream >> stage.realTrustedMask;
-
-    const cs::Conveyer& conveyer = cs::Conveyer::instance();
-
-    if (!conveyer.isConfidantExists(stage.sender)) {
-        return;
-    }
-
-    if (!conveyer.isConfidantExists(stage.writer)) {
-        return;
-    }
-
-    if (stage.iteration < solver_->currentStage3iteration()) {
-        stageRequest(MsgTypes::ThirdStageRequest, myConfidantIndex_, stage.sender, solver_->currentStage3iteration());
-        return;
-    }
-    else if (stage.iteration > solver_->currentStage3iteration()) {
-        // store
-        return;
-    }
-
-    if (!cscrypto::verifySignature(stage.signature, conveyer.confidantByIndex(stage.sender), bytes.data(), bytes.size())) {
-        cswarning() << kLogPrefix_ << "stageThree from T[" << static_cast<int>(stage.sender) << "] -  WRONG SIGNATURE!!! Message: " 
-            << cs::Utils::byteStreamToHex(bytes.data(), bytes.size());
-        return;
-    }
-
-    stage.message = std::move(bytes);
-
-    csdebug() << "NODE> stage-3 from T[" << static_cast<int>(stage.sender) << "] - preliminary check ... passed!";
-    solver_->gotStageThree(std::move(stage), (stageThreeSent_ ? 2 : 0));
-}
-
-void Node::adjustStageThreeStorage() {
-    stageThreeSent_ = false;
-}
-
-void Node::stageRequest(MsgTypes msgType, uint8_t respondent, uint8_t required, uint8_t iteration) {
-    csmeta(csdebug) << "started";
-
-    if (myLevel_ != Level::Confidant && myLevel_ != Level::Writer) {
-        cswarning() << kLogPrefix_ << "Only confidant nodes can request consensus stages";
-        return;
-    }
-
-    switch (msgType) {
-    case MsgTypes::FirstStageRequest:
-    case MsgTypes::SecondStageRequest:
-    case MsgTypes::ThirdStageRequest:
-        break;
-    default:
-        csdebug() << kLogPrefix_ << "Illegal call to method: stageRequest(), ignore";
-        return;
-    }
-
-    const cs::Conveyer& conveyer = cs::Conveyer::instance();
-
-    if (!conveyer.isConfidantExists(respondent)) {
-        return;
-    }
-
-    sendBroadcastIfNoConnection(conveyer.confidantByIndex(respondent), msgType, cs::Conveyer::instance().currentRoundNumber(), subRound_, myConfidantIndex_, required, iteration);
-
-    csmeta(csdetails) << "done";
-}
-
-void Node::getStageRequest(const MsgTypes msgType, const uint8_t* data, const size_t size, const cs::PublicKey& requester) {
-    csmeta(csdebug) << "started";
-
-    if (myLevel_ != Level::Confidant) {
-        return;
-    }
-
-    cs::IDataStream stream(data, size);
-
-    uint8_t subRound = 0;
-    stream >> subRound;
-
-    if (subRound != subRound_) {
-        cswarning() << kLogPrefix_ << "We got StageRequest for the Node with SUBROUND, we don't have";
-        return;
-    }
-
-    uint8_t requesterNumber = 0;
-    stream >> requesterNumber;
-
-    uint8_t requiredNumber = 0;
-    stream >> requiredNumber;
-
-    uint8_t iteration = solver_->currentStage3iteration(); // default value
-
-    if (stream.isAvailable(1)) {
-        stream >> iteration;
-    }
-
-    if (!stream.isValid() || !stream.isEmpty()) {
-        cserror() << "Bad StageRequest packet format";
-        return;
-    }
-
-    const cs::Conveyer& conveyer = cs::Conveyer::instance();
-
-    if (!conveyer.isConfidantExists(requesterNumber) || requester != conveyer.confidantByIndex(requesterNumber)) {
-        return;
-    }
-
-    switch (msgType) {
-        case MsgTypes::FirstStageRequest:
-            solver_->gotStageOneRequest(requesterNumber, requiredNumber);
-            break;
-        case MsgTypes::SecondStageRequest:
-            solver_->gotStageTwoRequest(requesterNumber, requiredNumber);
-            break;
-        case MsgTypes::ThirdStageRequest:
-            solver_->gotStageThreeRequest(requesterNumber, requiredNumber, iteration);
-            break;
-        default:
-            break;
-    }
-}
-
-void Node::sendStageReply(const uint8_t sender, const cs::Signature& signature, const MsgTypes msgType, const uint8_t requester, cs::Bytes& message) {
-    csmeta(csdebug) << "started";
-
-    if (myLevel_ != Level::Confidant) {
-        cswarning() << kLogPrefix_ << "Only confidant nodes can send consensus stages";
-        return;
-    }
-
-    const cs::Conveyer& conveyer = cs::Conveyer::instance();
-
-    if (!conveyer.isConfidantExists(requester) || !conveyer.isConfidantExists(sender)) {
-        return;
-    }
-
-    sendBroadcastIfNoConnection(conveyer.confidantByIndex(requester), msgType, cs::Conveyer::instance().currentRoundNumber(), subRound_, signature, message);
-    csmeta(csdetails) << "done";
-}
-
-void Node::sendSmartReject(const std::vector<RefExecution>& rejectList) {
-    if (myLevel_ != Level::Confidant) {
-        cswarning() << "NODE> Only confidant nodes can send smart Reject messages";
-        return;
-    }
-    if (rejectList.empty()) {
-        csmeta(cserror) << "must not send empty rejected contracts pack";
-        return;
-    }
-
-    cs::Bytes data;
-    cs::ODataStream stream(data);
-
-    stream << rejectList;
-
-    csdebug() << "Node: sending " << rejectList.size() << " rejected contract(s) to related smart confidants";
-    sendBroadcast(MsgTypes::RejectedContracts, cs::Conveyer::instance().currentRoundNumber(), data);
-}
-
-void Node::getSmartReject(const uint8_t* data, const size_t size, const cs::RoundNumber rNum, const cs::PublicKey& sender) {
-    csunused(rNum);
-    csunused(sender);
-
-    cs::IDataStream stream(data, size);
-
-    cs::Bytes bytes;
-    stream >> bytes;
-
-    cs::IDataStream smartStream(bytes.data(), bytes.size());
-
-    std::vector<RefExecution> rejectList;
-    stream >> rejectList;
-
-    if (!stream.isValid() || stream.isAvailable(1)) {
-        return;
-    }
-
-    if (rejectList.empty()) {
-        csmeta(cserror) << "empty rejected contracts pack received";
-        return;
-    }
-
-    csdebug() << "Node: " << rejectList.size() << " rejected contract(s) received";
-    emit gotRejectedContracts(rejectList);
-}
-
-void Node::sendSmartStageOne(const cs::ConfidantsKeys& smartConfidants, const cs::StageOneSmarts& stageOneInfo) {
-    csmeta(csdebug) << "started";
-
-    if (std::find(smartConfidants.cbegin(), smartConfidants.cend(), solver_->getPublicKey()) == smartConfidants.cend()) {
-        cswarning() << "NODE> Only confidant nodes can send smart-contract consensus stages";
-        return;
-    }
-
-    csmeta(csdetails) << std::endl
-                      << "Smart starting Round: " << cs::SmartConsensus::blockPart(stageOneInfo.id) << '.' << cs::SmartConsensus::transactionPart(stageOneInfo.id) << std::endl
-                      << "Sender: " << static_cast<int>(stageOneInfo.sender) << std::endl
-                      << "Hash: " << cs::Utils::byteStreamToHex(stageOneInfo.hash.data(), stageOneInfo.hash.size());
-
-    sendBroadcastIfNoConnection(smartConfidants, MsgTypes::FirstSmartStage, cs::Conveyer::instance().currentRoundNumber(),
-               stageOneInfo.message, stageOneInfo.signature);
-
-    csmeta(csdebug) << "done";
-}
-
-bool Node::canSaveSmartStages(cs::Sequence seq, cs::PublicKey key) {
-    cs::Sequence curSequence = getBlockChain().getLastSeq();
-
-    if (curSequence + 1 < cs::Conveyer::instance().currentRoundNumber()) {
-        return false;
-    }
-
-    if (seq <= getBlockChain().getLastSeq()) {
-        auto pool = getBlockChain().loadBlock(seq);
-        if (pool.is_valid()) {
-            auto it = std::find(pool.confidants().cbegin(), pool.confidants().cend(), key);
-            if (it != pool.confidants().cend()) {
-                return true;
-            }
-        }
-        return false;
-    }
-    csdebug() << "Strange situation: better save for any sake";
-    return true;
-}
-
-void Node::getSmartStageOne(const uint8_t* data, const size_t size, const cs::RoundNumber, const cs::PublicKey& sender) {
-    if (!canBeTrusted(true)) {
-        return;
-    }
-    csdebug() << __func__ << ": starting";
-    
-    cs::IDataStream stream(data, size);
-
-    cs::StageOneSmarts stage;
-    stream >> stage.message >> stage.signature;
-
-    if (!stream.isValid() || !stream.isEmpty()) {
-        cserror() << "Bad Smart Stage One packet format";
-        return;
-    }
-
-    if (stage.signature == cs::Zero::signature) {
-        csdebug() << "NODE> Sender " << cs::Utils::byteStreamToHex(sender.data(), sender.size()) << " sent unsigned smart stage One";
-        return;
-    }
-    // hash of part received message
-    stage.messageHash = cscrypto::calculateHash(stage.message.data(), stage.message.size());
-    if (!stage.fillFromBinary()) {
-        return;
-    }
-    cs::Sequence block = cs::SmartConsensus::blockPart(stage.id);
-    uint32_t transaction = cs::SmartConsensus::transactionPart(stage.id);
-    csdebug() << "SmartStageOne messageHash: " << cs::Utils::byteStreamToHex(stage.messageHash.data(), stage.messageHash.size());
-    csdebug() << __func__ << ": starting {" << block << '.' << transaction << '}';
-    
-    csmeta(csdebug) << "Sender: " << static_cast<int>(stage.sender) << ", sender key: " << cs::Utils::byteStreamToHex(sender.data(), sender.size()) << std::endl
-                    << "Smart#: {" << block << '.' << transaction << '}';
-    csdebug() << "Hash: " << cs::Utils::byteStreamToHex(stage.hash.data(), stage.hash.size());
-
-    //if (std::find(activeSmartConsensuses_.cbegin(), activeSmartConsensuses_.cend(), stage.id) == activeSmartConsensuses_.cend() && canSaveSmartStages(block, nodeIdKey_)) {
-    //    csdebug() << "The SmartConsensus {" << block << '.' << transaction << "} is not active now, storing the stage";
-    //    smartStageOneStorage_.push_back(stage);
-    //    return;
-    //}
-
-    emit gotSmartStageOne(stage, false);
-}
-
-void Node::sendSmartStageTwo(const cs::ConfidantsKeys& smartConfidants, cs::StageTwoSmarts& stageTwoInfo) {
-    csmeta(csdebug) << "started";
-
-    if (std::find(smartConfidants.cbegin(), smartConfidants.cend(), solver_->getPublicKey()) == smartConfidants.cend()) {
-        cswarning() << "NODE> Only confidant nodes can send smart-contract consensus stages";
-        return;
-    }
-
-    // TODO: fix it by logic changing
-
-    size_t confidantsCount = cs::Conveyer::instance().confidantsCount();
-    size_t stageBytesSize = sizeof(stageTwoInfo.sender) + (sizeof(cs::Signature) + sizeof(cs::Hash)) * confidantsCount;
-
-    cs::Bytes bytes;
-    bytes.reserve(stageBytesSize);
-
-    cs::ODataStream stream(bytes);
-    stream << stageTwoInfo.sender;
-    stream << stageTwoInfo.id;
-    stream << stageTwoInfo.signatures;
-    stream << stageTwoInfo.hashes;
-
-    // create signature
-    stageTwoInfo.signature = cscrypto::generateSignature(solver_->getPrivateKey(), bytes.data(), bytes.size());
-    sendBroadcastIfNoConnection(smartConfidants, MsgTypes::SecondSmartStage, cs::Conveyer::instance().currentRoundNumber(), bytes, stageTwoInfo.signature);
-
-    // cash our stage two
-    stageTwoInfo.message = std::move(bytes);
-    csmeta(csdebug) << "done";
-}
-
-void Node::getSmartStageTwo(const uint8_t* data, const size_t size, const cs::RoundNumber, const cs::PublicKey& sender) {
-    if (!canBeTrusted(true)) {
-        return;
-    }
-    csmeta(csdebug);
-
-    csdebug() << "NODE> Getting SmartStage Two from " << cs::Utils::byteStreamToHex(sender.data(), sender.size());
-
-    cs::IDataStream stream(data, size);
-
-    cs::StageTwoSmarts stage;
-    stream >> stage.message >> stage.signature;
-
-    if (stage.signature == cs::Zero::signature) {
-        csdebug() << "NODE> Sender " << cs::Utils::byteStreamToHex(sender.data(), sender.size()) << " sent unsigned smart stage Two";
-        return;
-    }
-
-    if (!stream.isValid() || !stream.isEmpty()) {
-        cserror() << "NODE> Bad SmartStageTwo packet format";
-        return;
-    }
-
-    cs::IDataStream stageStream(stage.message.data(), stage.message.size());
-    stageStream >> stage.sender;
-    stageStream >> stage.id;
-    stageStream >> stage.signatures;
-    stageStream >> stage.hashes;
-
-    csdebug() << "NODE> Read all data from the stream";
-
-    emit gotSmartStageTwo(stage, false);
-}
-
-void Node::sendSmartStageThree(const cs::ConfidantsKeys& smartConfidants, cs::StageThreeSmarts& stageThreeInfo) {
-    csmeta(csdebug) << "started";
-
-    if (std::find(smartConfidants.cbegin(), smartConfidants.cend(), solver_->getPublicKey()) == smartConfidants.cend()) {
-        cswarning() << "NODE> Only confidant nodes can send smart-contract consensus stages";
-        return;
-    }
-
-    // TODO: think how to improve this code
-    size_t stageSize = 2 * sizeof(cs::Byte) + stageThreeInfo.realTrustedMask.size() + stageThreeInfo.packageSignature.size();
-
-    cs::Bytes bytes;
-    bytes.reserve(stageSize);
-
-    cs::ODataStream stream(bytes);
-    stream << stageThreeInfo.sender;
-    stream << stageThreeInfo.writer;
-    stream << stageThreeInfo.id;
-    stream << stageThreeInfo.realTrustedMask;
-    stream << stageThreeInfo.packageSignature;
-
-    stageThreeInfo.signature = cscrypto::generateSignature(solver_->getPrivateKey(), bytes.data(), bytes.size());
-
-    sendBroadcastIfNoConnection(smartConfidants, MsgTypes::ThirdSmartStage, cs::Conveyer::instance().currentRoundNumber(),
-               // payload:
-              bytes, stageThreeInfo.signature);
-
-    // cach stage three
-    stageThreeInfo.message = std::move(bytes);
-    csmeta(csdebug) << "done";
-}
-
-void Node::getSmartStageThree(const uint8_t* data, const size_t size, const cs::RoundNumber, const cs::PublicKey& sender) {
-    if (!canBeTrusted(true)) {
-        return;
-    }
-    csmeta(csdetails) << "started";
-    csunused(sender);
-
-    cs::IDataStream stream(data, size);
-
-    cs::StageThreeSmarts stage;
-    stream >> stage.message >> stage.signature;
-
-    if (stage.signature == cs::Zero::signature) {
-        csdebug() << "NODE> Sender " << cs::Utils::byteStreamToHex(sender.data(), sender.size()) << " sent unsigned smart stage Three";
-        return;
-    }
-
-    if (!stream.isValid() || !stream.isEmpty()) {
-        cserror() << "NODE> Bad SmartStage Three packet format";
-        return;
-    }
-
-    cs::IDataStream stageStream(stage.message.data(), stage.message.size());
-    stageStream >> stage.sender;
-    stageStream >> stage.writer;
-    stageStream >> stage.id;
-    stageStream >> stage.realTrustedMask;
-    stageStream >> stage.packageSignature;
-
-    emit gotSmartStageThree(stage, false);
-}
-
-bool Node::smartStageRequest(MsgTypes msgType, uint64_t smartID, const cs::PublicKey& confidant, uint8_t respondent, uint8_t required) {
-    csmeta(csdebug) << __func__ << "started";
-    sendBroadcastIfNoConnection(confidant, msgType, cs::Conveyer::instance().currentRoundNumber(), smartID, respondent, required);
-    csmeta(csdebug) << "done";
-    return true;
-}
-
-void Node::getSmartStageRequest(const MsgTypes msgType, const uint8_t* data, const size_t size, const cs::PublicKey& requester) {
-    csmeta(csdebug) << __func__ << "started";
-
-    cs::IDataStream stream(data, size);
-
-    uint8_t requesterNumber = 0;
-    uint64_t smartID = 0;
-    stream >> smartID >> requesterNumber;
-
-    uint8_t requiredNumber = 0;
-    stream >> requiredNumber;
-
-    if (!stream.isValid() || !stream.isEmpty()) {
-        cserror() << "Bad SmartStage request packet format";
-        return;
-    }
-
-    emit receivedSmartStageRequest(msgType, smartID, requesterNumber, requiredNumber, requester);
-}
-
-void Node::sendSmartStageReply(const cs::Bytes& message, const cs::Signature& signature, const MsgTypes msgType, const cs::PublicKey& requester) {
-    csmeta(csdebug) << "started";
-
-    sendBroadcastIfNoConnection(requester, msgType, cs::Conveyer::instance().currentRoundNumber(), message, signature);
-    csmeta(csdebug) << "done";
-}
-
-void Node::addSmartConsensus(uint64_t id) {
-    if (std::find(activeSmartConsensuses_.cbegin(), activeSmartConsensuses_.cend(), id) != activeSmartConsensuses_.cend()) {
-        csdebug() << "The smartConsensus for {" << cs::SmartConsensus::blockPart(id) << '.' << cs::SmartConsensus::transactionPart(id) << "} is already active";
-        return;
-    }
-
-    activeSmartConsensuses_.push_back(id);
-    checkForSavedSmartStages(id);
-}
-
-void Node::removeSmartConsensus(uint64_t id) {
-    const auto it = std::find(activeSmartConsensuses_.cbegin(), activeSmartConsensuses_.cend(), id);
-    if (it == activeSmartConsensuses_.cend()) {
-        csdebug() << "The smartConsensus for {" << cs::SmartConsensus::blockPart(id) << '.' << cs::SmartConsensus::transactionPart(id) << "} is not active";
-    }
-    else {
-        activeSmartConsensuses_.erase(it);
-    }
-    auto it_1 = smartStageOneStorage_.cbegin();
-    while(it_1 != smartStageOneStorage_.cend()) {
-        if (it_1->id == id) {
-            it_1 = smartStageOneStorage_.erase(it_1);
-        }
-        else {
-            ++it_1;
-        }
-    }
-    auto it_2 = smartStageTwoStorage_.cbegin();
-    while (it_2 != smartStageTwoStorage_.cend()) {
-        if (it_2->id == id) {
-            it_2 = smartStageTwoStorage_.erase(it_2);
-        }
-        else {
-            ++it_2;
-        }
-    }
-    auto it_3 = smartStageThreeStorage_.cbegin();
-    while (it_3 != smartStageThreeStorage_.cend()) {
-        if (it_3->id == id) {
-            it_3 = smartStageThreeStorage_.erase(it_3);
-        }
-        else {
-            ++it_3;
-        }
-    }
-}
-
-void Node::checkForSavedSmartStages(uint64_t id) {
-    for (auto& it : smartStageOneStorage_) {
-        if (it.id == id) {
-            emit gotSmartStageOne(it, false);
-        }
-    }
-}
-
-//TODO: this code should be refactored
-bool Node::sendRoundPackage(const cs::RoundNumber rNum, const cs::PublicKey& target) {
-    csdebug() << "Send round table: ";
-
-    if (roundPackageCache_.size() == 0) {
-        csdebug() << "No active round table, so cannot send";
-        return false;
-    }
-
-    auto rpCurrent = std::find_if(roundPackageCache_.begin(), roundPackageCache_.end(), [rNum](cs::RoundPackage& rp) {return rp.roundTable().round == rNum;});
-    if (rpCurrent == roundPackageCache_.end()) {
-        csdebug() << "Cannot find round table, so cannot send";
-        return false;
-    }
-
-    sendDirect(target, MsgTypes::RoundTable, rpCurrent->roundTable().round, rpCurrent->subRound(), rpCurrent->toBinary());
-    csdebug() << "Done";
-
-    if (!rpCurrent->poolMetaInfo().characteristic.mask.empty()) {
-        csmeta(csdebug) << "Packing " << rpCurrent->poolMetaInfo().characteristic.mask.size() << " bytes of char. mask to send";
-    }
-
-    return true;
-}
-
-void Node::sendRoundPackageToAll(cs::RoundPackage& rPackage) {
-    // add signatures// blockSignatures, roundSignatures);
-    csmeta(csdetails) << "Send round table to all";
-    
-    sendBroadcast(MsgTypes::RoundTable, rPackage.roundTable().round, rPackage.subRound(), rPackage.toBinary());
-
-    if (!rPackage.poolMetaInfo().characteristic.mask.empty()) {
-        csmeta(csdebug) << "Packing " << rPackage.poolMetaInfo().characteristic.mask.size() << " bytes of char. mask to send";
-    }
-
-    /////////////////////////////////////////////////////////////////////////// screen output
-    csdebug() << "------------------------------------------  SendRoundTable  ---------------------------------------" 
-        << std::endl << rPackage.toString()
-        << "\n----------------------------------------------------------------------------------------------------";
-}
-
-void Node::sendRoundTable(cs::RoundPackage& rPackage) {
-    becomeWriter();
-
-    cs::Conveyer& conveyer = cs::Conveyer::instance();
-    csdebug() << "SendRoundTable: add confirmation for round " << conveyer.currentRoundTable().round << " trusted";
-    conveyer.setRound(rPackage.roundTable().round);
-    
-    subRound_ = 0;
-
-    cs::RoundTable table;
-    table.round = conveyer.currentRoundNumber();
-    table.confidants = rPackage.roundTable().confidants;
-    table.hashes = rPackage.roundTable().hashes;
-    roundPackageCache_.push_back(rPackage);
-    clearRPCache(rPackage.roundTable().round);
-    sendRoundPackageToAll(rPackage);
-
-    csdebug() << "Round " << rPackage.roundTable().round << ", Confidants count " << rPackage.roundTable().confidants.size();
-    csdebug() << "Hashes count: " << rPackage.roundTable().hashes.size();
-
-    performRoundPackage(rPackage, solver_->getPublicKey(), false);
-}
-
-bool Node::receivingSignatures(cs::RoundPackage& rPackage, cs::PublicKeys& currentConfidants) {
-    csdebug() << "NODE> PoolSigs Amnt = " << rPackage.poolSignatures().size()
-        << ", TrustedSigs Amnt = " << rPackage.trustedSignatures().size()
-        << ", RoundSigs Amnt = " << rPackage.roundSignatures().size();
-
-    if (rPackage.poolMetaInfo().realTrustedMask.size() != currentConfidants.size()) {
-        csmeta(cserror) << "Illegal trusted mask count in round table: " << rPackage.poolMetaInfo().realTrustedMask.size();
-        return false;
-    }
-
-    cs::Bytes roundBytes = rPackage.bytesToSign();
-    cs::Hash tempHash = cscrypto::calculateHash(roundBytes.data(), roundBytes.size());
-
-    if (!cs::NodeUtils::checkGroupSignature(currentConfidants, rPackage.poolMetaInfo().realTrustedMask, rPackage.roundSignatures(), tempHash)) {
-        csdebug() << "NODE> The roundtable signatures are NOT OK";
-        return false;
-    }
-    else {
-        csdebug() << "NODE> The roundtable signatures are ok";
-    }
-
-    //refactored -->
-    cs::Bytes bytes = rPackage.roundTable().toBinary();
-    cs::Hash trustedHash = cscrypto::calculateHash(bytes.data(), bytes.size());
-    //refactored <--
-
-    if (cs::NodeUtils::checkGroupSignature(currentConfidants, rPackage.poolMetaInfo().realTrustedMask, rPackage.trustedSignatures(), trustedHash)) {
-        csdebug() << "NODE> The trusted confirmation for the next round are ok";
-    }
-    else {
-        csdebug() << "NODE> The trusted confirmation for the next round are NOT OK";
-        return false;
-    }
-
-    return true;
-}
-
-bool Node::rpSpeedOk(cs::RoundPackage& rPackage) {
-    cs::Conveyer& conveyer = cs::Conveyer::instance();
-    if (conveyer.currentRoundNumber() > Consensus::MaxRoundTimerFree && getBlockChain().getLastSeq() > 0) {
-        uint64_t lastTimeStamp;
-        [[maybe_unused]] uint64_t rpTimeStamp;
-        try {
-            std::string lTS = getBlockChain().getLastTimeStamp();
-            lastTimeStamp = std::stoull(lTS.empty() == 0 ? "0" : lTS);
-        }
-        catch (...) {
-            csdebug() << __func__ << ": last block Timestamp was announced as zero";
-            return false;
-        }
-
-        uint64_t currentTimeStamp = cs::Utils::currentTimestamp();
-
-        try {
-            rpTimeStamp = std::stoull(rPackage.poolMetaInfo().timestamp);
-        }
-        catch (...) {
-            csdebug() << __func__ << ": just received roundPackage Timestamp was announced as zero";
-            return false;
-        }
-
-        if (rPackage.roundTable().round > conveyer.currentRoundNumber() + 1) {
-            uint64_t delta;
-            if (lastTimeStamp > currentTimeStamp) {
-                delta = lastTimeStamp - currentTimeStamp;
-            }
-            else {
-                delta = currentTimeStamp - lastTimeStamp;
-            }
-            uint64_t speed = delta / (rPackage.roundTable().round - conveyer.currentRoundNumber());
-
-            const auto ave_duration = stat_.aveRoundMs();
-            if (speed < ave_duration / 10 && rPackage.roundTable().round - stat_.nodeStartRound() > Consensus::SpeedCheckRound) {
-                stat_.onRoundStart(rPackage.roundTable().round, true /*skip_logs*/);
-                cserror() << "drop RoundPackage created in " << speed << " ms/block, average ms/round is " << ave_duration;
-                return false;
-            }
-        }
-    }
-    return true;
-}
-
-bool Node::isLastRPStakeFull(cs::RoundNumber rNum) {
-    if (!roundPackageCache_.empty()) {
-        auto mask = roundPackageCache_.back().poolMetaInfo().realTrustedMask;
-        if (cs::Conveyer::instance().currentRoundNumber() == rNum && cs::TrustedMask::trustedSize(mask) == mask.size()) {
-            return true;
-        }
-    }
-    return false;
-}
-
-void Node::getRoundTable(const uint8_t* data, const size_t size, const cs::RoundNumber rNum, const cs::PublicKey& sender) {
-    csdebug() << "NODE> get round table R-" << WithDelimiters(rNum) << " from " << cs::Utils::byteStreamToHex(sender.data(), sender.size());
-    csmeta(csdetails) << "started";
-
-    if (myLevel_ == Level::Writer) {
-        csmeta(cserror) << "Writers don't receive round table";
-        return;
-    }
-    cs::Conveyer& conveyer = cs::Conveyer::instance();
-    if (myLevel_ == Level::Confidant || !poolSynchronizer_->isSyncroStarted()) {
-        if (rNum > (conveyer.currentRoundNumber()+1) && stat_.lastRoundMs() < Consensus::PostConsensusTimeout) {
-            return;
-        }
-    }
-
-    cs::IDataStream stream(data, size);
-
-    // RoundTable evocation
-    cs::Byte subRound = 0;
-    stream >> subRound;
-
-    // sync state check
-
-
-    if (conveyer.currentRoundNumber() == rNum && subRound_ > subRound) {
-        cswarning() << "NODE> round table SUBROUND is lesser then local one, ignore round table";
-        csmeta(csdetails) << "My subRound: " << static_cast<int>(subRound_) << ", Received subRound: " << static_cast<int>(subRound);
-        return;
-    }
-
-    if (isLastRPStakeFull(rNum)) {
-            return;
-    }
-
-    cs::Bytes bytes;
-    stream >> bytes;
-
-    if (!stream.isValid() || !stream.isEmpty()) {
-        csmeta(cserror) << "Malformed packet with round table (1)";
-        return;
-    }
-
-    cs::RoundPackage rPackage;
-
-    if (!rPackage.fromBinary(bytes, rNum, subRound)) {
-        csdebug() << "NODE> RoundPackage could not be parsed";
-        return;
-    }
-
-    if (!rpSpeedOk(rPackage)) {
-        csdebug() << "NODE> last RoundPackage has full stake";
-        return;
-    }
-
-    csdebug() << "---------------------------------- RoundPackage #" << rPackage.roundTable().round << " --------------------------------------------- \n" 
-        <<  rPackage.toString() 
-        <<  "\n-----------------------------------------------------------------------------------------------------------------------------";
-
-    cs::RoundNumber storedRound = conveyer.currentRoundNumber();
-    conveyer.setRound(rNum);
-    bool iMode = cs::ConfigHolder::instance().config()->isIdleMode();
-
-    if (cs::ConfigHolder::instance().config()->isSyncOn() && !iMode) {
-        processSync();
-    }
-
-    if (poolSynchronizer_->isSyncroStarted() && !iMode) {
-        getCharacteristic(rPackage);
-    }
-
-    if (iMode && poolSynchronizer_->getTargetSequence() > 0ULL) {
-        poolSynchronizer_->checkSpecialSyncProcess();
-    }
-
-    rPackage.setSenderNode(sender);
-    bool updateRound = false;
-    if (currentRoundPackage_.roundTable().round == 0) {//if normal or trusted  node that got RP has probably received a new RP with not full stake
-        if (roundPackageCache_.empty()) {
-            roundPackageCache_.push_back(rPackage);
-        }
-        else {
-            if (rPackage.roundTable().round == roundPackageCache_.back().roundTable().round && !stageThreeSent_) {
-                auto mask = roundPackageCache_.back().poolMetaInfo().realTrustedMask;
-                if (cs::TrustedMask::trustedSize(rPackage.poolMetaInfo().realTrustedMask) > cs::TrustedMask::trustedSize(mask)) {
-                    csdebug() << "Current Roundpackage of " << rNum << " will be replaced by new one";
-                    auto it = roundPackageCache_.end();
-                    if (!roundPackageCache_.empty()) {
-                        --it;
-                        roundPackageCache_.erase(it);
-                    }
-                    roundPackageCache_.push_back(rPackage);
-                    updateRound = true;
-                }
-                else {
-                    csdebug() << "Current Roundpackage of " << rNum << " won't be replaced";
-                    return;
-                }
-            }
-            else {
-                if (rPackage.roundTable().round > roundPackageCache_.back().roundTable().round) {
-                    roundPackageCache_.push_back(rPackage);
-                }
-                else {
-                    csdebug() << "Current RoundPackage of " << rNum << " won't be added to cache";
-                    return;
-                }
-            }
-        }
-    }
-    else {//if trusted node has probably received a new RP with not full stake, but has an RP with full one
-        if (rPackage.roundTable().round == currentRoundPackage_.roundTable().round) {
-            auto mask = currentRoundPackage_.poolMetaInfo().realTrustedMask;
-            if (cs::TrustedMask::trustedSize(rPackage.poolMetaInfo().realTrustedMask) > cs::TrustedMask::trustedSize(mask)) {
-                csdebug() << "Current Roundpackage of " << rNum << " will be replaced by new one";
-                roundPackageCache_.push_back(rPackage);
-            }
-            else {
-                csdebug() << "Throw received RP " << rNum << " using the own one";
-                roundPackageCache_.push_back(currentRoundPackage_);
-                rPackage = currentRoundPackage_;
-            }
-        }
-        else {
-            if (rPackage.roundTable().round > currentRoundPackage_.roundTable().round) {
-                roundPackageCache_.push_back(rPackage);
-            }
-            else {
-                csdebug() << "Current RoundPackage of " << rNum << " can't be added to cache";
-                return;
-            }
-
-        }
-    }
- 
-
-    clearRPCache(rPackage.roundTable().round);
-
-    cs::Signatures poolSignatures;
-    cs::PublicKeys confidants;
-
-    if (!isBootstrapRound()) {
-        if (rPackage.roundTable().round > 2/* && confirmationList_.size() > 0*/) { //Here we have problems when the trusted have the first block and the others do not!!!
-            auto conf = confirmationList_.find(rPackage.roundTable().round - 1/*getBlockChain().getLastSeq() + 1*/);
-            if (!conf.has_value()) {
-                csdebug() << "Can't find confirmation - leave getRoundPackage()";
-                confirmationList_.add(rPackage.roundTable().round, false, rPackage.roundTable().confidants, rPackage.poolMetaInfo().realTrustedMask, rPackage.trustedSignatures());
-                //return;
-            }
-            else {
-                confidants = conf.value().confidants;
-            }
-            if (confidants.empty()) {
-                csdb::Pool tmp = getBlockChain().loadBlock(rPackage.roundTable().round - 1);
-                if (tmp.confidants().empty()) {
-                    csdebug() << "Can't find public keys - leave getRoundPackage()";
-                    return;
-                }
-                else {
-                    confidants = tmp.confidants();
-                }
-            }
-
-            if (!receivingSignatures(rPackage, confidants) && storedRound == getBlockChain().getLastSeq()) {
-                return;
-            }
-        }
-        else {
-            csdebug() << "No confirmations in the list";
-        }
-    }
-    else {
-        csdebug() << "NODE> bootstrap round, so not any confirmation available";
-    }
-    currentRoundTableMessage_.round = rPackage.roundTable().round;
-    currentRoundTableMessage_.sender = sender;
-    currentRoundTableMessage_.message = cs::Bytes(data, data + size);
-    performRoundPackage(rPackage, sender, updateRound);
-}
-
-void Node::setCurrentRP(const cs::RoundPackage& rp) {
-    currentRoundPackage_ = rp;
-}
-
-void Node::performRoundPackage(cs::RoundPackage& rPackage, const cs::PublicKey& /*sender*/, bool updateRound) {
-    csdebug() << __func__;
-
-    // got round package in any way, reset default round table flag
-    confirmationList_.add(rPackage.roundTable().round, false, rPackage.roundTable().confidants, rPackage.poolMetaInfo().realTrustedMask, rPackage.trustedSignatures());
-    cs::Conveyer& conveyer = cs::Conveyer::instance();
-    cs::Bytes realTrusted = rPackage.poolMetaInfo().realTrustedMask;
-    const auto ptrRT = conveyer.roundTable(rPackage.roundTable().round - 1);
-    if (ptrRT != nullptr) {
-        const cs::ConfidantsKeys& prevConfidants = ptrRT->confidants;
-        if (!prevConfidants.empty() && realTrusted.size() == prevConfidants.size()) {
-            for (size_t i = 0; i < realTrusted.size(); ++i) {
-                if (realTrusted[i] == cs::ConfidantConsts::InvalidConfidantIndex) {
-                    solver_->addToGraylist(prevConfidants[i], Consensus::GrayListPunishment);
-                }
-            }
-        }
-    }
-    
-    // update sub round and max heighbours sequence
-    subRound_ = rPackage.subRound();
-    cs::PacketsHashes hashes = rPackage.roundTable().hashes;
-    cs::PublicKeys confidants = rPackage.roundTable().confidants;
-    cs::RoundTable roundTable;
-    roundTable.round = rPackage.roundTable().round;
-    roundTable.confidants = std::move(confidants);
-    roundTable.hashes = std::move(hashes);
-    //roundTable.general = sender;
-
-    csdebug() << "NODE> confidants: " << roundTable.confidants.size();
-    
-    // first change conveyer state
-    cs::Conveyer::instance().setTable(roundTable);
-
-    // create pool by previous round, then change conveyer state.
-    if (!cs::ConfigHolder::instance().config()->isIdleMode()) {
-        getCharacteristic(rPackage);
-    }
-
-
-    lastRoundPackageTime_ = cs::Utils::currentTimestamp();
-
-    onRoundStart(cs::Conveyer::instance().currentRoundTable(), updateRound);
-
-    currentRoundPackage_ = cs::RoundPackage();
-    reviewConveyerHashes();
-
-    if (isBootstrapRound_) {
-        isBootstrapRound_ = false;
-        cslog() << "NODE> Bootstrap off";
-    }
-
-    csmeta(csdetails) << "done\n";
-}
-
-bool Node::isTransactionsInputAvailable() {
-    size_t justTime = cs::Utils::currentTimestamp();
-    if (justTime > lastRoundPackageTime_) {
-        if (justTime - lastRoundPackageTime_ > Consensus::MaxRoundDuration) {
-            cslog() << "NODE> reject transaction: the current round lasts too long, possible traffic problems";
-            return false; //
-        }
-    }
-    else {
-        if (lastRoundPackageTime_ - justTime > Consensus::MaxRoundDuration) {
-            cslog() << "NODE> reject transaction: possible wrong node clock";
-            return false;
-        }
-    }
-    // default conditions: no sync and last block is near to current round
-    const auto round = cs::Conveyer::instance().currentRoundNumber();
-    const auto sequence = getBlockChain().getLastSeq();
-    if(round < sequence || round - sequence >= cs::PoolSynchronizer::kRoundDifferentForSync) {
-        cslog() << "NODE> reject transaction: sequence " << sequence << " is not actual, round " << round;
-        return false;
-    }
-    return true;
-}
-
-void Node::clearRPCache(cs::RoundNumber rNum) {
-    bool flagg = true;
-    if (rNum < 6) {
-        return;
-    }
-    while (flagg) {
-        auto tmp = std::find_if(roundPackageCache_.begin(), roundPackageCache_.end(), [rNum](cs::RoundPackage& rp) {return rp.roundTable().round <= rNum - 5; });
-        if (tmp == roundPackageCache_.end()) {
-            break;
-        }
-        roundPackageCache_.erase(tmp);
-    }
-
-}
-
-void Node::sendHash(cs::RoundNumber round) {
-    if (!canBeTrusted(subRound_ != 0 /*critical, all trusted capable required*/)) {
-        return;
-    }
-
-    if (blockChain_.getLastSeq() != round - 1) {
-        // should not send hash until have got proper block sequence
-        return;
-    }
-
-    csdebug() << "NODE> Sending hash to ALL";
-    if (solver_->isInGrayList(solver_->getPublicKey())) {
-        csinfo() << "NODE> In current Consensus " << cs::Conveyer::instance().confidantsCount()
-            << " nodes will not propose this Node as Trusted Candidate. The probability to become Trusted is too low";
-    }
-    cs::Bytes message;
-    cs::ODataStream stream(message);
-    cs::Byte myTrustedSize = 0;
-    cs::Byte myRealTrustedSize = 0;
-
-    uint64_t lastTimeStamp = 0;
-    uint64_t currentTimeStamp = 0;
-
-    try {
-        std::string lTS = getBlockChain().getLastTimeStamp();
-        lastTimeStamp = std::stoull(lTS.empty() == 0 ? "0" : lTS);
-        currentTimeStamp = cs::Utils::currentTimestamp(); // nothrow itself but may be skipped due to prev calls, keep this logic
-    }
-    catch (const std::exception& exception) {
-        cswarning() << exception.what();
-    }
-
-    if (currentTimeStamp < lastTimeStamp) {
-        currentTimeStamp = lastTimeStamp + 1;
-    }
-
-    csdebug() << "TimeStamp = " << std::to_string(currentTimeStamp);
-
-    if (cs::Conveyer::instance().currentRoundNumber() > 1) {
-        cs::Bytes lastTrusted = getBlockChain().getLastRealTrusted();
-        myTrustedSize = static_cast<uint8_t>(lastTrusted.size());
-        myRealTrustedSize = cs::TrustedMask::trustedSize(lastTrusted);
-    }
-
-    csdb::PoolHash tmp = spoileHash(blockChain_.getLastHash(), solver_->getPublicKey());
-    stream << tmp.to_binary() << myTrustedSize << myRealTrustedSize << currentTimeStamp << round << subRound_;
-
-    cs::Signature signature = cscrypto::generateSignature(solver_->getPrivateKey(), message.data(), message.size());
-    cs::Bytes messageToSend(message.data(), message.data() + message.size() - sizeof(cs::RoundNumber) - sizeof(cs::Byte));
-
-    // try to send to confidants..
-    const auto& confidants = cs::Conveyer::instance().confidants();
-
-    sendDirect(confidants, MsgTypes::BlockHash, round, subRound_, messageToSend, signature);
-    csdebug() << "NODE> Hash sent, round: " << round << "." << cs::numeric_cast<int>(subRound_) << ", message: " << cs::Utils::byteStreamToHex(messageToSend);
-}
-
-void Node::getHash(const uint8_t* data, const size_t size, cs::RoundNumber rNum, const cs::PublicKey& sender) {
-    if (myLevel_ != Level::Confidant) {
-        csdebug() << "NODE> ignore hash as no confidant";
-        return;
-    }
-
-    csdetails() << "NODE> get hash of round " << rNum << ", data size " << size;
-
-    cs::IDataStream stream(data, size);
-    uint8_t subRound = 0;
-    stream >> subRound;
-
-    if (subRound > subRound_) {
-        cswarning() << "NODE> We got hash for the Node with SUBROUND: " << static_cast<int>(subRound) << " required #" << static_cast<int>(subRound_);
-        // We don't have to return, the has of previous is the same 
-    }
-
-    cs::Bytes message;
-    cs::Signature signature;
-    stream >> message >> signature;
-
-    if (!stream.isValid() || !stream.isEmpty()) {
-        cswarning() << "NODE> bad hash packet format";
-        return;
-    }
-
-    cs::StageHash sHash;
-    cs::Bytes tmp;
-    sHash.sender = sender;
-    sHash.round = rNum;
-
-    cs::IDataStream hashStream(message.data(), message.size());
-    hashStream >> tmp;
-    hashStream >> sHash.trustedSize;
-    hashStream >> sHash.realTrustedSize;
-    hashStream >> sHash.timeStamp;
-
-    if (!hashStream.isEmpty() || !hashStream.isValid()) {
-        csdebug() << "Stream is a bit uncertain ... ";
-    }
-
-    uint64_t lastTimeStamp = 0;
-    uint64_t currentTimeStamp = 0;
-
-    try {
-        std::string lTS = getBlockChain().getLastTimeStamp();
-        lastTimeStamp = std::stoull(lTS.empty() == 0 ? "0" : lTS);
-        currentTimeStamp = cs::Utils::currentTimestamp(); // nothrow, may be skipped by prev calls, so keep this logic anyway
-    }
-    catch (const std::exception& exception) {
-        cswarning() << exception.what();
-    }
-
-    csdebug() << "NODE> GetHash - TimeStamp     = " << std::to_string(sHash.timeStamp);
-    uint64_t deltaStamp = currentTimeStamp - lastTimeStamp;
-    if (deltaStamp > Consensus::DefaultTimeStampRange) {
-        deltaStamp = Consensus::DefaultTimeStampRange;
-
-    }
-    if (deltaStamp < Consensus::MinimumTimeStampRange) {
-        deltaStamp = Consensus::MinimumTimeStampRange;
-
-    }
-    if (sHash.timeStamp < lastTimeStamp){
-        csdebug() << "Incoming TimeStamp(< last BC timeStamp)= " << std::to_string(sHash.timeStamp) << " < " << std::to_string(lastTimeStamp) << " ... return";
-        return;
-    }
-
-    if (sHash.timeStamp > currentTimeStamp + deltaStamp / 2 * 3) {//here we just take the time interval 1.5 times larger than last round
-        csdebug() << "Incoming TimeStamp(> current timeStamp + delta) = " << std::to_string(sHash.timeStamp) << " > " << std::to_string(currentTimeStamp) << " ... return";
-        return;
-    }
-
-    sHash.hash = csdb::PoolHash::from_binary(std::move(tmp));
-    cs::ODataStream stream1(message);
-    stream1 << rNum << subRound;
-
-    if (!cscrypto::verifySignature(signature, sender, message.data(), message.size())) {
-        csdebug() << "Hash message signature is NOT VALID";
-        return;
-
-    }
-
-    csdebug() << "Hash message signature is  VALID";
-    csdebug() << "Got Hash message (" << tmp.size() << "): " << cs::Utils::byteStreamToHex(tmp.data(), tmp.size())
-        << " : " << static_cast<int>(sHash.trustedSize) << " - " << static_cast<int>(sHash.realTrustedSize);
-
-    uint8_t myRealTrustedSize = 0;
-
-    if (cs::Conveyer::instance().currentRoundNumber() > 1) {
-        cs::Bytes lastTrusted = getBlockChain().getLastRealTrusted();
-        myRealTrustedSize = cs::TrustedMask::trustedSize(lastTrusted);
-    }
-
-    solver_->gotHash(std::move(sHash), myRealTrustedSize);
-}
-
-void Node::roundPackRequest(const cs::PublicKey& respondent, cs::RoundNumber round) {
-    csdebug() << "NODE> send request for round info #" << round;
-    sendDirect(respondent, MsgTypes::RoundPackRequest, round);
-}
-
-void Node::askConfidantsRound(cs::RoundNumber round, const cs::ConfidantsKeys& confidants) {
-    csdebug() << "NODE> ask round info #" << round << " from confidants";
-
-    if (confidants.empty()) {
-        return;
-    }
-
-    sendDirect(confidants, MsgTypes::RoundPackRequest, round);
-    cslog() << "NODE> unable to request round info #" << round;
-}
-
-void Node::getRoundPackRequest(const uint8_t* data, const size_t size, cs::RoundNumber rNum, const cs::PublicKey& sender) {
-    csunused(data);
-    csunused(size);
-
-    csdebug() << "NODE> getting roundPack request #" << rNum;
-
-    if (roundPackageCache_.size() == 0) {
-        csdebug() << "NODE> can't send = don't have last RoundPackage filled";
-        return;
-    }
-
-    cs::RoundPackage& roundPackage = roundPackageCache_.back();
-    const auto& table = roundPackage.roundTable();
-
-    if (table.round >= rNum) {
-        if (!roundPackage.roundSignatures().empty()) {
-            auto iter = std::find(std::cbegin(table.confidants), std::cend(table.confidants), sender);
-
-            if (iter != table.confidants.cend()) {
-                ++roundPackRequests_;
-            }
-
-            if (roundPackRequests_ > table.confidants.size() / 2 && roundPackRequests_ <= table.confidants.size() / 2 + 1) {
-                sendRoundPackageToAll(roundPackage);
-            }
-            else {
-                roundPackReply(sender);
-            }
-        }
-        else {
-            emptyRoundPackReply(sender);
-        }
-    }
-}
-
-void Node::emptyRoundPackReply(const cs::PublicKey& respondent) {
-    csdebug() << "NODE> sending empty roundPack reply to " << cs::Utils::byteStreamToHex(respondent.data(), respondent.size());
-    cs::Sequence seq = getBlockChain().getLastSeq();
-    cs::Bytes bytes;
-    cs::ODataStream stream(bytes);
-    stream << seq;
-    cs::Signature signature = cscrypto::generateSignature(solver_->getPrivateKey(), bytes.data(), bytes.size());
-    sendDirect(respondent, MsgTypes::EmptyRoundPack, seq, signature);
-}
-
-void Node::getEmptyRoundPack(const uint8_t* data, const size_t size, cs::RoundNumber rNum, const cs::PublicKey& sender) {
-    csdebug() << "NODE> get empty roundPack reply from " << cs::Utils::byteStreamToHex(sender.data(), sender.size());
-
-    cs::IDataStream stream(data, size);
-
-    cs::Signature signature;
-    stream >> signature;
-
-    cs::Bytes bytes;
-    cs::ODataStream message(bytes);
-    message << rNum;
-
-    if (rNum <= getBlockChain().getLastSeq()) {
-        return;
-    }
-
-    if (!cscrypto::verifySignature(signature, sender, bytes.data(), bytes.size())) {
-        csdebug() << "NODE> the RoundPackReply signature is not correct";
-        return;
-    }
-
-    cs::Conveyer::instance().setRound(rNum + 1); // There are no rounds at all on remote, "Round" = LastSequence(=rNum) + 1
-    processSync();
-}
-
-void Node::roundPackReply(const cs::PublicKey& respondent) {
-    csdebug() << "NODE> sending roundPack reply to " << cs::Utils::byteStreamToHex(respondent.data(), respondent.size());
-
-    if (roundPackageCache_.size() == 0) {
-        csdebug() << "NODE> can't send = don't have last RoundPackage filled";
-        return;
-    }
-
-    cs::RoundPackage rp = roundPackageCache_.back();
-    sendDirect(respondent, MsgTypes::RoundTable, rp.roundTable().round, rp.subRound(), rp.toBinary());
-}
-
-void Node::sendRoundTableRequest(uint8_t respondent) {
-    // ask for round info from current trusted on current round
-    std::optional<cs::PublicKey> confidant = cs::Conveyer::instance().confidantIfExists(respondent);
-
-    if (confidant.has_value()) {
-        sendRoundTableRequest(confidant.value());
-    }
-    else {
-        cserror() << "NODE> cannot request round info, incorrect respondent number";
-    }
-}
-
-void Node::sendRoundTableRequest(const cs::PublicKey& respondent) {
-    const auto round = cs::Conveyer::instance().currentRoundNumber();
-    csdebug() << "NODE> send request for next round info after #" << round;
-
-    // ask for next round info:
-    sendDirect(respondent, MsgTypes::RoundTableRequest, round, myConfidantIndex_);
-}
-
-void Node::getRoundTableRequest(const uint8_t* data, const size_t size, const cs::RoundNumber rNum, const cs::PublicKey& requester) {
-    csmeta(csdetails) << "started, round: " << rNum;
-
-    cs::IDataStream stream(data, size);
-
-    uint8_t requesterNumber;
-    stream >> requesterNumber;
-
-    if (!stream.isValid() || !stream.isEmpty()) {
-        cserror() << "NODE> bad RoundInfo request packet format";
-        return;
-    }
-
-    // special request to re-send again handling
-    if (requesterNumber >= cs::Conveyer::instance().confidantsCount()) {
-        cserror() << "NODE> incorrect T[" << cs::numeric_cast<int>(requesterNumber) << "] asks for round table";
-        return;
-    }
-
-    // default request from other trusted node handling
-    csdebug() << "NODE> get request for next round info after #" << rNum << " from T[" << cs::numeric_cast<int>(requesterNumber) << "]";
-    solver_->gotRoundInfoRequest(requester, rNum);
-}
-
-void Node::sendRoundTableReply(const cs::PublicKey& target, bool hasRequestedInfo) {
-    csdebug() << "NODE> send RoundInfo reply to " << getSenderText(target);
-
-    if (myLevel_ != Level::Confidant) {
-        csdebug() << "Only confidant nodes can reply consensus stages";
-    }
-
-    sendDirect(target, MsgTypes::RoundTableReply, cs::Conveyer::instance().currentRoundNumber(), hasRequestedInfo);
-}
-
-bool Node::tryResendRoundTable(const cs::PublicKey& target, const cs::RoundNumber rNum) {
-    if (lastSentRoundData_.table.round != rNum || lastSentRoundData_.subRound != subRound_) {
-        csdebug() << "NODE> unable to repeat round data #" << rNum;
-        return false;
-    }
-
-    csdebug() << "NODE> Re-send last round info #" << rNum << " to " << cs::Utils::byteStreamToHex(target.data(), target.size());
-    auto rPackage = std::find_if(roundPackageCache_.begin(), roundPackageCache_.end(), [rNum] (cs::RoundPackage& rp) {return rp.roundTable().round == rNum;});
-
-    if (rPackage == roundPackageCache_.cend()) {
-        return false;
-    }
-
-    return sendRoundPackage(rNum, target);
-}
-
-void Node::getRoundTableReply(const uint8_t* data, const size_t size, const cs::PublicKey& respondent) {
-    csmeta(csdetails);
-
-    if (myLevel_ != Level::Confidant) {
-        return;
-    }
-
-    cs::IDataStream stream(data, size);
-
-    bool hasRequestedInfo;
-    stream >> hasRequestedInfo;
-
-    if (!stream.isValid() || !stream.isEmpty()) {
-        csdebug() << "NODE> bad RoundInfo reply packet format";
-        return;
-    }
-
-    solver_->gotRoundInfoReply(hasRequestedInfo, respondent);
-}
-
-void Node::onRoundStart(const cs::RoundTable& roundTable, bool updateRound) {
-    bool found = false;
-    uint8_t confidantIndex = 0;
-
-    for (auto& conf : roundTable.confidants) {
-        if (conf == nodeIdKey_) {
-            myLevel_ = Level::Confidant;
-            myConfidantIndex_ = confidantIndex;
-            found = true;
-            break;
-        }
-
-        confidantIndex++;
-    }
-
-    if (!found) {
-        myLevel_ = Level::Normal;
-        myConfidantIndex_ = cs::ConfidantConsts::InvalidConfidantIndex;
-        if (stopRequested_) {
-            stop();
-            return;
-        }
-    }
-
-    updateBlackListCounter();
-    // TODO: think how to improve this code.
-    stageOneMessage_.clear();
-    stageOneMessage_.resize(roundTable.confidants.size());
-    stageTwoMessage_.clear();
-    stageTwoMessage_.resize(roundTable.confidants.size());
-    stageThreeMessage_.clear();
-    stageThreeMessage_.resize(roundTable.confidants.size());
-    stageThreeSent_ = false;
-    roundPackRequests_ = 0;
-    lastBlockRemoved_ = false;
-    kLogPrefix_ = "R-" + std::to_string(roundTable.round) + " NODE> ";
-    constexpr int padWidth = 30;
-
-    badHashReplyCounter_.clear();
-    badHashReplyCounter_.resize(roundTable.confidants.size());
-
-    for (auto badHash : badHashReplyCounter_) {
-        badHash = false;
-    }
-
-    std::ostringstream line1;
-    for (int i = 0; i < padWidth; i++) {
-        line1 << '=';
-    }
-
-    line1 << " R-" << WithDelimiters(cs::Conveyer::instance().currentRoundNumber()) << "." << cs::numeric_cast<int>(subRound_) << " ";
-
-    if (Level::Normal == myLevel_) {
-        line1 << "NORMAL";
-        if (getBlockChain().getLastSeq() + 1ULL == cs::Conveyer::instance().currentRoundNumber()) {
-            status_ = cs::NodeStatus::InRound;
-        }
-        else {
-            status_ = cs::NodeStatus::Synchronization;
-        }
-    }
-    else {
-        line1 << "TRUSTED [" << cs::numeric_cast<int>(myConfidantIndex_) << "]";
-        status_ = cs::NodeStatus::Trusted;
-    }
-
-    line1 << ' ';
-
-    for (int i = 0; i < padWidth; i++) {
-        line1 << '=';
-    }
-
-    const auto s = line1.str();
-    const std::size_t fixedWidth = s.size();
-
-    cslog() << s;
-    csdebug() << " Node key " << cs::Utils::byteStreamToHex(nodeIdKey_);
-    cslog() << " Last written sequence = " << WithDelimiters(blockChain_.getLastSeq()) << ", neighbour nodes = " << transport_->getNeighboursCount();
-
-    std::ostringstream line2;
-
-    for (std::size_t i = 0; i < fixedWidth; ++i) {
-        line2 << '-';
-    }
-
-    csdebug() << line2.str();
-    csdebug() << " Confidants:";
-    for (size_t i = 0; i < roundTable.confidants.size(); ++i) {
-        auto result = myLevel_ == Level::Confidant && i == myConfidantIndex_;
-        auto name = result ? "me" : cs::Utils::byteStreamToHex(roundTable.confidants[i]);
-
-        csdebug() << "[" << i << "] " << name;
-    }
-
-    csdebug() << " Hashes: " << roundTable.hashes.size();
-    for (size_t j = 0; j < roundTable.hashes.size(); ++j) {
-        csdetails() << "[" << j << "] " << cs::Utils::byteStreamToHex(roundTable.hashes[j].toBinary());
-    }
-
-    if (roundTable.hashes.empty()) {
-        cslog() << " Trusted count: " << roundTable.confidants.size() << ", no transactions";
-    }
-    else {
-        cslog() << " Trusted count: " << roundTable.confidants.size() << ", transaction packets: " << roundTable.hashes.size();
-    }
-
-    csdebug() << line2.str();
-    stat_.onRoundStart(cs::Conveyer::instance().currentRoundNumber(), false /*skip_logs*/);
-    csdebug() << line2.str();
-
-    solver_->nextRound(updateRound);
-    if (cacheLBs_) {
-        getBlockChain().cacheLastBlocks();
-        if (getBlockChain().getIncorrectBlockNumbers()->empty()) {
-            cacheLBs_ = false;
-        }
-    }
-    if (!sendingTimer_.isRunning()) {
-        csdebug() << "NODE> Transaction timer started";
-        sendingTimer_.start(cs::TransactionsPacketInterval);
-    }
-}
-
-void Node::startConsensus() {
-    cs::RoundNumber roundNumber = cs::Conveyer::instance().currentRoundNumber();
-    solver_->gotConveyerSync(roundNumber);
-    transport_->processPostponed(roundNumber);
-
-    // claim the trusted role only if have got proper blockchain:
-    if (roundNumber == blockChain_.getLastSeq() + 1) {
-        sendHash(roundNumber);
-    }
-}
-
-std::string Node::getSenderText(const cs::PublicKey& sender) {
-    std::ostringstream os;
-    unsigned idx = 0;
-
-    for (const auto& key : cs::Conveyer::instance().confidants()) {
-        if (std::equal(key.cbegin(), key.cend(), sender.cbegin())) {
-            os << "T[" << idx << "]";
-            return os.str();
-        }
-
-        ++idx;
-    }
-
-    os << "N (" << cs::Utils::byteStreamToHex(sender.data(), sender.size()) << ")";
-    return os.str();
-}
-
-csdb::PoolHash Node::spoileHash(const csdb::PoolHash& hashToSpoil) {
-    const auto& binary = hashToSpoil.to_binary();
-    const auto round = cs::Conveyer::instance().currentRoundNumber();
-    cs::Hash hash = cscrypto::calculateHash(binary.data(), binary.size(), reinterpret_cast<cs::Byte*>(round), sizeof(round));
-    cs::Bytes bytesHash(hash.begin(), hash.end());
-
-    return csdb::PoolHash::from_binary(std::move(bytesHash));
-}
-
-csdb::PoolHash Node::spoileHash(const csdb::PoolHash& hashToSpoil, const cs::PublicKey& pKey) {
-    const auto& binary = hashToSpoil.to_binary();
-    cs::Hash hash = cscrypto::calculateHash(binary.data(), binary.size(), pKey.data(), pKey.size());
-    cs::Bytes bytesHash(hash.begin(), hash.end());
-
-    return csdb::PoolHash::from_binary(std::move(bytesHash));
-}
-
-void Node::smartStageEmptyReply(uint8_t requesterNumber) {
-    csunused(requesterNumber);
-    csdebug() << "Here should be the smart refusal for the SmartStageRequest";
-}
-
-void Node::sendHashReply(const csdb::PoolHash& hash, const cs::PublicKey& respondent) {
-    csmeta(csdebug);
-    if (myLevel_ != Level::Confidant) {
-        csmeta(csdebug) << "Only confidant nodes can send hash reply to other nodes";
-        return;
-    }
-
-    cs::Signature signature = cscrypto::generateSignature(solver_->getPrivateKey(), hash.to_binary().data(), hash.size());
-    /*bool notused =*/ sendDirect(respondent, MsgTypes::HashReply, cs::Conveyer::instance().currentRoundNumber(), subRound_, signature, getConfidantNumber(), hash);
-}
-
-void Node::getHashReply(const uint8_t* data, const size_t size, cs::RoundNumber rNum, const cs::PublicKey& sender) {
-    if (myLevel_ == Level::Confidant) {
-        csmeta(csdebug) << "I'm confidant. Exit from getHashReply";
-        return;
-    }
-
-    csmeta(csdebug);
-
-    cs::IDataStream stream(data, size);
-    uint8_t subRound = 0;
-    stream >> subRound;
-
-    const auto& conveyer = cs::Conveyer::instance();
-
-    if (conveyer.currentRoundNumber() != rNum || subRound_ != subRound) {
-        csdebug() << "NODE> Get hash reply on incorrect round: " << rNum << "(" << subRound << ")";
-        return;
-    }
-
-    cs::Signature signature;
-    stream >> signature;
-
-    uint8_t senderNumber = 0;
-    stream >> senderNumber;
-
-    csdb::PoolHash hash;
-    stream >> hash;
-
-    if (!conveyer.isConfidantExists(senderNumber)) {
-        csmeta(csdebug) << "The message of WRONG HASH was sent by false confidant!";
-        return;
-    }
-
-    if (badHashReplyCounter_[senderNumber]) {
-        csmeta(csdetails) << "Sender num: " << senderNumber << " already send hash reply";
-        return;
-    }
-
-    badHashReplyCounter_[senderNumber] = true;
-
-    if (!cscrypto::verifySignature(signature, sender, hash.to_binary().data(), hash.size())) {
-        csmeta(csdebug) << "The message of WRONG HASH has WRONG SIGNATURE!";
-        return;
-    }
-
-    const auto badHashReplySummary = std::count_if(badHashReplyCounter_.begin(), badHashReplyCounter_.end(), [](bool badHash) { return badHash; });
-
-    if (static_cast<size_t>(badHashReplySummary) > conveyer.confidantsCount() / 2 && !lastBlockRemoved_) {
-        csmeta(csdebug) << "This node really have not valid HASH!!! Removing last block from DB and trying to syncronize";
-        // TODO: examine what will be done without this function
-        if (!roundPackageCache_.empty() && roundPackageCache_.back().poolMetaInfo().realTrustedMask.size() > cs::TrustedMask::trustedSize(roundPackageCache_.back().poolMetaInfo().realTrustedMask)) {
-            blockChain_.setBlocksToBeRemoved(1U);
-            if (!blockChain_.compromiseLastBlock(hash)) {
-                blockChain_.removeLastBlock();
-            }
-            lastBlockRemoved_ = true;
-        }
-
-    }
-}
-
-/*static*/
-void Node::requestStop() {
-    // use existing global flag as a crutch against duplicated request handling
-    if (gSignalStatus == 0) {
-        return;
-    }
-    gSignalStatus = 0;
-    emit stopRequested();
-}
-
-void Node::onStopRequested() {
-    if (stopRequested_) {
-        stop();
-        return;
-    }
-
-    stopRequested_ = true;
-
-    if (myLevel_ == Level::Confidant) {
-        cslog() << "Node: wait until complete trusted role before exit";
-        blockChain_.tryFlushDeferredBlock();
-    }
-    else {
-        stop();
-    }
-
-    cs::Executor::instance().stop();
-    cswarning() << "[EXECUTOR IS SIGNALED TO STOP]";
-}
-
-
-bool Node::checkNodeVersion(cs::Sequence curSequence, std::string& msg) {
-    if (nVersionChange_.check == cs::CheckVersion::None) {
-        nVersionChange_.condition = false;
-        return true;
-    }
-    if (nVersionChange_.check == cs::CheckVersion::Full) {
-        msg =  "THIS NODE VERSION " + std::to_string(NODE_VERSION) + " IS OBSOLETTE AND IS TOTALLY NOT COMPATIBLE TO NEW NODE VERSION "
-            + std::to_string(nVersionChange_.minFullVersion) + ".\nSINCE POOL "
-            + std::to_string(nVersionChange_.seq) + " THIS NODE WILL NOT WORK. \nPLEASE UPDATE YOUR SOFTWARE!";
-        if (curSequence >= nVersionChange_.seq) {
-            cslog() << msg;
-            this->stop();
-        }
-        return !nVersionChange_.condition;
-    }
-    if (nVersionChange_.check == cs::CheckVersion::Normal) {
-        msg =  "THIS NODE VERSION " + std::to_string(NODE_VERSION) + " IS OBSOLETTE AND IS NOT FULLY COMPATIBLE TO NEW NODE VERSION " 
-            + std::to_string(nVersionChange_.minFullVersion) + ".\nSINCE POOL "
-            + std::to_string(nVersionChange_.seq) + " THIS NODE WILL NOT WORK IN CONSENSUS. \nPLEASE UPDATE YOUR SOFTWARE!";
-        if (curSequence >= nVersionChange_.seq) {
-            nVersionChange_.condition = true;
-        }
-        //nVersionChange_.condition = nVersionChange_.condition || nVersionChange_.seq < curSequence;
-    }
-    //nVersionChange_.condition = nVersionChange_.condition && (NODE_VERSION >= nVersionChange_.minFullVersion || nVersionChange_.seq < curSequence);
-    return !nVersionChange_.condition;
-}
-
-//void Node::restoreSequence(cs::Sequence seq) {
-//     //TODO: insert necessary code here
-//}
-
-void Node::processSpecialInfo(const csdb::Pool& pool) {
-    for (auto it : pool.transactions()) {
-        if (getBlockChain().isSpecial(it)) {
-            auto stringBytes = it.user_field(cs::trx_uf::sp::managing).value<std::string>();
-            std::vector<cs::Byte> msg(stringBytes.begin(), stringBytes.end());
-            cs::IDataStream stream(msg.data(), msg.size());
-            uint16_t order;
-            stream >> order;
-
-            if (order == 2U) {
-                uint8_t cnt;
-                stream >> cnt;
-                if (size_t(cnt) < Consensus::MinTrustedNodes) {
-                  continue;
-                }
-                cslog() << "New bootstrap nodes: ";
-                initialConfidants_.clear();
-                for (uint8_t i = 0; i < cnt; ++i) {
-                    cs::PublicKey key;
-                    stream >> key;
-                    initialConfidants_.insert(key);
-                    cslog() << static_cast<int>(i) << ". " << cs::Utils::byteStreamToHex(key);
-                }
-
-                if (initialConfidants_.find(solver_->getPublicKey()) != initialConfidants_.end()) {
-                    transport_->setPermanentNeighbours(initialConfidants_);
-                }
-            }
-
-            if (order == 5U) {
-                /*current ver < minCompatibleVersion                    - node stop working, 
-                minCompatibleVersion <= current ver  < minFullVersion   - node works only as normal,  
-                minFullVersion <= current ver                           - node workds with full functionality*/
-                stream >> nVersionChange_.seq >> nVersionChange_.minFullVersion >> nVersionChange_.minCompatibleVersion;
-                nVersionChange_.check = NODE_VERSION >= nVersionChange_.minFullVersion ? cs::CheckVersion::None : (NODE_VERSION < nVersionChange_.minCompatibleVersion ? cs::CheckVersion::Full : cs::CheckVersion::Normal);
-            }
-
-            if (order == 10U) {// transaction's packages life time
-
-            }
-
-            if (order == 11U) {// max round mum smart contract execution time
-                unsigned int maxContractExeTime;
-                stream >> maxContractExeTime;
-                Consensus::MaxRoundsExecuteContract = maxContractExeTime;
-                cslog() << "MaxRoundsExecuteContract changed to: " << Consensus::MaxRoundsExecuteContract;
-            }
-
-            if (order == 21U) {// Stage One maximum size set
-                uint64_t value;
-                stream >> value;
-                Consensus::StageOneMaximumSize = value;
-                cslog() << "StageOneMaximumSize changed to: " << Consensus::StageOneMaximumSize;
-            }
-
-            if (order == 22U) {// Minimum stake size set
-                int32_t integral;
-                uint64_t fraction;;
-                stream >> integral >> fraction;
-                Consensus::MinStakeValue = csdb::Amount(integral,fraction);
-                cslog() << "MinStakeValue changed to: " << Consensus::MinStakeValue.to_string();
-            }
-
-            if (order == 23U) {// Stage One hashes collecting time set
-                uint32_t value;
-                stream >> value;
-                Consensus::TimeMinStage1 = value;
-                cslog() << "TimeMinStage1 changed to: " << Consensus::TimeMinStage1;
-            }
-
-            if (order == 24U) {// Gray list punishment set
-                uint32_t value;
-                stream >> value;
-                Consensus::GrayListPunishment = value;
-                cslog() << "GrayListPunishment changed to: " << Consensus::GrayListPunishment;
-            }
-
-            if (order == 25U) {// Stage One maximum hashes number set
-                uint64_t value;
-                stream >> value;
-                Consensus::MaxStageOneHashes = value;
-                cslog() << "MaxStageOneHashes changed to: " << Consensus::MaxStageOneHashes;
-            }
-
-            if (order == 26U) {// Transaction max size set
-                uint64_t value;
-                stream >> value;
-                Consensus::MaxTransactionSize = value;
-                cslog() << "MaxTransactionSize changed to: " << Consensus::MaxTransactionSize;
-            }
-
-            if (order == 27U) {// Stage One hashes maximum number set
-                uint64_t value;
-                stream >> value;
-                Consensus::MaxStageOneTransactions = value;
-                cslog() << "MaxStageOneTransactions changed to: " << Consensus::MaxStageOneTransactions;
-            }
-
-            if (order == 28U) {// Stage One block maximum estimation size set
-                uint64_t value;
-                stream >> value;
-                Consensus::MaxPreliminaryBlockSize = value;
-                cslog() << "MaxPreliminaryBlockSize changed to: " << Consensus::MaxPreliminaryBlockSize;
-            }
-
-            if (order == 29U) {// API accepts MaxPacketsPerRound
-                uint64_t value;
-                stream >> value;
-                Consensus::MaxPacketsPerRound = value;
-                cslog() << "MaxPacketsPerRound changed to: " << Consensus::MaxPacketsPerRound;
-            }
-
-            if (order == 30U) {// MaxPacketTransactions in one Conveyer packet
-                uint64_t value;
-                stream >> value;
-                Consensus::MaxPacketTransactions = value;
-                cslog() << "MaxPacketTransactions changed to: " << Consensus::MaxPacketTransactions;
-            }
-
-            if (order == 31U) {// MaxQueueSize - if full no transactions
-                uint64_t value;
-                stream >> value;
-                Consensus::MaxQueueSize = value;
-                cslog() << "MaxQueueSize changed to: " << Consensus::MaxQueueSize;
-            }
-
-            if (order == 32U) {
-                uint8_t cnt;
-                stream >> cnt;
-                csdebug() << "Blacklisted smart-contracts: ";
-                for (uint8_t i = 1; i <= cnt; ++i) {
-                    cs::PublicKey key;
-                    stream >> key;
-                    csdb::Address addr = csdb::Address::from_public_key(key);
-                    solver_->smart_contracts().setBlacklisted(addr, true);
-                    cslog() << static_cast<int>(i) << ". " << cs::Utils::byteStreamToHex(key);
-                }
-            }
-
-            if (order == 33U) {
-                uint8_t cnt;
-                stream >> cnt;
-                csdebug() << "Rehabilitated smart-contracts: ";
-                initialConfidants_.clear();
-                for (uint8_t i = 1; i <= cnt; ++i) {
-                    cs::PublicKey key;
-                    stream >> key;
-                    csdb::Address addr = csdb::Address::from_public_key(key);
-                    solver_->smart_contracts().setBlacklisted(addr, false);
-                    cslog() << static_cast<int>(i) << ". " << cs::Utils::byteStreamToHex(key);
-                }
-            }
-
-        }
-    }
-    std::string msg;
-    checkNodeVersion(pool.sequence(), msg);
-    if (!msg.empty()) {
-        cslog() << msg;
-    }
-}
-
-void Node::validateBlock(const csdb::Pool& block, bool* shouldStop) {
-    if (stopRequested_) {
-        *shouldStop = true;
-        return;
-    }
-    if (!blockValidator_->validateBlock(block,
-        cs::BlockValidator::ValidationLevel::hashIntergrity 
-            | cs::BlockValidator::ValidationLevel::blockNum
-            /*| cs::BlockValidator::ValidationLevel::smartStates*/
-            /*| cs::BlockValidator::ValidationLevel::accountBalance*/,
-        cs::BlockValidator::SeverityLevel::onlyFatalErrors)) {
-        *shouldStop = true;
-        csdebug() << "NODE> Trying to add sequence " << block.sequence() << " to incorrect blocks list. NodeStatus: " 
-            << (status_ == cs::NodeStatus::ReadingBlocks ? "ReadingBlocks" : "Other");
-        if (status_ == cs::NodeStatus::ReadingBlocks) {
-            getBlockChain().addIncorrectBlockNumber(block.sequence());
-            csdebug() << "NODE> Sequence " << block.sequence() << " added";
-            *shouldStop = false;
-        }
-        else {
-            return;
-        }
-    }
-    processSpecialInfo(block);
-}
-
-
-bool Node::checkKnownIssues(cs::Sequence seq) {
-    constexpr const uint64_t uuidTestNet = 5283967947175248524ull;
-    constexpr const uint64_t uuidMainNet = 11024959585341937636ull;
-    /*constexpr*/static const std::vector<cs::Sequence> knownIssues = {53885714ULL, 553134820ULL , 55764724ULL, 56100940ULL};
-
-    if (getBlockChain().uuid() == uuidMainNet) {
-        // valid blocks in all cases
-        if (seq <= 49'780'000 || std::find(knownIssues.begin(), knownIssues.end(), seq) != knownIssues.end()) {
-            return true;
-        }
-    }
-    if (getBlockChain().uuid() == uuidTestNet) {
-        // valid blocks in all cases
-        if (seq <= 36'190'000) {
-            return true;
-        }
-    }
-
-    return false;// blocks should be valitated
-
-
-}
-
-void Node::deepBlockValidation(csdb::Pool block, bool* check_failed) {//check_failed should be FALSE of the block is ok 
-    *check_failed = false;
-    const auto seq = block.sequence();
-    if (seq == 0) {
-        return;
-    }
-    if (block.transactions_count() == 0) {
-        return;
-    }
-    auto smartPacks = cs::SmartContracts::grepNewStatesPacks(getBlockChain(), block.transactions());
-    auto& smartSignatures = block.smartSignatures();
-    size_t smartTrxCounter = 0;
-    /*constexpr*/ const bool collectRejectedInfo = cs::ConfigHolder::instance().config()->isCompatibleVersion();
-    const char* kLogPrefix = (collectRejectedInfo ? "NODE> skip block validation: " : "NODE> stop block validation: ");
-
-    if(checkKnownIssues(block.sequence())) {
-        return;
-    }
-
-    if (smartPacks.size() != smartSignatures.size()) {
-        // there was known accident in testnet only in block #2'651'597 that contains unsigned smart contract states packet
-        //if (getBlockChain().uuid() == uuidTestNet) {
-        cserror() << kLogPrefix << "different size of smartpackets and signatures in block " << WithDelimiters(block.sequence());
-        *check_failed = !collectRejectedInfo;
-        return;
-    }
-
-    csdebug() << "NODE> SmartPacks = " << smartPacks.size();
-    auto iSignatures = smartSignatures.begin();
-    for (auto& it : smartPacks) {
-        csdebug() << "NODE> SmartSignatures(" << iSignatures->signatures.size() << ") for contract "<< iSignatures->smartConsensusPool << ":";
-        for (auto p : iSignatures->signatures) {
-            it.addSignature(p.first, p.second);
-            csdebug() << "NODE> " << static_cast<int>(p.first) << ". " << cs::Utils::byteStreamToHex(p.second.data(), 64);
-        }
-        smartTrxCounter += it.transactionsCount();
-        csdebug() << "NODE> setting exp Round = " << iSignatures->smartConsensusPool + Consensus::MaxRoundsCancelContract;
-        it.setExpiredRound(iSignatures->smartConsensusPool + Consensus::MaxRoundsCancelContract);
-        it.makeHash();
-        ++iSignatures;
-    }
-
-    cs::TransactionsPacket trxs;
-    int normalTrxCounter = 0;
-    for (auto& it : block.transactions()) {
-        if (it.signature() != cs::Zero::signature) {
-            ++normalTrxCounter;
-        }
-        trxs.addTransaction(it);
-    }
-    if (normalTrxCounter + smartTrxCounter != block.transactions_count()) {
-        cserror() << kLogPrefix << "invalid number of signed transactions in block " << WithDelimiters(block.sequence());
-        *check_failed = !collectRejectedInfo;
-        return;
-    }
-    auto characteristic = solver_->ownValidation(trxs, smartPacks);
-    if (!characteristic.has_value()) {
-        cserror() << kLogPrefix << "cannot get characteristic from block " << WithDelimiters(block.sequence());
-        *check_failed = !collectRejectedInfo;
-        return;
-    }
-    auto cMask = characteristic.value().mask;
-    size_t idx = 0;
-    for (auto it : cMask) {
-        if (it == 0) {
-            cserror() << kLogPrefix << "invalid transaction found " << WithDelimiters(block.sequence())
-                << '.' << idx;
-            *check_failed = !collectRejectedInfo;
-            return;
-        }
-        ++idx;
-    }
-    csdebug() << "NODE> no invalid transactions in block #" <<WithDelimiters(block.sequence());
-}
-
-void Node::onRoundTimeElapsed() {
-    solver_->resetGrayList();
-    const cs::PublicKey& own_key = solver_->getPublicKey();
-
-    if (initialConfidants_.find(own_key) == initialConfidants_.end()) {
-        cslog() << "Waiting for next round...";
-
-        myLevel_ = Level::Normal;
-        myConfidantIndex_ = cs::ConfidantConsts::InvalidConfidantIndex;
-
-        initBootstrapRP(initialConfidants_);
-
-        // if we have correct last block, we pretend to next trusted role
-        // otherwise remote nodes will drop our hash
-        //sendHash(blockChain_.getLastSeq() + 1);
-        return;
-    }
-
-    cslog() << "Gathering info to start round...";
-
-    std::set<cs::PublicKey> actualConfidants;
-    actualConfidants.insert(own_key);
-
-    const cs::Sequence maxLocalBlock = blockChain_.getLastSeq();
-    cs::Sequence maxGlobalBlock = maxLocalBlock;
-
-    auto callback = [&maxGlobalBlock, &actualConfidants, this]
-                    (const cs::PublicKey& neighbour, cs::Sequence lastSeq, cs::RoundNumber) {
-                        const auto it = initialConfidants_.find(neighbour);
-                        if (it == initialConfidants_.end()) {
-                            return;
-                        }
-                        if (lastSeq > maxGlobalBlock) {
-                            maxGlobalBlock = lastSeq;
-                            actualConfidants.clear();
-                            actualConfidants.insert(*it);
-                        }
-                        else if (lastSeq == maxGlobalBlock) {
-                            actualConfidants.insert(*it);
-                        }
-                    };
-
-    transport_->forEachNeighbour(std::move(callback));
-    if (actualConfidants.size() % 2 == 0) {
-        auto it = actualConfidants.end();
-        --it;
-        it = actualConfidants.erase(it);
-
-    }
-    initBootstrapRP(actualConfidants);
-
-
-    cslog() << "NODE> Bootstrap available nodes [" << actualConfidants.size() << "]:";
-    for (const auto& item : actualConfidants) {
-        const auto beg = item.data();
-        const auto end = beg + item.size();
-        cslog() << "NODE> " << " - " << EncodeBase58(beg, end) << (item == own_key ? " (me)" : "");
-    }
-
-    if (actualConfidants.size() < initialConfidants_.size()) {
-        cslog() << "Num of confidants with max sequence " << maxGlobalBlock
-                << " (" << actualConfidants.size() << " is less than init trusted num "
-                << initialConfidants_.size() << ", start lookup...";
-
-        transport_->addToNeighbours(initialConfidants_);
-    }
-
-    if (actualConfidants.size() < Consensus::MinTrustedNodes) {
-        cslog() << "Not enough confidants with max sequence " << maxGlobalBlock
-            << " (" << actualConfidants.size() << ", min " << Consensus::MinTrustedNodes
-            << " required). Wait until syncro finished or more bootstrap nodes to start...";
-
-        return;
-    }
-
-    if (actualConfidants.find(own_key) == actualConfidants.cend()) {
-        cslog() << "Should not start rounds, local block " << maxLocalBlock << ", global block " << maxGlobalBlock;
-        return;
-    }
-
-    if (roundPackageCache_.empty()) {
-        cserror() << "Cannot start rounds, round package cache is empty.";
-        return;
-    }
-
-    // do not increment, only "mark" default round start
-    subRound_ = 1;
-
-    if (*actualConfidants.cbegin() == own_key) {
-
-        cslog() << "Starting round...";
-
-        cs::Bytes bin;
-        cs::ODataStream out(bin);
-        out << uint8_t(actualConfidants.size());
-
-        for (const auto& item : actualConfidants) {
-            out << item; 
-        }
-        cs::PublicKeys confs;
-        for (auto it : actualConfidants) {
-            confs.push_back(it);
-        }
-        uint8_t currentWeight = calculateBootStrapWeight(confs);
-        if (currentWeight > bootStrapWeight_) {
-            bootStrapWeight_ = currentWeight;
-        }
-        // when we try to start rounds several times, we will not send duplicates
-        auto random = std::random_device{}();
-        out << random;
-
-        auto& conveyer = cs::Conveyer::instance();
-        conveyer.updateRoundTable(roundPackageCache_.back().roundTable().round, roundPackageCache_.back().roundTable());
-
-        sendBroadcast(MsgTypes::BootstrapTable, roundPackageCache_.back().roundTable().round, bin);
-        confirmationList_.remove(roundPackageCache_.back().roundTable().round);
-        if (!isBootstrapRound_) {
-            isBootstrapRound_ = true;
-            cslog() << "NODE> Bootstrap on, sending bootstrap table";
-        }
-
-        onRoundStart(roundPackageCache_.back().roundTable(), true);
-        reviewConveyerHashes();
-    }
-    else {
-        const auto beg = actualConfidants.cbegin()->data();
-        const auto end = beg + actualConfidants.cbegin()->size();
-        cslog() << "Wait for " << EncodeBase58(beg, end) << " to start round...";
-    }
-}
-
-bool Node::bootstrap(const cs::Bytes& bytes, cs::RoundNumber round) {
-    std::set<cs::PublicKey> confidants;
-    cs::IDataStream input(bytes.data(), bytes.size());
-    uint8_t boot_cnt = 0;
-    input >> boot_cnt;
-    const size_t req_len = 1 + size_t(boot_cnt) * cscrypto::kPublicKeySize + cscrypto::kSignatureSize;
-    if (bytes.size() != req_len) {
-        csdebug() << kLogPrefix_ << "malformed bootstrap packet, drop";
-        return false;
-    }
-    for (size_t i = 0; i < size_t(boot_cnt); ++i) {
-        cs::PublicKey key;
-        input >> key;
-        confidants.insert(key);
-    }
-    cs::Signature sig;
-    input >> sig;
-
-    cslog() << "NODE> Bootstrap available nodes [" << confidants.size() << "]:";
-    for (const auto& item : confidants) {
-        const auto beg = item.data();
-        const auto end = beg + item.size();
-        cslog() << "NODE> " << " - " << EncodeBase58(beg, end);
-    }
-
-    initBootstrapRP(confidants);
-    cs::RoundPackage rp;
-    cs::RoundTable rt;
-    rt.round = std::max(getBlockChain().getLastSeq() + 1, round);
-    for (auto& key : confidants) {
-        rt.confidants.push_back(key);
-    }
-    rp.updateRoundTable(rt);
-    roundPackageCache_.push_back(rp);
-
-    cslog() << "Bootstrap round " << rt.round << "...";
-
-    auto& conveyer = cs::Conveyer::instance();
-    conveyer.updateRoundTable(roundPackageCache_.back().roundTable().round, roundPackageCache_.back().roundTable());
-
-    uint8_t currentWeight = calculateBootStrapWeight(rt.confidants);
-    if (currentWeight > bootStrapWeight_) {
-        bootStrapWeight_ = currentWeight;
-    }
-
-    sendBroadcast(MsgTypes::BootstrapTable, roundPackageCache_.back().roundTable().round, bytes);
-    if (!isBootstrapRound_) {
-        isBootstrapRound_ = true;
-        cslog() << "NODE> Bootstrap on, sending bootstrap table";
-    }
-    confirmationList_.remove(roundPackageCache_.back().roundTable().round);
-    onRoundStart(roundPackageCache_.back().roundTable(), true);
-    reviewConveyerHashes();
-
-    return true;
-}
-
-void Node::getKnownPeers(std::vector<api_diag::ServerNode>& nodes) {
-    // assume call from processorRoutine() as mentioned in header comment
-    std::vector<cs::PeerData> peers;
-    transport_->getKnownPeers(peers);
-    for (const auto& peer : peers) {
-        api_diag::ServerNode node;
-        node.__set_ip(peer.ip);
-        node.__set_port(std::to_string(peer.port));
-        node.__set_publicKey(peer.id);
-        node.__set_version(std::to_string(peer.version));
-        node.__set_platform(std::to_string(peer.platform));
-        node.__set_countTrust(0);
-        //node.__set_hash(""); // ???
-        node.__set_timeActive(0);
-        node.__set_timeRegistration(0);
-
-        cs::Bytes bytes;
-        if (DecodeBase58(peer.id, bytes)) {
-            cs::PublicKey key;
-            if (key.size() == bytes.size()) {
-                std::copy(bytes.cbegin(), bytes.cend(), key.begin());
-                if (key == nodeIdKey_) {
-                    node.__set_platform(std::to_string(csconnector::connector::platform()));
-                    node.__set_version(std::to_string(NODE_VERSION));
-                }
-
-#if defined(MONITOR_NODE)
-                blockChain_.iterateOverWriters([&](const cs::PublicKey& k, const cs::WalletsCache::TrustedData& d) {
-                    if (k == key) {
-                        node.__set_countTrust(static_cast<int32_t>(d.times_trusted));
-                        // d.times; - (senseless) count to be writer
-                        return false; // stop loop
-                    }
-                    return true;
-                });
-#endif // MONITOR_NODE
-            }
-        }
-
-        nodes.push_back(node);
-    }
-
-}
-
-
-void Node::getNodeInfo(const api_diag::NodeInfoRequest& request, api_diag::NodeInfo& info) {
-    cs::Sequence sequence = blockChain_.getLastSeq();
-
-    // assume call from processorRoutine() as mentioned in header comment
-    info.id = EncodeBase58(nodeIdKey_.data(), nodeIdKey_.data() + nodeIdKey_.size());
-    info.version = std::to_string(NODE_VERSION);
-    info.platform = (api_diag::Platform) csconnector::connector::platform();
-    if (request.session) {
-        api_diag::SessionInfo session;
-        session.__set_startRound(stat_.nodeStartRound());
-        session.__set_curRound(cs::Conveyer::instance().currentRoundNumber());
-        session.__set_lastBlock(sequence);
-        session.__set_uptimeMs(stat_.uptimeMs());
-        session.__set_aveRoundMs(stat_.aveRoundMs());
-        info.__set_session(session);
-    }
-
-    Transport::BanList bl;
-    transport_->getBanList(bl);
-
-    if (request.state) {
-        api_diag::StateInfo state;
-        state.__set_transactionsCount(stat_.totalTransactions());
-        state.__set_totalWalletsCount(blockChain_.getWalletsCount());
-        state.__set_aliveWalletsCount(blockChain_.getWalletsCountWithBalance());
-        state.__set_contractsCount(solver_->smart_contracts().contracts_count());
-        state.__set_contractsQueueSize(solver_->smart_contracts().contracts_queue_size());
-        state.__set_grayListSize(solver_->grayListSize());
-        state.__set_blackListSize(bl.size());
-        state.__set_blockCacheSize(blockChain_.getCachedBlocksSize());
-        /*
-            9: StageCacheSize consensusMessage
-            10: StageCacheSize contractsMessage
-            11: StageCacheSize contractsStorage
-        */
-        api_diag::StageCacheSize cache_size;
-        
-        cache_size.__set_stage1(stageOneMessage_.size());
-        cache_size.__set_stage2(stageTwoMessage_.size());
-        cache_size.__set_stage3(stageThreeMessage_.size());
-        state.__set_consensusMessage(cache_size);
-
-        //cache_size.__set_stage1(smartStageOneMessage_.size());
-        //cache_size.__set_stage2(smartStageTwoMessage_.size());
-        //cache_size.__set_stage3(smartStageThreeMessage_.size());
-        state.__set_contractsMessage(cache_size);
-
-        cache_size.__set_stage1(smartStageOneStorage_.size());
-        cache_size.__set_stage2(smartStageTwoStorage_.size());
-        cache_size.__set_stage3(smartStageThreeStorage_.size());
-        state.__set_contractsStorage(cache_size);
-
-        info.__set_state(state);
-    }
-    if (request.grayListContent) {
-        std::vector<std::string> gray_list;
-        solver_->getGrayListContentBase58(gray_list);
-        info.__set_grayListContent(gray_list);
-    }
-    if (request.blackListContent) {
-        std::vector<std::string> black_list;
-        for (const auto bl_item : bl) {
-            black_list.emplace_back(bl_item.first + ':' + std::to_string(bl_item.second));
-        }
-        info.__set_blackListContent(black_list);
-    }
-
-    // get bootstrap nodes
-    std::map<cs::PublicKey, api_diag::BootstrapNode> bootstrap;
-    for (const auto& item : initialConfidants_) {
-        bool alive = (item == nodeIdKey_);
-        cs::Sequence seq = alive ? sequence : 0;
-        api_diag::BootstrapNode bn;
-        bn.__set_id(EncodeBase58(item.data(), item.data() + item.size()));
-        bn.__set_alive(alive);
-        bn.__set_sequence(seq);
-        bootstrap[item] = bn;
-    }
-    // update alive bootstrap nodes
-    auto callback = [&bootstrap, this](const cs::PublicKey& neighbour, cs::Sequence lastSeq, cs::RoundNumber) {
-        const auto it = initialConfidants_.find(neighbour);
-        if (it == initialConfidants_.end()) {
-            return;
-        }
-        auto& item = bootstrap[*it];
-        item.__set_alive(true);
-        item.__set_sequence(lastSeq);
-    };
-    transport_->forEachNeighbour(std::move(callback));
-    // store bootstrap
-    std::vector<api_diag::BootstrapNode> bootstrap_list;
-    for (const auto& item : bootstrap) {
-        bootstrap_list.push_back(item.second);
-    }
-    info.__set_bootstrap(bootstrap_list);
-
-}
-
-uint8_t Node::requestKBAnswer(std::vector<std::string> choice) {
-    if (choice.size() < 2) {
-        return static_cast<uint8_t>(255);
-    }
-    csinfo() << "NODE> Choose the action for node to do:";
-    int cnt = 1;
-    for (auto it : choice) {
-        csinfo() << cnt++ << ". " << it;
-    }
-        
-    char letterKey;
-    size_t ia = 0;
-    while (true) {
-        std::cin >> letterKey;
-        ia = letterKey - '0';
-        if( ia > choice.size() || ia == 0){
-            csinfo() << "NODE> You've chosen not correct letter. Try again.";
-        }
-        else {
-            break;
-        }
-    }
-    return static_cast<uint8_t>(ia);
-}
-
-void Node::tryResolveHashProblems() {
-    csinfo() << "NODE> This node db is corrupted. The problem blocks are:";
-    auto it = getBlockChain().getIncorrectBlockNumbers()->begin();
-    while(it != getBlockChain().getIncorrectBlockNumbers()->end()) {
-        csinfo() << *it;
-        ++it;
-    }
-
-    uint8_t lKey = requestKBAnswer({"resolve incorrect blocks", "go as is", "quit"});
-    if (lKey == 1) {
-        csinfo() << "NODE> You've chosen to resolve incorrect blocks. Wait while the node will try to perform all possible variants";
-        //now we will try to eliminate the incorrect blocks from your db
-        cacheLBs_ = true;//getBlockChain().cacheLastBlocks();
-    }
-    else if (lKey == 2) {
-        csinfo() << "NODE> You've chosen go on as is. So, have a good work!";
-        //just continue the normal node work
-    }
-
-    else if (lKey == 3) {
-        csinfo() << "NODE> The node will quit now";
-        stopRequested_ = true;
-        stop();
-
-    }
-
-}
-
-void Node::sendNecessaryBlockRequest(csdb::PoolHash hash, cs::Sequence seq) {
-    csdebug() << __func__ << ": " << seq;
-    neededHash_ = hash;
-    neededSequence_ = seq;
-    goodAnswers_ = 0;
-    const auto round = cs::Conveyer::instance().currentRoundNumber();
-    cs::PoolsRequestedSequences sequences;
-    sequences.push_back(seq);
-    requestedKeys_.clear();
-    requestedKeys_ = poolSynchronizer_->getNeededNeighbours(seq);
-<<<<<<< HEAD
-    if (!requestedKeys_.empty()) {
-        csdebug() << "Request sent to:";
-        for (auto k : requestedKeys_) {
-=======
-    csdebug() << "Request sent to:";
-    if (!rerquestedKeys_empty()){
-	for (auto k : requestedKeys_) {
->>>>>>> c9fba2d7
-            BaseFlags flags = static_cast<BaseFlags>(BaseFlags::Signed | BaseFlags::Compressed);
-            transport_->sendDirect(formPacket(flags, MsgTypes::BlockRequest, round, sequences), k);
-            csdebug() << cs::Utils::byteStreamToHex(k);
-        }
-<<<<<<< HEAD
-=======
-    }
-    else {
->>>>>>> c9fba2d7
-    }
-    else {
-
-    }
-
-}
-
-void Node::getNecessaryBlockRequest(cs::PoolsBlock& pBlock, const cs::PublicKey& sender) {
-    csdebug() << __func__ << ": " << pBlock.back().sequence();
-    auto it = std::find(requestedKeys_.begin(), requestedKeys_.end(), sender);
-    requestedKeys_.erase(it);
-    if (neededHash_== csdb::PoolHash() || pBlock.back().hash() == neededHash_) {
-        if (goodAnswers_ == 0) {
-            getBlockChain().replaceCachedIncorrectBlock(pBlock.back());
-        }
-        ++goodAnswers_;
-    }
-    else {
-        csinfo() << "Neighbour " << cs::Utils::byteStreamToHex(sender) << " hasn'r sent the proper block";
-
-    }
-    if (requestedKeys_.size() == 0 && goodAnswers_ == 0) {
-        csinfo() << "We have to find proper neighbours - current do not have valid chains";
-        //TODO - change neighbours
-    }
-
-}
+#include <algorithm>
+#include <csignal>
+#include <numeric>
+#include <random>
+#include <sstream>
+#include <numeric>
+
+#include <solver/consensus.hpp>
+#include <solver/solvercore.hpp>
+#include <solver/smartcontracts.hpp>
+
+#include <csnode/conveyer.hpp>
+#include <csnode/datastream.hpp>
+#include <csnode/node.hpp>
+#include <csnode/nodecore.hpp>
+#include <csnode/nodeutils.hpp>
+#include <csnode/poolsynchronizer.hpp>
+#include <csnode/itervalidator.hpp>
+#include <csnode/blockvalidator.hpp>
+#include <csnode/roundpackage.hpp>
+#include <csnode/configholder.hpp>
+#include <csnode/eventreport.hpp>
+
+#include <lib/system/logger.hpp>
+#include <lib/system/progressbar.hpp>
+#include <lib/system/signals.hpp>
+#include <lib/system/utils.hpp>
+
+#include <net/transport.hpp>
+#include <net/packetvalidator.hpp>
+
+#include <base58.h>
+
+#include <boost/optional.hpp>
+
+#include <lz4.h>
+
+#include <cscrypto/cscrypto.hpp>
+
+#include <observer.hpp>
+#include <numeric>
+
+namespace {
+template<class... Args>
+Packet formPacket(BaseFlags flags, MsgTypes msgType, cs::RoundNumber round, Args&&... args) {
+    cs::Bytes packetBytes;
+    cs::ODataStream stream(packetBytes);
+    stream << flags;
+    stream << msgType;
+    stream << round;
+    (void)(stream << ... << std::forward<Args>(args));
+    return Packet(std::move(packetBytes));
+}
+} // namespace
+
+const csdb::Address Node::genesisAddress_ = csdb::Address::from_string("0000000000000000000000000000000000000000000000000000000000000001");
+const csdb::Address Node::startAddress_ = csdb::Address::from_string("0000000000000000000000000000000000000000000000000000000000000002");
+
+Node::Node(cs::config::Observer& observer)
+: nodeIdKey_(cs::ConfigHolder::instance().config()->getMyPublicKey())
+, nodeIdPrivate_(cs::ConfigHolder::instance().config()->getMyPrivateKey())
+, blockChain_(genesisAddress_, startAddress_, cs::ConfigHolder::instance().config()->recreateIndex())
+, stat_()
+, blockValidator_(std::make_unique<cs::BlockValidator>(*this))
+, observer_(observer)
+, status_(cs::NodeStatus::ReadingBlocks){
+    solver_ = new cs::SolverCore(this, genesisAddress_, startAddress_);
+
+    std::cout << "Start transport... ";
+    transport_ = new Transport(this);
+    std::cout << "Done\n";
+    poolSynchronizer_ = new cs::PoolSynchronizer(&blockChain_);
+
+    cs::ExecutorSettings::set(cs::makeReference(blockChain_), cs::makeReference(solver_));
+    auto& executor = cs::Executor::instance();
+
+    cs::Connector::connect(&Node::stopRequested, this, &Node::onStopRequested);
+
+    if (isStopRequested()) {
+        stop();
+        return;
+    }
+
+    // it should work prior WalletsIds & WalletsCache on reading DB
+    // to prevent slow BCh reading skip deep validation of already validated blocks
+    //cs::Connector::connect(&blockChain_.readBlockEvent(), this, &Node::deepBlockValidation);
+    // let blockChain_ to subscribe on signals, WalletsIds & WalletsCache are there
+    blockChain_.subscribeToSignals();
+    // solver MUST subscribe to signals after the BlockChain
+    solver_->subscribeToSignals();
+    // continue with subscriptions
+    cs::Connector::connect(&blockChain_.readBlockEvent(), &stat_, &cs::RoundStat::onReadBlock);
+    cs::Connector::connect(&blockChain_.readBlockEvent(), this, &Node::validateBlock);
+    cs::Connector::connect(&blockChain_.readBlockEvent(), &executor, &cs::Executor::onReadBlock);
+    cs::Connector::connect(&blockChain_.storeBlockEvent, &stat_, &cs::RoundStat::onStoreBlock);
+    cs::Connector::connect(&blockChain_.storeBlockEvent, &executor, &cs::Executor::onBlockStored);
+
+    cs::Connector::connect(&transport_->neighbourAdded, this, &Node::onNeighbourAdded);
+    cs::Connector::connect(&transport_->neighbourRemoved, this, &Node::onNeighbourRemoved);
+    cs::Connector::connect(&transport_->pingReceived, &stat_, &cs::RoundStat::onPingReceived);
+    cs::Connector::connect(&transport_->mainThreadIterated, &stat_, &cs::RoundStat::onMainThreadIterated);
+
+    cs::Connector::connect(&blockChain_.alarmBadBlock, this, &Node::sendBlockAlarmSignal);
+    cs::Connector::connect(&blockChain_.tryToStoreBlockEvent, this, &Node::deepBlockValidation);
+    cs::Connector::connect(&blockChain_.storeBlockEvent, this, &Node::processSpecialInfo);
+    cs::Connector::connect(&blockChain_.uncertainBlock, this, &Node::sendBlockRequestToConfidants);
+    cs::Connector::connect(&blockChain_.orderNecessaryBlock, this, &Node::sendNecessaryBlockRequest);
+    initPoolSynchronizer();
+    setupNextMessageBehaviour();
+    setupPoolSynchronizerBehaviour();
+
+    good_ = init();
+}
+
+Node::~Node() {
+    std::cout << "Destructor called\n";
+
+    sendingTimer_.stop();
+
+    delete solver_;
+    delete transport_;
+    delete poolSynchronizer_;
+}
+
+void Node::dumpKnownPeersToFile() {
+    std::vector<cs::PeerData> peers;
+    transport_->getKnownPeers(peers);
+    cs::ConfigHolder::instance().config()->updateKnownHosts(peers);
+}
+
+bool Node::init() {
+    auto& initConfidants = cs::ConfigHolder::instance().config()->getInitialConfidants();
+    initialConfidants_ = decltype(initialConfidants_)(initConfidants.begin(), initConfidants.end());
+
+
+    if (initialConfidants_.find(solver_->getPublicKey()) != initialConfidants_.end()) {
+        transport_->setPermanentNeighbours(initialConfidants_);
+    }
+
+#ifdef NODE_API
+    std::cout << "Init API... ";
+
+    api_ = std::make_unique<csconnector::connector>(*this);
+
+    std::cout << "Done\n";
+
+    cs::Connector::connect(&blockChain_.readBlockEvent(), api_.get(), &csconnector::connector::onReadFromDB);
+    cs::Connector::connect(&blockChain_.storeBlockEvent, api_.get(), &csconnector::connector::onStoreBlock);
+    cs::Connector::connect(&blockChain_.startReadingBlocksEvent(), api_.get(), &csconnector::connector::onMaxBlocksCount);
+    cs::Connector::connect(&cs::Conveyer::instance().packetExpired, api_.get(), &csconnector::connector::onPacketExpired);
+    cs::Connector::connect(&cs::Conveyer::instance().transactionsRejected, api_.get(), &csconnector::connector::onTransactionsRejected);
+
+#endif  // NODE_API
+
+    // must call prior to blockChain_.init():
+    solver_->init(nodeIdKey_, nodeIdPrivate_);
+    solver_->startDefault();
+
+    if (cs::ConfigHolder::instance().config()->newBlockchainTop()) {
+        if (!blockChain_.init(cs::ConfigHolder::instance().config()->getPathToDB(), cs::ConfigHolder::instance().config()->newBlockchainTopSeq())) {
+            return false;
+        }
+        return true;
+    }
+
+    if (!blockChain_.init(cs::ConfigHolder::instance().config()->getPathToDB())) {
+        return false;
+    }
+
+    if (initialConfidants_.size() < Consensus::MinTrustedNodes) {
+        cslog() << "After reading blockchain, bootstrap nodes number is " << initialConfidants_.size();
+    }
+
+    cslog() << "Blockchain is ready, contains " << WithDelimiters(stat_.totalTransactions()) << " transactions";
+
+#ifdef NODE_API
+    api_->run();
+#endif  // NODE_API
+
+    if (!transport_->isGood()) {
+        return false;
+    }
+
+    std::cout << "Transport is initialized\n";
+
+    if (!solver_) {
+        return false;
+    }
+
+    std::cout << "Solver is initialized\n";
+
+    cs::Conveyer::instance().setPrivateKey(solver_->getPrivateKey());
+    std::cout << "Initialization finished\n";
+
+    cs::Connector::connect(&transport_->pingReceived, &stat_, &cs::RoundStat::checkPing);
+    cs::Connector::connect(&stat_.pingChecked, this, &Node::onPingChecked);
+
+    cs::Connector::connect(&sendingTimer_.timeOut, this, &Node::processTimer);
+    cs::Connector::connect(&cs::Conveyer::instance().packetFlushed, this, &Node::onTransactionsPacketFlushed);
+    cs::Connector::connect(&poolSynchronizer_->sendRequest, this, &Node::sendBlockRequest);
+
+    
+    if (!getBlockChain().getIncorrectBlockNumbers()->empty()) {
+        tryResolveHashProblems();
+    }
+ 
+    initBootstrapRP(initialConfidants_);
+    EventReport::sendRunningStatus(*this, Running::Status::Run);
+    globalPublicKey_.fill(0);
+    globalPublicKey_.at(31) = 7U;
+    return true;
+}
+
+void Node::initPoolSynchronizer() {
+    cs::Connector::connect(&transport_->pingReceived, poolSynchronizer_, &cs::PoolSynchronizer::onPingReceived);
+    cs::Connector::connect(&transport_->neighbourAdded, poolSynchronizer_, &cs::PoolSynchronizer::onNeighbourAdded);
+    cs::Connector::connect(&transport_->neighbourRemoved, poolSynchronizer_, &cs::PoolSynchronizer::onNeighbourRemoved);
+}
+
+void Node::setupNextMessageBehaviour() {
+    cs::Connector::connect(&cs::Conveyer::instance().roundChanged, &stat_, &cs::RoundStat::onRoundChanged);
+    cs::Connector::connect(&stat_.roundTimeElapsed, this, &Node::onRoundTimeElapsed);
+}
+
+void Node::setupPoolSynchronizerBehaviour() {
+    cs::Connector::connect(&blockChain_.storeBlockEvent, &stat_, &cs::RoundStat::onBlockStored);
+    cs::Connector::connect(&stat_.storeBlockTimeElapsed, poolSynchronizer_, &cs::PoolSynchronizer::onStoreBlockTimeElapsed);
+}
+
+void Node::run() {
+    std::cout << "Running transport\n";
+    transport_->run();
+}
+
+void Node::stop() {
+    dumpKnownPeersToFile();
+    EventReport::sendRunningStatus(*this, Running::Status::Stop);
+    std::this_thread::sleep_for(std::chrono::milliseconds(500));
+
+    // stopping transport stops the node (see Node::run() method)
+    transport_->stop();
+    cswarning() << "[TRANSPORT STOPPED]";
+}
+
+void Node::destroy() {
+    good_ = false;
+
+    api_->stop();
+    cswarning() << "[API STOPPED]";
+
+    solver_->finish();
+    cswarning() << "[SOLVER STOPPED]";
+
+    blockChain_.close();    
+    cswarning() << "[BLOCKCHAIN STORAGE CLOSED]";
+
+    observer_.stop();
+    cswarning() << "[CONFIG OBSERVER STOPPED]";
+}
+
+void Node::initBootstrapRP(const std::set<cs::PublicKey>& confidants) {
+    cs::RoundPackage rp;
+    cs::RoundTable rt;
+
+    rt.round = getBlockChain().getLastSeq() + 1;
+
+    for (auto& key : confidants) {
+        rt.confidants.push_back(key);
+    }
+
+    rp.updateRoundTable(rt);
+    roundPackageCache_.push_back(rp);
+}
+
+void Node::onNeighbourAdded(const cs::PublicKey& neighbour, cs::Sequence lastSeq, cs::RoundNumber lastRound) {
+    cslog() << "NODE: new neighbour added " << EncodeBase58(neighbour.data(), neighbour.data() + neighbour.size())
+        << " last seq " << lastSeq << " last round " << lastRound;
+
+    if (lastRound > cs::Conveyer::instance().currentRoundNumber()) {
+        roundPackRequest(neighbour, lastRound);
+        return;
+    }
+}
+
+void Node::onNeighbourRemoved(const cs::PublicKey& neighbour) {
+    cslog() << "NODE: neighbour removed " << EncodeBase58(neighbour.data(), neighbour.data() + neighbour.size());
+}
+
+void Node::getUtilityMessage(const uint8_t* data, const size_t size) {
+    cswarning() << "NODE> Utility message get";
+
+    cs::IDataStream stream(data, size);
+    cs::Signature sig;
+    cs::Bytes msg;
+    cs::RoundNumber rNum;
+    stream >> msg >> sig ;
+    
+    if (!stream.isValid() || !stream.isEmpty()) {
+        cserror() << "NODE> Bad Utility packet format";
+        return;
+    }
+
+    cs::Byte order;
+    cs::PublicKey pKey;
+    cs::IDataStream bytes(msg.data(), msg.size());
+    bytes >> rNum;
+    bytes >> order;
+    bytes >> pKey;
+
+    switch (order) {
+        case Orders::Release:
+            if (pKey == cs::Zero::key) {
+                /* @TODO redesign this code 
+                while (transport_->blackList().size() > 0) {
+                    addToBlackList(transport_->blackList().front(), false);
+                }
+                */
+            }
+            else {
+                addToBlackList(pKey, false);
+            }
+
+            break;
+        case Orders::Seal:
+            if (pKey == cs::Zero::key) {
+                cswarning() << "Invalid Utility message";
+            }
+            else {
+                addToBlackList(pKey, true);
+            }
+            break;
+        default:
+            cswarning() << "Untranslatable Utility message";
+            break;
+    }
+}
+
+uint8_t Node::calculateBootStrapWeight(cs::PublicKeys& confidants) {
+    size_t confSize = confidants.size();
+    uint8_t currentWeight = 0U;
+    if (confSize > 8) {
+        return currentWeight;
+    }
+    //auto it = initialConfidants_.cbegin();
+    auto itConfidants = confidants.cbegin();
+    --confSize;
+    for (auto it : initialConfidants_) {
+        if (std::equal(it.cbegin(), it.cend(), itConfidants->cbegin())) {
+            currentWeight += 1 << confSize;
+            ++itConfidants;
+        }
+        --confSize;
+    }
+    return currentWeight;
+}
+
+
+void Node::getBootstrapTable(const uint8_t* data, const size_t size, const cs::RoundNumber rNum) {
+    cslog() << "NODE> get Boot strap Round Table #" << rNum;
+    solver_->resetGrayList();
+    cs::IDataStream in(data, size);
+    cs::RoundTable roundTable;
+    cs::Bytes payload;
+    in >> payload;
+    cs::IDataStream stream(payload.data(), payload.size());
+
+    uint8_t confSize = 0;
+    stream >> confSize;
+    csdebug() << "NODE> Number of confidants :" << cs::numeric_cast<int>(confSize);
+
+    if (confSize < Consensus::MinTrustedNodes || confSize > Consensus::MaxTrustedNodes) {
+        cswarning() << "Bad confidants num";
+        return;
+    }
+
+    cs::ConfidantsKeys confidants;
+    confidants.reserve(confSize);
+
+    bool unknown = false;
+    for (int i = 0; i < confSize; ++i) {
+        cs::PublicKey key;
+        stream >> key;
+        confidants.push_back(std::move(key));
+        if (initialConfidants_.find(key) == initialConfidants_.cend()) {
+            unknown = true;
+        }
+    }
+
+    uint8_t currentWeight = calculateBootStrapWeight(confidants);
+
+    if (unknown) {
+        cs::Signature sig;
+        stream >> sig;
+        if (!stream.isValid()) {
+            cswarning() << "malformed bootstrap round table, ignore";
+        }
+        const size_t signed_subdata_len = 1 + size_t(confSize) * cscrypto::kPublicKeySize;
+        const size_t signed_buf_len = sizeof(cs::RoundNumber) + signed_subdata_len;
+        cs::Bytes buf;
+        buf.reserve(signed_buf_len);
+        auto* ptr = reinterpret_cast<const uint8_t*>(&rNum);
+        std::copy(ptr, ptr + sizeof(cs::RoundNumber), std::back_inserter(buf));
+        ptr = payload.data();
+        std::copy(ptr, ptr + signed_subdata_len, std::back_inserter(buf));
+        if (!cscrypto::verifySignature(sig, cs::PacketValidator::getBlockChainKey(), buf.data(), buf.size())) {
+            cswarning() << kLogPrefix_ << "failed to test bootstrap signature, drop";
+            return;
+        }
+        currentWeight = 255U;
+    }
+    if (currentWeight <= bootStrapWeight_) {
+        return;
+    }
+
+    if (!stream.isValid() || confidants.size() < confSize) {
+        cswarning() << "Bad round table format, ignore";
+        return;
+    }
+    subRound_ = 1;
+
+    if (!isBootstrapRound_) {
+        isBootstrapRound_ = true;
+        cslog() << "NODE> Bootstrap on";
+    }
+
+    roundTable.confidants = std::move(confidants);
+    roundTable.hashes.clear();
+
+    cs::Sequence lastSequence = blockChain_.getLastSeq();
+
+    if (lastSequence >= rNum) {
+        csdebug() << "NODE> remove " << lastSequence - rNum + 1 << " block(s) required (rNum = " << rNum << ", last_seq = " << lastSequence << ")";
+        blockChain_.setBlocksToBeRemoved(lastSequence - rNum + 1);
+    }
+
+    roundTable.round = rNum;
+    confirmationList_.remove(rNum);
+
+    cs::Conveyer::instance().updateRoundTable(rNum, roundTable);
+    stat_.onRoundChanged();
+    onRoundStart(roundTable, false);
+    reviewConveyerHashes();
+
+    if (cs::ConfigHolder::instance().config()->isSyncOn()) {
+        poolSynchronizer_->sync(rNum);
+    }
+}
+
+bool Node::verifyPacketSignatures(cs::TransactionsPacket& packet, const cs::PublicKey& sender) {
+    std::string verb;
+    if (packet.signatures().size() == 1) {
+        std::string res = packet.verify(sender);
+        if (res.size() > 0) {
+            csdebug() << "NODE> Packet " << packet.hash().toString() << " signatures check result: " << res;
+            return false;
+        }
+        else {
+            verb = " is Ok";
+        }
+    }
+    else if (packet.signatures().size() > 2) {
+        const csdb::Transaction& tr = packet.transactions().front();
+        if (cs::SmartContracts::is_new_state(tr)) {
+            csdb::UserField fld;
+            fld = tr.user_field(cs::trx_uf::new_state::RefStart);
+            if (fld.is_valid()) {
+                cs::SmartContractRef ref(fld);
+                if (ref.is_valid()) {
+                    cs::RoundNumber smartRound = ref.sequence;
+                    auto block = getBlockChain().loadBlock(smartRound);
+                    if (block.is_valid()) {
+                        std::string res = packet.verify(block.confidants());
+                        if (res.size() > 0) {
+                            csdebug() << "NODE> Packet " << packet.hash().toString() << " signatures aren't correct: " << res;
+                            return false;
+                        }
+                        else {
+                            verb = "s are Ok";
+                        }
+                    }
+                    else {
+                        verb = "s can't be verified. Leave it as is ...";
+                    }
+                }
+                else {
+                    csdebug() << "NODE> Contract ref is invalid";
+                    return false;
+                }
+            }
+            else {
+                csdebug() << "NODE> Contract user fielsd is invalid";
+                return false;
+            }
+        }
+        else {
+            csdebug() << "NODE> Packet is not possibly correct smart contract packet, throw it";
+            return false;
+        }
+    }
+    else {
+        cswarning() << "NODE> Usually packets can't have " << packet.signatures().size() << " signatures";
+        return false;
+    }
+    if (verb.size() > 10) {
+        csdebug() << "NODE> Packet " << packet.hash().toString() << " signature" << verb;
+    }
+    return true;
+}
+
+void Node::addToBlackListCounter(const cs::PublicKey& key) {
+    if (blackListCounter_.find(key) == blackListCounter_.end()) {
+        blackListCounter_.emplace(key, Consensus::BlackListCounterSinglePenalty);
+    }
+    else {
+        blackListCounter_.at(key) += Consensus::BlackListCounterSinglePenalty;
+        if (blackListCounter_.at(key) > Consensus::BlackListCounterMaxValue) {
+            addToBlackList(key, true);
+            return;
+        }
+    }
+    csdebug() << "NODE> Node with Key: " << cs::Utils::byteStreamToHex(key.data(), key.size()) << " gained " 
+        << Consensus::BlackListCounterSinglePenalty << " penalty points, total: " << blackListCounter_.at(key);
+}
+
+void Node::updateBlackListCounter() {
+    csdebug() << __func__;
+    auto it = blackListCounter_.begin();
+    while (it != blackListCounter_.end()) {
+        --it->second;
+        if (it->second == 0) {
+            it = blackListCounter_.erase(it);
+            //TODO: make possible to uncomment this code
+            //if (isBlackListed(it->first) {
+            //    transport_->revertBan(it->first);
+            //}
+        }
+        else {
+            ++it;
+        }
+    }
+}
+
+bool Node::verifyPacketTransactions(cs::TransactionsPacket packet, const cs::PublicKey& key) {
+    auto lws = getBlockChain().getLastSeq();
+    if (lws + cs::ConfigHolder::instance().config()->conveyerData().maxPacketLifeTime < packet.expiredRound()) {
+        csdebug() << "NODE> Packet " << packet.hash().toString() << " was added to HashTable without transaction's check";
+        return true;
+    }
+
+    size_t sum = 0;
+    size_t cnt = packet.transactionsCount();
+
+    if (packet.signatures().size() == 1) {
+        auto& transactions = packet.transactions();
+        if (transactions.size() > Consensus::MaxPacketTransactions) {
+            return false;
+        }
+        for (auto& it : transactions) {
+            if (cs::IterValidator::SimpleValidator::validate(it, getBlockChain(), solver_->smart_contracts())) {
+                ++sum;
+            }
+        }
+    }
+    else if (packet.signatures().size() > 2) {
+        if (packet.transactions().size() > Consensus::MaxContractResultTransactions) {
+            csdebug() << "NODE> Illegal number of transactions in single packet: " << packet.transactions().size();
+            return false;
+        }
+        return true;
+    }
+    else {
+        csdebug() << "NODE> Illegal number of signatures";
+        return false;
+    }
+
+    if (sum == cnt) {
+        return true;
+    }
+    else {
+
+        if (cnt > Consensus::AccusalPacketSize) {
+            if (sum < cnt/2) {
+                // put sender to black list
+                csdebug() << "NODE> Sender should be put to the black list: valid trxs = " << sum << ", total trxs = " << cnt;
+            }
+            else {
+                // put sender to black list counter
+                csdebug() << "NODE> Sender should be send to the black list counter: valid trxs = " << sum << ", total trxs = " << cnt;
+                addToBlackListCounter(key);
+                return true;
+            }
+        }
+        else {
+            if (sum < cnt / 2) {
+                // put sender to black list counter
+                csdebug() << "NODE> Sender should be send to the black list counter: valid trxs = " << sum << ", total trxs = " << cnt;
+                addToBlackListCounter(key);
+                return true;
+            }
+            else {
+                // put sender to black list counter
+                csdebug() << "NODE> Sender shouldn't be send to the black list counter: valid trxs = " << sum << ", total trxs = " << cnt;
+                return true;
+            }
+        }
+
+        return false;
+    }
+}
+
+void Node::getTransactionsPacket(const uint8_t* data, const std::size_t size, const cs::PublicKey& sender) {
+    cs::IDataStream stream(data, size);
+
+    cs::TransactionsPacket packet;
+    stream >> packet;
+
+    if (packet.hash().isEmpty()) {
+        cswarning() << "Received transaction packet hash is empty";
+        return;
+    }
+    
+    if (verifyPacketSignatures(packet, sender) && verifyPacketTransactions(packet, sender)) {
+        processTransactionsPacket(std::move(packet));
+    }
+    else {
+        addToBlackList(sender, true);
+    }
+    cs::Bytes toHash = packet.toBinary(cs::TransactionsPacket::Serialization::Transactions);
+}
+
+void Node::getNodeStopRequest(const cs::RoundNumber round, const uint8_t* data, const std::size_t size) {
+    const auto localRound = cs::Conveyer::instance().currentRoundNumber();
+
+    if (round < localRound && localRound - round > cs::MaxRoundDeltaInStopRequest) {
+        // ignore too aged command to prevent store & re-use by enemies
+        return;
+    }
+
+    cs::IDataStream stream(data, size);
+
+    uint16_t version = 0;
+    cs::Signature sig;
+    stream >> version >> sig;
+
+    if (!stream.isValid() || !stream.isEmpty()) {
+        cswarning() << "NODE> Get stop request parsing failed";
+        return;
+    }
+
+    cs::Bytes message;
+    cs::ODataStream roundStream(message);
+    roundStream << round << version;
+
+    // packet validator have already tested starter signature
+    cswarning() << "NODE> Get stop request, received version " << version << ", received bytes " << size;
+
+    if (NODE_VERSION > version) {
+        cswarning() << "NODE> stop request does not cover my version, continue working";
+        return;
+    }
+
+    cswarning() << "NODE> Get stop request, node will be closed...";
+    stopRequested_ = true;
+
+    // unconditional stop
+    stop();
+}
+
+bool Node::canBeTrusted(bool critical) {
+#if defined(MONITOR_NODE) || defined(WEB_WALLET_NODE)
+    csunused(critical);
+    return false;
+
+#else
+
+    if (stopRequested_) {
+        return false;
+    }
+
+    if (!critical) {
+        if (Consensus::DisableTrustedRequestNextRound) {
+            // ignore flag after Bootstrap
+            if (myLevel_ == Level::Confidant && subRound_ == 0) {
+                return false;
+            }
+        }
+    }
+
+    std::string msg;
+    if (!checkNodeVersion(getBlockChain().getLastSeq()+2, msg)) {
+        return false;
+    }
+
+    if (cs::Conveyer::instance().currentRoundNumber() < Consensus::StartingDPOS) {
+        csdebug() << "The DPOS doesn't work unless the roundNumber is less than " << Consensus::StartingDPOS;
+        return true;
+    }
+
+    BlockChain::WalletData wData;
+    BlockChain::WalletId wId;
+
+    if (!getBlockChain().findWalletData(csdb::Address::from_public_key(this->nodeIdKey_), wData, wId)) {
+        return false;
+    }
+
+    if (wData.balance_ + wData.delegated_ < Consensus::MinStakeValue) {
+        return false;
+    }
+
+    if (!solver_->smart_contracts().executionAllowed()) {
+        return false;
+    }
+
+    return true;
+
+#endif
+}
+
+void Node::getPacketHashesRequest(const uint8_t* data, const std::size_t size, const cs::RoundNumber round, const cs::PublicKey& sender) {
+    cs::IDataStream stream(data, size);
+
+    cs::PacketsHashes hashes;
+    stream >> hashes;
+
+    csdebug() << "NODE> Get request for " << hashes.size() << " packet hashes from " << cs::Utils::byteStreamToHex(sender.data(), sender.size());
+
+    if (hashes.empty()) {
+        csmeta(cserror) << "Wrong hashes list requested";
+        return;
+    }
+
+    processPacketsRequest(std::move(hashes), round, sender);
+}
+
+void Node::getPacketHashesReply(const uint8_t* data, const std::size_t size, const cs::RoundNumber round, const cs::PublicKey& sender) {
+    if (cs::Conveyer::instance().isSyncCompleted(round)) {
+        csdebug() << "NODE> sync packets have already finished in round " << round;
+        return;
+    }
+
+    cs::IDataStream stream(data, size);
+
+    cs::PacketsVector packets;
+    stream >> packets;
+
+    if (packets.empty()) {
+        csmeta(cserror) << "Packet hashes reply, bad packets parsing";
+        return;
+    }
+
+    csdebug() << "NODE> Get reply with " << packets.size() <<  " packet hashes from sender " << cs::Utils::byteStreamToHex(sender);
+    processPacketsReply(std::move(packets), round);
+}
+
+
+bool Node::checkCharacteristic(cs::RoundPackage& rPackage) {
+    auto& conveyer = cs::Conveyer::instance();
+    auto myCharacteristic = conveyer.characteristic(rPackage.poolMetaInfo().sequenceNumber);
+    csdebug() << "NODE> Trying to get characteristic from conveyer";
+    std::vector<cscrypto::Byte> ownMask;
+    //std::vector<cscrypto::Byte>::const_iterator myIt;
+    if (myCharacteristic == nullptr || myCharacteristic->mask.size() < rPackage.poolMetaInfo().characteristic.mask.size()) {
+        csdebug() << "NODE> Characteristic from conveyer doesn't exist";
+        auto data = conveyer.createPacket(rPackage.poolMetaInfo().sequenceNumber);
+
+        if (!data.has_value()) {
+            cserror() << "NODE> error while prepare to calculate characteristic, maybe method called before sync completed?";
+            return false;
+        }
+        // bindings
+        auto&& [packet, smartPackets] = std::move(data).value();
+        csdebug() << "NODE> Packet size: " << packet.transactionsCount() << ", smartPackets: " << smartPackets.size();
+        auto myMask = solver_->ownValidation(packet, smartPackets);
+        csdebug() << "NODE> Characteristic calculated from the very transactions";
+        if (myMask.has_value()) {
+            ownMask = myMask.value().mask;
+        }
+        else {
+            ownMask.clear();
+        }
+        //        myIt = maskOnly.cbegin();
+    }
+    else {
+        ownMask = myCharacteristic->mask;
+        //        myIt = maskOnly.cbegin();
+    }
+    auto otherMask = rPackage.poolMetaInfo().characteristic.mask;
+    bool identic = true;
+    cs::Bytes checkMask;
+    csdetails() << "NODE> Starting comparing characteristics: our: " << cs::Utils::byteStreamToHex(ownMask.data(), ownMask.size())
+        << " and received: " << cs::Utils::byteStreamToHex(otherMask.data(), otherMask.size());
+    //TODO: this code is to be refactored - may cause some problems
+    if (otherMask.size() != ownMask.size()) {
+        csdebug() << "NODE> masks have different length's";
+        identic = false;
+    }
+    if (identic) {
+        for (size_t i = 0; i < ownMask.size(); ++i) {
+            if (otherMask[i] != ownMask[i]) {
+                identic = false;
+                checkMask.push_back(1);
+                //csdebug() << "NODE> Comparing own value " << static_cast<int>(ownMask[i]) << " versus " << static_cast<int>(otherMask[i]) << " ... False";
+                break;
+            }
+            else {
+                checkMask.push_back(0);
+                //csdebug() << "NODE> Comparing own value " << static_cast<int>(ownMask[i]) << " versus " << static_cast<int>(otherMask[i]) << " ... Ok";
+            }
+        }
+    }
+
+    if (!identic) {
+        std::string badChecks;
+        int badChecksCounter = 0;
+        for (size_t i = 0; i < checkMask.size(); ++i) {
+            if (checkMask[i] != 0) {
+                if (badChecks.size() > 0) {
+                    badChecks += ", ";
+                }
+                badChecks += std::to_string(i);
+                ++badChecksCounter;
+            }
+        }
+        cserror() << "NODE> We probably got the roundPackage with invalid characteristic. " << badChecksCounter
+            << "; transaction(s): " << badChecks << " (is)were not checked properly. Can't build block";
+
+        cs::PublicKey source_node;
+        if (!rPackage.getSender(source_node)) {
+            std::copy(cs::Zero::key.cbegin(), cs::Zero::key.cend(), source_node.begin());
+        }
+        sendBlockAlarm(source_node, rPackage.poolMetaInfo().sequenceNumber);
+        return false;
+    }
+    csdebug() << "NODE> Previous block mask validation finished successfully";
+    return true;
+}
+
+void Node::getCharacteristic(cs::RoundPackage& rPackage) {
+    csmeta(csdetails) << "started";
+    cs::Conveyer& conveyer = cs::Conveyer::instance();
+    if (getBlockChain().updateLastBlock(rPackage)) {
+        csdebug() << "NODE> The last block updated correctly or doesn't need update";
+        return;
+    }
+
+    auto round = rPackage.poolMetaInfo().sequenceNumber;
+    if (!conveyer.isSyncCompleted(rPackage.poolMetaInfo().sequenceNumber)) {
+        csdebug() << "NODE> Packet sync not finished, saving characteristic meta to call after sync";
+
+        cs::CharacteristicMeta meta;
+        meta.bytes = rPackage.poolMetaInfo().characteristic.mask;
+        //meta.sender = sender;
+        meta.signatures = rPackage.poolSignatures();
+        meta.realTrusted = rPackage.poolMetaInfo().realTrustedMask;
+
+        conveyer.addCharacteristicMeta(round, std::move(meta));
+        return;
+    }
+
+    csdebug() << "Trying to get confidants from round " << round;
+    const auto table = conveyer.roundTable(round);
+
+    if (table == nullptr) {
+        cserror() << "NODE> cannot access proper round table to add trusted to pool #" << rPackage.poolMetaInfo().sequenceNumber;
+        return;
+    }
+
+    const cs::ConfidantsKeys& confidantsReference = table->confidants;
+    const std::size_t realTrustedMaskSize = rPackage.poolMetaInfo().realTrustedMask.size();
+
+    csdebug() << "Real TrustedMask size = " << realTrustedMaskSize;
+
+    if (realTrustedMaskSize > confidantsReference.size()) {
+        csmeta(cserror) << ", real trusted mask size: " << realTrustedMaskSize << ", confidants count " << confidantsReference.size() << ", on round " << round;
+        return;
+    }
+
+    csdebug() << "NODE> Sequence " << rPackage.poolMetaInfo().sequenceNumber
+        << ", mask size " << rPackage.poolMetaInfo().characteristic.mask.size()
+        << ", timestamp " << rPackage.poolMetaInfo().timestamp;
+
+    if (blockChain_.getLastSeq() > rPackage.poolMetaInfo().sequenceNumber) {
+        csmeta(cswarning) << "blockChain last seq: " << blockChain_.getLastSeq()
+            << " > pool meta info seq: " << rPackage.poolMetaInfo().sequenceNumber;
+        return;
+    }
+    if (rPackage.poolMetaInfo().sequenceNumber > getBlockChain().getLastSeq() && rPackage.poolMetaInfo().sequenceNumber - getBlockChain().getLastSeq() == 1) {
+        if (!checkCharacteristic(rPackage)) {
+            return;
+        }
+    }
+
+    // otherwise senseless, this block is already in chain
+    conveyer.setCharacteristic(rPackage.poolMetaInfo().characteristic, rPackage.poolMetaInfo().sequenceNumber);
+    std::optional<csdb::Pool> pool = conveyer.applyCharacteristic(rPackage.poolMetaInfo());
+
+    if (!pool.has_value()) {
+        csmeta(cserror) << "Created pool is not valid";
+        return;
+    }
+
+//    solver_->uploadNewStates(conveyer.uploadNewStates());
+
+    auto tmp = rPackage.poolSignatures();
+    pool.value().set_signatures(tmp);
+    pool.value().set_confidants(confidantsReference);
+    auto tmpPool = solver_->getDeferredBlock().clone();
+    if (tmpPool.is_valid() && tmpPool.sequence() == round) {
+        auto tmp2 = rPackage.poolSignatures();
+        BlockChain::setTimestamp(tmpPool, rPackage.poolMetaInfo().timestamp);
+        if (isBootstrapRound()) {
+            BlockChain::setBootstrap(tmpPool, true);
+        }
+        tmpPool.add_number_trusted(static_cast<uint8_t>(rPackage.poolMetaInfo().realTrustedMask.size()));
+        tmpPool.add_real_trusted(cs::Utils::maskToBits(rPackage.poolMetaInfo().realTrustedMask));
+        tmpPool.set_signatures(tmp2);
+        csdebug() << "Signatures " << tmp2.size() << " were added to the pool: " << tmpPool.signatures().size();
+        auto resPool = getBlockChain().createBlock(tmpPool);
+
+        if (resPool.has_value()) {
+            csdebug() << "(From getCharacteristic): " << "The stored properly";
+            return;
+        }
+        else {
+            cserror() << "(From getCharacteristic): " << "Blockchain failed to write new block, it will do it later when get proper data";
+        }
+
+    }
+    if (round != 0) {
+        auto confirmation = confirmationList_.find(round);
+        if (confirmation.has_value()) {
+            if (rPackage.poolMetaInfo().sequenceNumber > 1) {
+                pool.value().add_number_confirmations(static_cast<uint8_t>(confirmation.value().mask.size()));
+                pool.value().add_confirmation_mask(cs::Utils::maskToBits(confirmation.value().mask));
+                pool.value().add_round_confirmations(confirmation.value().signatures);
+            }
+        }
+    }
+    if (isBootstrapRound()) {
+        BlockChain::setBootstrap(pool.value(), true);
+    }
+    blockChain_.addNewWalletsToPool(pool.value());
+    if (!blockChain_.storeBlock(pool.value(), cs::PoolStoreType::Created)) {
+        cserror() << "NODE> failed to store block in BlockChain";
+    }
+    else {
+        blockChain_.testCachedBlocks();
+        solver_->checkZeroSmartSignatures(pool.value());
+        //confirmationList_.remove(round);
+    }
+
+    csmeta(csdetails) << "done";
+}
+
+void Node::sendBlockAlarmSignal(cs::Sequence seq) {
+    sendBlockAlarm(cs::Zero::key, seq);
+}
+
+void Node::sendBlockAlarm(const cs::PublicKey& source_node, cs::Sequence seq) {
+    //cs::Bytes message;
+    //cs::DataStream stream(message);
+    //stream << seq;
+    //cs::Signature sig = cscrypto::generateSignature(solver_->getPrivateKey(), message.data(), message.size());
+    //sendToBroadcast(MsgTypes::BlockAlarm, seq, sig);
+    //csmeta(csdebug) << "Alarm of block #" << seq << " was successfully sent to all";
+    // send event report
+    EventReport::sendInvalidBlockAlarm(*this, source_node, seq);
+}
+
+void Node::getBlockAlarm(const uint8_t* data, const std::size_t size, const cs::RoundNumber rNum, const cs::PublicKey& sender) {
+    cs::IDataStream stream(data, size);
+
+    cs::Signature sig;
+    stream >> sig;
+
+    cs::Bytes message;
+    cs::ODataStream bytes(message);
+    bytes << rNum;
+
+    if (!cscrypto::verifySignature(sig, sender, message.data(), message.size())) {
+        csdebug() << "NODE> BlockAlarm message from " << cs::Utils::byteStreamToHex(sender.data(), sender.size()) << " -  WRONG SIGNATURE!!!";
+        return;
+    }
+    else {
+        csdebug() << "NODE> Got BlockAlarm message from " << cs::Utils::byteStreamToHex(sender.data(), sender.size());
+    }
+}
+
+void Node::reportEvent(const cs::Bytes& bin_pack) {
+    const auto& conf = cs::ConfigHolder::instance().config()->getEventsReportData();
+    if (!conf.is_active) {
+        return;
+    }
+    cs::Bytes message;
+    cs::ODataStream stream(message);
+
+    constexpr uint8_t kEventReportVersion = 0;
+
+    if constexpr (kEventReportVersion == 0) {
+        stream << kEventReportVersion << blockChain_.getLastSeq() << bin_pack;
+    }
+    cs::Signature sig = cscrypto::generateSignature(solver_->getPrivateKey(), message.data(), message.size());
+    
+    cs::PublicKey receiver;
+    {
+        cs::Bytes publicKey;
+        if (!DecodeBase58(conf.collector_id, publicKey)) {
+            cserror() << "Wrong events collector id in config, unable to send report";
+            return;
+        }
+        std::copy(publicKey.begin(), publicKey.end(), receiver.begin());
+    }
+
+    transport_->sendDirect(formPacket(BaseFlags::Signed, MsgTypes::EventReport, cs::Conveyer::instance().currentRoundNumber(), sig, message),
+                           receiver);
+    csmeta(csdebug) << "event report (id=" << uint32_t(EventReport::getId(bin_pack)) << ") -> " << conf.collector_id;
+}
+
+void Node::getEventReport(const uint8_t* data, const std::size_t size, const cs::RoundNumber rNum, const cs::PublicKey& sender) {
+    cs::IDataStream stream(data, size);
+
+    cs::Signature sig;
+    cs::Bytes message;
+    stream >> sig >> message;
+
+    if (!cscrypto::verifySignature(sig, sender, message.data(), message.size())) {
+        csdebug() << "NODE> event report from " << cs::Utils::byteStreamToHex(sender.data(), sender.size()) << " -  WRONG SIGNATURE!!!";
+        return;
+    }
+
+    cs::IDataStream bytes(message.data(), message.size());
+    uint8_t report_version = 0;
+    cs::Sequence sender_last_block = 0;
+    cs::Bytes bin_pack;
+    bytes >> report_version;
+    if (report_version == 0) {
+        stream >> sender_last_block >> bin_pack;
+        csdebug() << "NODE> Got event report from " << cs::Utils::byteStreamToHex(sender.data(), sender.size())
+            << ", sender round R-" << WithDelimiters(rNum)
+            << ", sender last block #" << WithDelimiters(sender_last_block)
+            << ", info size " << bin_pack.size();
+
+        std::ostringstream os;
+        os << "Event report: " << '[' << WithDelimiters(rNum) << "] ";
+        std::string log_prefix = os.str();
+
+        const auto event_id = EventReport::getId(bin_pack);
+        if (event_id == EventReport::Id::RejectTransactions) {
+            const auto resume = EventReport::parseReject(bin_pack);
+            if (!resume.empty()) {
+                size_t cnt = 0;
+                std::ostringstream os_rej;
+                std::for_each(resume.cbegin(), resume.cend(), [&](const auto& item) {
+                    cnt += item.second;
+                    os_rej << Reject::to_string(item.first) << " (" << item.second << ") ";
+                    });
+                csevent() << log_prefix << "rejected " << cnt << " transactions the following reasons: " << os_rej.str()
+                    << " on " << cs::Utils::byteStreamToHex(sender.data(), sender.size());
+            }
+        }
+        else if (event_id == EventReport::Id::AddToList || event_id == EventReport::Id::EraseFromList) {
+            bool added = event_id == EventReport::Id::AddToList;
+            std::string list_action = (added ? "added to" : "cleared from");
+            cs::PublicKey item;
+            uint32_t counter = std::numeric_limits<uint32_t>::max();
+            bool is_black = false;
+            if (EventReport::parseListUpdate(bin_pack, item, counter, is_black)) {
+                std::string list_name = (is_black ? "black" : "gray");
+                if (std::equal(item.cbegin(), item.cend(), cs::Zero::key.cbegin())) {
+                    csevent() << log_prefix << "all items are " << list_action << ' ' << list_name << " list on "
+                        << cs::Utils::byteStreamToHex(sender.data(), sender.size());
+                }
+                else {
+                    csevent() << log_prefix << cs::Utils::byteStreamToHex(item.data(), item.size())
+                        << ' ' << list_action << ' ' << list_name << " list on "
+                        << cs::Utils::byteStreamToHex(sender.data(), sender.size());
+                }
+            }
+            else {
+                csevent() << log_prefix << "failed to parse item " << list_action << " black list from "
+                    << cs::Utils::byteStreamToHex(sender.data(), sender.size());
+            }
+        }
+        else if (event_id == EventReport::Id::AlarmInvalidBlock) {
+            cs::PublicKey source_node;
+            cs::Sequence invalid_block_seq;
+            if (EventReport::parseInvalidBlockAlarm(bin_pack, source_node, invalid_block_seq)) {
+                csevent() << log_prefix << "invalid block from "
+                    << cs::Utils::byteStreamToHex(source_node.data(), source_node.size())
+                    << " is alarmed by " << cs::Utils::byteStreamToHex(sender.data(), sender.size());
+            }
+            else {
+                csevent() << log_prefix << "failed to parse invalid block alarm report from "
+                    << cs::Utils::byteStreamToHex(sender.data(), sender.size());
+            }
+        }
+        else if (event_id == EventReport::Id::ConsensusSilent || event_id == EventReport::Id::ConsensusLiar) {
+            cs::PublicKey problem_node;
+            std::string problem_name = (event_id == EventReport::ConsensusSilent ? "silent" : "liar");
+            if (EventReport::parseConsensusProblem(bin_pack, problem_node) != EventReport::Id::None) {
+                csevent() << log_prefix << cs::Utils::byteStreamToHex(problem_node.data(), problem_node.size())
+                    << " is reported as " << problem_name << " by " << cs::Utils::byteStreamToHex(sender.data(), sender.size())
+                    << " in round consensus";
+            }
+            else {
+                csevent() << log_prefix << "failed to parse invalid round consensus " << problem_name << " report from "
+                    << cs::Utils::byteStreamToHex(sender.data(), sender.size());
+            }
+        }
+        else if (event_id == EventReport::Id::ConsensusFailed) {
+            csevent() << log_prefix << "round consensus failure is reported by " << cs::Utils::byteStreamToHex(sender.data(), sender.size());
+        }
+        else if (event_id == EventReport::Id::ContractsSilent || event_id == EventReport::Id::ContractsLiar || event_id == EventReport::Id::ContractsFailed) {
+            cs::PublicKey problem_node;
+            ContractConsensusId consensus_id;
+            std::string problem_name;
+            if (event_id == EventReport::ContractsSilent) {
+                problem_name = "silent";
+            }
+            else if (event_id == EventReport::ContractsSilent) {
+                problem_name = "liar";
+            }
+            else {
+                problem_name = "failure";
+            }
+            if (EventReport::parseContractsProblem(bin_pack, problem_node, consensus_id) != EventReport::Id::None) {
+                if (event_id != EventReport::Id::ContractsFailed) {
+                    csevent() << log_prefix << cs::Utils::byteStreamToHex(problem_node.data(), problem_node.size())
+                        << " is reported as " << problem_name << " by " << cs::Utils::byteStreamToHex(sender.data(), sender.size())
+                        << " in contract consensus {" << consensus_id.round << '.' << consensus_id.transaction << '.' << consensus_id.iteration << '}';
+                }
+                else {
+                    csevent() << log_prefix << cs::Utils::byteStreamToHex(problem_node.data(), problem_node.size())
+                        << " is reported failure in contract consensus {"
+                        << consensus_id.round << '.' << consensus_id.transaction << '.' << consensus_id.iteration << '}';
+                }
+            }
+            else {
+                csevent() << log_prefix << "failed to parse invalid contract consensus " << problem_name << " report from "
+                    << cs::Utils::byteStreamToHex(sender.data(), sender.size());
+            }
+        }
+        else if (event_id == EventReport::Id::RejectContractExecution) {
+            cs::SmartContractRef ref;
+            Reject::Reason reason;
+            if (EventReport::parseRejectContractExecution(bin_pack, ref, reason)) {
+                csevent() << log_prefix << "execution of " << ref << " is rejected by "
+                    << cs::Utils::byteStreamToHex(sender.data(), sender.size()) << ", " << Reject::to_string(reason);
+            }
+            else {
+                csevent() << log_prefix << "failed to parse invalid contract execution reject from "
+                    << cs::Utils::byteStreamToHex(sender.data(), sender.size());
+            }
+        }
+        else if (event_id == EventReport::Id::Bootstrap) {
+            csevent() << log_prefix << "bootsrap round on " << cs::Utils::byteStreamToHex(sender.data(), sender.size());
+        }
+        else if (event_id == EventReport::RunningStatus) {
+            Running::Status status;
+            if (EventReport::parseRunningStatus(bin_pack, status)) {
+                csevent() << log_prefix << cs::Utils::byteStreamToHex(sender.data(), sender.size())
+                    << " go to state " << Running::to_string(status);
+            }
+            else {
+                csevent() << log_prefix << "failed to parse invalid running status from "
+                    << cs::Utils::byteStreamToHex(sender.data(), sender.size());
+            }
+        }
+    }
+    else {
+        csevent() << "NODE> Got event report from " << cs::Utils::byteStreamToHex(sender.data(), sender.size())
+            << " of incompatible version " << int(report_version)
+            << ", sender round R-" << WithDelimiters(rNum);
+    }
+}
+
+void Node::cleanConfirmationList(cs::RoundNumber rNum) {
+    confirmationList_.remove(rNum);
+}
+
+void Node::sendStateRequest(const csdb::Address& contract_abs_addr, const cs::PublicKeys& confidants) {
+    csmeta(csdebug) << cs::SmartContracts::to_base58(blockChain_, contract_abs_addr);
+
+    auto round = cs::Conveyer::instance().currentRoundNumber();
+    cs::Bytes message;
+    cs::ODataStream stream(message);
+    const auto& key = contract_abs_addr.public_key();
+    stream << round << key;
+    cs::Signature sig = cscrypto::generateSignature(solver_->getPrivateKey(), message.data(), message.size());
+
+    sendDirect(confidants, MsgTypes::StateRequest, round, key, sig);
+}
+
+void Node::getStateRequest(const uint8_t * data, const std::size_t size, const cs::RoundNumber rNum, const cs::PublicKey & sender) {
+    cs::IDataStream stream(data, size);
+
+    cs::PublicKey key;
+    cs::Signature signature;
+    stream >> key >> signature;
+
+    csdb::Address abs_addr = csdb::Address::from_public_key(key);
+
+    csmeta(csdebug) << cs::SmartContracts::to_base58(blockChain_, abs_addr) << " from "
+        << cs::Utils::byteStreamToHex(sender.data(), sender.size());
+
+    if (!stream.isValid() || !stream.isEmpty()) {
+        cserror() << "NODE> Bad StateRequest packet format";
+        return;
+    }
+
+    cs::Bytes signed_bytes;
+    cs::ODataStream bytesStream(signed_bytes);
+    bytesStream << rNum << key;
+
+    if (!cscrypto::verifySignature(signature, sender, signed_bytes.data(), signed_bytes.size())) {
+        csdebug() << "NODE> StateRequest Signature is incorrect";
+        return;
+    }
+
+    cs::Bytes contract_data;
+
+    if (blockChain_.getContractData(abs_addr, contract_data)) {
+        sendStateReply(sender, abs_addr, contract_data);
+    }
+}
+
+void Node::sendStateReply(const cs::PublicKey& respondent, const csdb::Address& contract_abs_addr, const cs::Bytes& data) {
+    csmeta(csdebug) << cs::SmartContracts::to_base58(blockChain_, contract_abs_addr)
+        << "to " << cs::Utils::byteStreamToHex(respondent.data(), respondent.size());
+
+    cs::RoundNumber round = cs::Conveyer::instance().currentRoundNumber();
+    cs::Bytes signed_data;
+    cs::ODataStream stream(signed_data);
+
+    const cs::PublicKey& key = contract_abs_addr.public_key();
+    stream << round << key << data;
+
+    cs::Signature sig = cscrypto::generateSignature(solver_->getPrivateKey(), signed_data.data(), signed_data.size());
+    sendDirect(respondent, MsgTypes::StateReply, round, key, data, sig);
+}
+
+void Node::getStateReply(const uint8_t* data, const std::size_t size, const cs::RoundNumber rNum, const cs::PublicKey& sender) {
+    cs::IDataStream stream(data, size);
+
+    cs::PublicKey key;
+    cs::Bytes contract_data;
+    cs::Signature signature;
+    stream >> key >> contract_data >> signature;
+
+    csdb::Address abs_addr = csdb::Address::from_public_key(key);
+    
+    csmeta(csdebug) << cs::SmartContracts::to_base58(blockChain_, abs_addr) << " from "
+        << cs::Utils::byteStreamToHex(sender.data(), sender.size());
+
+    if (!stream.isValid() || !stream.isEmpty()) {
+        cserror() << "NODE> Bad State packet format";
+        return;
+    }
+
+    cs::Bytes signed_data;
+    cs::ODataStream signed_stream(signed_data);
+    signed_stream << rNum << key << contract_data;
+
+    if (!cscrypto::verifySignature(signature, sender, signed_data.data(), signed_data.size())) {
+        csdebug() << "NODE> State Signature is incorrect";
+        return;
+    }
+
+    /*Place here the function call with (state)*/
+    solver_->smart_contracts().net_update_contract_state(abs_addr, contract_data);
+}
+
+cs::ConfidantsKeys Node::retriveSmartConfidants(const cs::Sequence startSmartRoundNumber) const {
+    csmeta(csdebug);
+
+    const cs::RoundTable* table = cs::Conveyer::instance().roundTable(startSmartRoundNumber);
+    if (table != nullptr) {
+        return table->confidants;
+    }
+
+    csdb::Pool tmpPool = blockChain_.loadBlock(startSmartRoundNumber);
+    const cs::ConfidantsKeys& confs = tmpPool.confidants();
+    csdebug() << "___[" << startSmartRoundNumber << "] = [" << tmpPool.sequence() << "]: " << confs.size();
+    return confs;
+}
+
+void Node::sendTransactionsPacket(const cs::TransactionsPacket& packet) {
+    if (packet.hash().isEmpty()) {
+        cswarning() << "Send transaction packet with empty hash failed";
+        return;
+    }
+    csdebug() << "NODE> Sending transaction's packet with hash: " << cs::Utils::byteStreamToHex(packet.hash().toBinary().data(), packet.hash().size());
+    sendBroadcast(MsgTypes::TransactionPacket, cs::Conveyer::instance().currentRoundNumber(), packet);
+}
+
+void Node::sendPacketHashesRequest(const cs::PacketsHashes& hashes, const cs::RoundNumber round, uint32_t requestStep) {
+    const cs::Conveyer& conveyer = cs::Conveyer::instance();
+
+    if (conveyer.isSyncCompleted(round)) {
+        return;
+    }
+
+    csdebug() << "NODE> Sending packet hashes request: " << hashes.size();
+
+    if (transport_->getNeighboursCount() == 0) {
+        cswarning() << csname() << "Can not send packet hashes to neighbours: no neighbours";
+    }
+    else {
+        transport_->forEachNeighbour([this, round, &hashes](const cs::PublicKey& neighbour, cs::Sequence, cs::RoundNumber) {
+                                        sendDirect(neighbour, MsgTypes::TransactionsPacketRequest, round, hashes);
+                                     });
+    }
+
+    auto requestClosure = [round, requestStep, this] {
+        const cs::Conveyer& conveyer = cs::Conveyer::instance();
+
+        if (!conveyer.isSyncCompleted(round)) {
+            auto neededHashes = conveyer.neededHashes(round);
+            if (neededHashes) {
+                sendPacketHashesRequest(*neededHashes, round, requestStep + packetRequestStep_);
+            }
+        }
+    };
+
+    // send request again
+    cs::Timer::singleShot(static_cast<int>(cs::NeighboursRequestDelay + requestStep), cs::RunPolicy::CallQueuePolicy, requestClosure);
+}
+
+
+void Node::sendPacketHashesReply(const cs::PacketsVector& packets, const cs::RoundNumber round, const cs::PublicKey& target) {
+    if (packets.empty()) {
+        return;
+    }
+
+    csdebug() << "NODE> Reply transaction packets: " << packets.size();
+    sendDirect(target, MsgTypes::TransactionsPacketReply, round, packets);
+}
+
+void Node::getBlockRequest(const uint8_t* data, const size_t size, const cs::PublicKey& sender) {
+    csmeta(csdebug);
+    cs::PoolsRequestedSequences sequences;
+
+    cs::IDataStream stream(data, size);
+    stream >> sequences;
+
+    csdebug() << "NODE> got request for " << sequences.size() << " block(s) from " << cs::Utils::byteStreamToHex(sender.data(), sender.size());
+
+    if (sequences.empty()) {
+        csmeta(cserror) << "Sequences size is 0";
+        return;
+    }
+
+    if (sequences.front() > blockChain_.getLastSeq()) {
+        csdebug() << "NODE> Get block request> The requested block: " << sequences.front() << " is beyond my last block";
+        return;
+    }
+
+    const std::size_t reserveSize = sequences.size();
+
+    cs::PoolsBlock poolsBlock;
+    poolsBlock.reserve(reserveSize);
+
+    auto sendReply = [&] {
+        sendBlockReply(poolsBlock, sender);
+        poolsBlock.clear();
+    };
+
+    for (auto& sequence : sequences) {
+        csdb::Pool pool = blockChain_.loadBlock(sequence);
+
+        if (pool.is_valid()) {
+            poolsBlock.push_back(std::move(pool));
+        }
+        else {
+            csmeta(cslog) << "unable to load block " << sequence << " from blockchain";
+        }
+    }
+
+    sendReply();
+}
+
+void Node::getBlockReply(const uint8_t* data, const size_t size, const cs::PublicKey& sender) {
+    bool isSyncOn = poolSynchronizer_->isSyncroStarted();
+    bool isBlockchainUncertain = blockChain_.isLastBlockUncertain();
+
+    if (!isSyncOn && !isBlockchainUncertain && poolSynchronizer_->getTargetSequence() == 0ULL) {
+        csdebug() << "NODE> Get block reply> Pool sync has already finished";
+        return;
+    }
+
+    csdebug() << "NODE> Get Block Reply";
+
+    cs::IDataStream stream(data, size);
+
+    cs::CompressedRegion region;
+    stream >> region;
+
+    cs::PoolsBlock poolsBlock = compressor_.decompress<cs::PoolsBlock>(region);
+
+    if (poolsBlock.empty()) {
+        cserror() << "NODE> Get block reply> No pools found";
+        return;
+    }
+
+    if (poolsBlock.size() == 1 && poolsBlock.back().sequence() == neededSequence_) {
+        getNecessaryBlockRequest(poolsBlock, sender);
+        return;
+    }
+
+    if (isBlockchainUncertain) {
+        const auto last = blockChain_.getLastSeq();
+
+        for (auto& b: poolsBlock) {
+            if (b.sequence() == last) {
+                cslog() << kLogPrefix_ << "get possible replacement for uncertain block " << WithDelimiters(last);
+                blockChain_.storeBlock(b, cs::PoolStoreType::Synced);
+            }
+        }
+    }
+
+    if (isSyncOn || poolSynchronizer_->getTargetSequence() != 0ULL) {
+        poolSynchronizer_->getBlockReply(std::move(poolsBlock), sender);
+    }
+}
+
+void Node::sendBlockReply(const cs::PoolsBlock& poolsBlock, const cs::PublicKey& target) {
+    if (poolsBlock.empty()) {
+        return;
+    }
+
+    for (const auto& pool : poolsBlock) {
+        csdetails() << "NODE> Send block reply. Sequence: " << pool.sequence();
+    }
+    
+    csdebug() << "Node> Sending " << poolsBlock.size() << " blocks with signatures from " << poolsBlock.front().sequence() << " to " << poolsBlock.back().sequence();
+
+    for (const auto& it : poolsBlock) {
+        csdetails() << "#" << it.sequence() << " signs = " << it.signatures().size();
+    }
+
+    auto region = compressor_.compress(poolsBlock);
+    sendDirect(target, MsgTypes::RequestedBlock, cs::Conveyer::instance().currentRoundNumber(), region);
+}
+
+void Node::becomeWriter() {
+    myLevel_ = Level::Writer;
+    csdebug() << "NODE> Became writer";
+}
+
+void Node::processPacketsRequest(cs::PacketsHashes&& hashes, const cs::RoundNumber round, const cs::PublicKey& sender) {
+    csdebug() << "NODE> Processing packets sync request";
+
+    cs::PacketsVector packets;
+
+    const auto& conveyer = cs::Conveyer::instance();
+    std::unique_lock<cs::SharedMutex> lock = conveyer.lock();
+
+    for (const auto& hash : hashes) {
+        std::optional<cs::TransactionsPacket> packet = conveyer.findPacket(hash, round);
+
+        if (packet) {
+            packets.push_back(std::move(packet).value());
+        }
+    }
+
+    if (packets.empty()) {
+        csdebug() << "NODE> Cannot find packets in storage";
+    }
+    else {
+        csdebug() << "NODE> Found packets in storage: " << packets.size();
+        sendPacketHashesReply(packets, round, sender);
+    }
+}
+
+void Node::processPacketsReply(cs::PacketsVector&& packets, const cs::RoundNumber round) {
+    csdebug() << "NODE> Processing packets reply";
+    cs::Conveyer& conveyer = cs::Conveyer::instance();
+
+    for (auto&& packet : packets) {
+        conveyer.addFoundPacket(round, std::move(packet));
+    }
+
+    if (conveyer.isSyncCompleted(round)) {
+        csdebug() << "NODE> Packets sync completed, #" << round;
+
+        if (roundPackageCache_.size() > 0) {
+            auto rPackage = roundPackageCache_.back();
+            csdebug() << "NODE> Run characteristic meta";
+            getCharacteristic(rPackage);
+        }
+        else {
+            csdebug() << "NODE> There is no roundPackage in the list, return and await any";
+            return;
+        }
+
+        // if next block maybe stored, the last written sequence maybe updated, so deferred consensus maybe resumed
+        if (blockChain_.getLastSeq() + 1 == cs::Conveyer::instance().currentRoundNumber()) {
+            csdebug() << "NODE> got all blocks written in current round";
+            startConsensus();
+        }
+    }
+}
+
+void Node::processTransactionsPacket(cs::TransactionsPacket&& packet) {
+    cs::Conveyer::instance().addTransactionsPacket(packet);
+}
+
+void Node::reviewConveyerHashes() {
+    const cs::Conveyer& conveyer = cs::Conveyer::instance();
+    const bool isHashesEmpty = conveyer.currentRoundTable().hashes.empty();
+
+    if (!isHashesEmpty && !conveyer.isSyncCompleted()) {
+        sendPacketHashesRequest(conveyer.currentNeededHashes(), conveyer.currentRoundNumber(), startPacketRequestPoint_);
+        return;
+    }
+
+    if (isHashesEmpty) {
+        csdebug() << "NODE> No hashes in round table, start consensus now";
+    }
+    else {
+        csdebug() << "NODE> All hashes in conveyer, start consensus now";
+    }
+
+    startConsensus();
+}
+
+void Node::processSync() {
+    if (!cs::ConfigHolder::instance().config()->isSyncOn()) {
+        return;
+    }
+    const auto lastSequence = blockChain_.getLastSeq();
+    const auto round = cs::Conveyer::instance().currentRoundNumber();
+
+    if (stat_.isCurrentRoundTooLong(kLastPoolSynchroDelay_) && round < lastSequence + cs::PoolSynchronizer::kRoundDifferentForSync) {
+        poolSynchronizer_->syncLastPool();
+    }
+    else {
+        poolSynchronizer_->sync(round, cs::PoolSynchronizer::kRoundDifferentForSync);
+    }
+}
+
+void Node::specialSync(cs::Sequence finSeq, cs::PublicKey& source) {
+    csinfo() << "Will synchronize till " << finSeq;
+    poolSynchronizer_->syncTill(finSeq, source, true);
+    csinfo() << "Last blockchain sequence: " << getBlockChain().getLastSeq();
+}
+
+void Node::setTop(cs::Sequence finSeq) {
+    csinfo() << "Blockchain top will be: " << finSeq;
+    while (getBlockChain().getLastSeq() > finSeq) {
+        getBlockChain().removeLastBlock();
+    }
+
+    csinfo() << "Last blockchain sequence: " << getBlockChain().getLastSeq();
+}
+
+void Node::showNeighbours() {
+    poolSynchronizer_->showNeighbours();
+}
+
+void Node::setIdle() {
+
+}
+
+void Node::setWorking() {
+
+}
+
+void Node::showDbParams() {
+    getBlockChain().showDBParams();
+}
+
+void Node::addToBlackList(const cs::PublicKey& key, bool isMarked) {
+    if (isMarked) {
+        transport_->ban(key);
+        cswarning() << "Neigbour " << cs::Utils::byteStreamToHex(key) << " added to network black list";
+        EventReport::sendBlackListUpdate(*this, key, true /*added*/);
+    }
+    else {
+        transport_->revertBan(key);
+        cswarning() << "Neigbour " << cs::Utils::byteStreamToHex(key) << " released from network black list";
+        EventReport::sendBlackListUpdate(*this, key, false /*erased*/);
+
+    }
+}
+
+bool Node::isPoolsSyncroStarted() {
+    return poolSynchronizer_->isSyncroStarted();
+}
+
+std::optional<cs::TrustedConfirmation> Node::getConfirmation(cs::RoundNumber round) const {
+    return confirmationList_.find(round);
+}
+
+void Node::processTimer() {
+    cs::Conveyer& conveyer = cs::Conveyer::instance();
+    const auto round = conveyer.currentRoundNumber();
+
+    if (round <= cs::TransactionsFlushRound) {
+        return;
+    }
+
+    conveyer.flushTransactions();
+}
+
+void Node::onTransactionsPacketFlushed(const cs::TransactionsPacket& packet) {
+    CallsQueue::instance().insert(std::bind(&Node::sendTransactionsPacket, this, packet));
+}
+
+void Node::onPingChecked(cs::Sequence sequence, const cs::PublicKey& sender) {
+    auto lastSequence = blockChain_.getLastSeq();
+
+    if (lastSequence < sequence) {
+        cswarning() << "Local max block " << WithDelimiters(lastSequence) << " is lower than remote one " << WithDelimiters(sequence)
+                    << ", trying to request round table";
+
+        CallsQueue::instance().insert([=] {
+            roundPackRequest(sender, sequence);
+        });
+    }
+}
+
+void Node::sendBlockRequest(const cs::PublicKey& target, const cs::PoolsRequestedSequences& sequences) {
+    status_ = cs::NodeStatus::Synchronization;
+    const auto round = cs::Conveyer::instance().currentRoundNumber();
+    csmeta(csdetails) << "Target out(): " << ", sequence from: " << sequences.front()
+                      << ", to: " << sequences.back() << ", round: " << round;
+
+    BaseFlags flags = static_cast<BaseFlags>(BaseFlags::Signed | BaseFlags::Compressed);
+    transport_->sendDirect(formPacket(flags, MsgTypes::BlockRequest, round, sequences), target);
+}
+
+void Node::sendBlockRequestToConfidants(cs::Sequence sequence) {
+    cslog() << kLogPrefix_ << "request block " << WithDelimiters(sequence) << " from trusted";
+    const auto round = cs::Conveyer::instance().currentRoundNumber();
+    cs::PoolsRequestedSequences sequences;
+    sequences.push_back(sequence);
+
+    // try to send to confidants..
+    const auto& confidants = cs::Conveyer::instance().confidants();
+    sendDirect(confidants, MsgTypes::BlockRequest, round, sequences, size_t(0) /*packetNum*/);
+}
+
+Node::MessageActions Node::chooseMessageAction(const cs::RoundNumber rNum, const MsgTypes type, const cs::PublicKey sender) {
+    if (!good_) {
+        return MessageActions::Drop;
+    }
+
+    // always process this types
+    switch (type) {
+        case MsgTypes::FirstSmartStage:
+        case MsgTypes::SecondSmartStage:
+        case MsgTypes::ThirdSmartStage:
+        case MsgTypes::NodeStopRequest:
+        case MsgTypes::TransactionPacket:
+        case MsgTypes::TransactionsPacketRequest:
+        case MsgTypes::TransactionsPacketReply:
+        case MsgTypes::RoundTableRequest:
+        case MsgTypes::RejectedContracts:
+        case MsgTypes::RoundPackRequest:
+        case MsgTypes::EmptyRoundPack:
+        case MsgTypes::StateRequest:
+        case MsgTypes::StateReply:
+        case MsgTypes::BlockAlarm:
+        case MsgTypes::EventReport:
+            return MessageActions::Process;
+
+        default:
+            break;
+    }
+
+    const auto round = cs::Conveyer::instance().currentRoundNumber();
+
+    // starts next round, otherwise
+    if (type == MsgTypes::RoundTable) {
+        if (rNum >= round) {
+            return MessageActions::Process;
+        }
+
+        // TODO: detect absence of proper current round info (round may be set by SS or BB)
+        return MessageActions::Drop;
+    }
+
+    // BB: every round (for now) may be handled:
+    if (type == MsgTypes::BootstrapTable) {
+        return MessageActions::Process;
+    }
+
+    if (type == MsgTypes::Utility) {
+        return (round < rNum + Consensus::UtilityMessageRoundInterval && round + Consensus::UtilityMessageRoundInterval > rNum ) ? MessageActions::Process : MessageActions::Drop;
+    }
+
+    if (type == MsgTypes::BlockRequest || type == MsgTypes::RequestedBlock) {
+        // which round would not be on the remote we may require the requested block or get block request
+        return MessageActions::Process;
+    }
+
+    if (type == MsgTypes::RoundTableReply) {
+        return (rNum >= round ? MessageActions::Process : MessageActions::Drop);
+    }
+
+    if (type == MsgTypes::BlockHash) {
+        if (rNum < round) {
+            // outdated
+            return MessageActions::Drop;
+        }
+
+        if (rNum > blockChain_.getLastSeq() + Consensus::MaxRoundsCancelContract) {
+            // too many rounds behind the global round
+            return MessageActions::Drop;
+        }
+
+        if (rNum > round) {
+            csdebug() << "NODE> outrunning block hash (#" << rNum << ") is postponed until get round info";
+            return MessageActions::Postpone;
+        }
+
+        if (!cs::Conveyer::instance().isSyncCompleted()) {
+            csdebug() << "NODE> block hash is postponed until conveyer sync is completed";
+            return MessageActions::Postpone;
+        }
+
+        // in time
+        return MessageActions::Process;
+    }
+
+    if (rNum < round) {
+        return type == MsgTypes::NewBlock ? MessageActions::Process : MessageActions::Drop;
+    }
+
+    // outrunning packets mean round lag
+    if (rNum > round) {
+        if (rNum - round == 1) {
+            // wait for next round
+            return MessageActions::Postpone;
+        }
+        else {
+            // more then 1 round lag, request round info
+            if (round > 1 && subRound_ == 0) {
+                // not on the very start
+                cswarning() << "NODE> detect round lag (global " << rNum << ", local " << round << ")";
+                roundPackRequest(sender, rNum);
+            }
+
+            return MessageActions::Drop;
+        }
+    }
+
+    // (rNum == round) => handle now
+    return MessageActions::Process;
+}
+
+void Node::updateConfigFromFile() {
+    observer_.notify();
+}
+
+static const char* nodeLevelToString(Node::Level nodeLevel) {
+    switch (nodeLevel) {
+    case Node::Level::Normal:
+        return "Normal";
+    case Node::Level::Confidant:
+        return "Confidant";
+    case Node::Level::Main:
+        return "Main";
+    case Node::Level::Writer:
+        return "Writer";
+    }
+
+    return "UNKNOWN";
+}
+
+std::ostream& operator<<(std::ostream& os, Node::Level nodeLevel) {
+    os << nodeLevelToString(nodeLevel);
+    return os;
+}
+
+template <typename... Args>
+void Node::sendDirect(const cs::PublicKey& target, const MsgTypes msgType, const cs::RoundNumber round, Args&&... args) {
+    csdetails() << "NODE> Sending Direct data, round " << round
+                << "msgType: " << Packet::messageTypeToString(msgType);
+
+    transport_->sendDirect(formPacket(BaseFlags::Compressed, msgType, round, args...), target);
+}
+
+template <typename... Args>
+void Node::sendDirect(const cs::PublicKeys& keys, const MsgTypes msgType, const cs::RoundNumber round, Args&&... args) {
+    csdebug() << "NODE> Sending direct to list, round: " << round
+              << ", msgType: " << Packet::messageTypeToString(msgType);
+
+    transport_->sendMulticast(formPacket(BaseFlags::Compressed, msgType, round, args...), keys);
+}
+
+template <class... Args>
+void Node::sendBroadcast(const MsgTypes msgType, const cs::RoundNumber round, Args&&... args) {
+    csdetails() << "NODE> Sending broadcast, round: " << round
+                << ", msgType: " << Packet::messageTypeToString(msgType);
+
+    transport_->sendBroadcast(formPacket(BaseFlags::Compressed, msgType, round, args...));
+}
+
+template <class... Args>
+void Node::sendBroadcastIfNoConnection(const cs::PublicKey& target, const MsgTypes msgType, const cs::RoundNumber round, Args&&... args) {
+    csdetails() << "NODE> Sending broadcast IF NO CONNECTION, round: " << round
+                << ", msgType: " << Packet::messageTypeToString(msgType);
+
+    transport_->sendBroadcastIfNoConnection(formPacket(BaseFlags::Compressed, msgType, round, args...), target);
+}
+
+template <class... Args>
+void Node::sendBroadcastIfNoConnection(const cs::PublicKeys& keys, const MsgTypes msgType, const cs::RoundNumber round, Args&&... args) {
+    csdetails() << "NODE> Sending broadcast IF NO CONNECTION, round: " << round
+                << ", msgType: " << Packet::messageTypeToString(msgType);
+
+    for (auto& key : keys) {
+        transport_->sendBroadcastIfNoConnection(formPacket(BaseFlags::Compressed, msgType, round, args...), key);
+    }
+}
+
+template <class... Args>
+void Node::sendConfidants(const MsgTypes msgType, const cs::RoundNumber round, Args&&... args) {
+    csdebug() << "NODE> Sending confidants, round: " << round
+              << ", msgType: " << Packet::messageTypeToString(msgType);
+
+    sendBroadcastIfNoConnection(cs::Conveyer::instance().confidants(), msgType, round, std::forward<Args>(args)...);
+}
+
+void Node::sendStageOne(const cs::StageOne& stageOneInfo) {
+    if (myLevel_ != Level::Confidant) {
+        cswarning() << "NODE> Only confidant nodes can send consensus stages";
+        return;
+    }
+
+    csmeta(csdebug) << "Round: " << cs::Conveyer::instance().currentRoundNumber() << "." << cs::numeric_cast<int>(subRound_)
+        << cs::StageOne::toString(stageOneInfo);
+
+    csdebug() << "Stage one Message R-" << cs::Conveyer::instance().currentRoundNumber() << "[" << static_cast<int>(stageOneInfo.sender)
+        << "]: " << cs::Utils::byteStreamToHex(stageOneInfo.message.data(), stageOneInfo.message.size());
+    csdebug() << "Stage one Signature R-" << cs::Conveyer::instance().currentRoundNumber() << "[" << static_cast<int>(stageOneInfo.sender)
+        << "]: " << cs::Utils::byteStreamToHex(stageOneInfo.signature.data(), stageOneInfo.signature.size());
+
+    sendConfidants(MsgTypes::FirstStage, cs::Conveyer::instance().currentRoundNumber(), subRound_, stageOneInfo.signature, stageOneInfo.message);
+
+    csmeta(csdetails) << "Sent message size " << stageOneInfo.message.size();
+}
+
+void Node::getStageOne(const uint8_t* data, const size_t size, const cs::PublicKey& sender) {
+    if (size < Consensus::StageOneMinimumSize && size > Consensus::StageOneMaximumSize) {
+        csdebug() << kLogPrefix_ << "Invalid stage One size: " << size;
+        return;
+    }
+    csmeta(csdetails) << "started";
+
+    if (myLevel_ != Level::Confidant) {
+        csdebug() << kLogPrefix_ << "ignore stage-1 as no confidant";
+        return;
+    }
+
+    cs::IDataStream stream(data, size);
+
+    uint8_t subRound = 0;
+    stream >> subRound;
+
+    if (subRound != subRound_) {
+        cswarning() << kLogPrefix_ << "ignore stage-1 with subround #" << static_cast<int>(subRound) << ", required #" << static_cast<int>(subRound_);
+        return;
+    }
+
+    cs::StageOne stage;
+    stream >> stage.signature;
+    stream >> stage.message;
+
+    if (!stream.isValid() || !stream.isEmpty()) {
+        csmeta(cserror) << "Bad stage-1 packet format";
+        return;
+    }
+    csdetails() << kLogPrefix_ << "Stage1 message: " << cs::Utils::byteStreamToHex(stage.message);
+    csdetails() << kLogPrefix_ << "Stage1 signature: " << cs::Utils::byteStreamToHex(stage.signature);
+
+    // hash of part received message
+    stage.messageHash = cscrypto::calculateHash(stage.message.data(), stage.message.size());
+    const cs::Conveyer& conveyer = cs::Conveyer::instance();
+
+    cs::Bytes signedMessage;
+    cs::ODataStream signedStream(signedMessage);
+    signedStream << conveyer.currentRoundNumber();
+    signedStream << subRound_;
+    signedStream << stage.messageHash;
+
+    // stream for main message
+    cs::IDataStream stageStream(stage.message.data(), stage.message.size());
+    stageStream >> stage.sender;
+    stageStream >> stage.hash;
+    stageStream >> stage.trustedCandidates;
+    stageStream >> stage.hashesCandidates;
+    stageStream >> stage.roundTimeStamp;
+
+    if (!conveyer.isConfidantExists(stage.sender)) {
+        return;
+    }
+
+    const cs::PublicKey& confidant = conveyer.confidantByIndex(stage.sender);
+    csdebug() << kLogPrefix_ << "StageOne Message[" << static_cast<int>(stage.sender) <<"]: " << cs::Utils::byteStreamToHex(stage.message.data(), stage.message.size());
+    if (!cscrypto::verifySignature(stage.signature, confidant, signedMessage.data(), signedMessage.size())) {
+        cswarning() << kLogPrefix_ << "StageOne from T[" << static_cast<int>(stage.sender) << "] -  WRONG SIGNATURE!!! Message: " 
+            << cs::Utils::byteStreamToHex(stage.message.data(), stage.message.size());
+        return;
+    }
+
+    if (confidant != sender) {
+        csmeta(csdebug) << kLogPrefix_ << "StageOne of " << getSenderText(confidant) << " sent by " << getSenderText(sender);
+    }
+    else {
+        csmeta(csdebug) << kLogPrefix_ << "StageOne of T[" << static_cast<int>(stage.sender) << "], sender key ok";
+    }
+
+    csdetails() << csname() << "Hash: " << cs::Utils::byteStreamToHex(stage.hash.data(), stage.hash.size());
+
+    solver_->gotStageOne(std::move(stage));
+}
+
+void Node::sendStageTwo(cs::StageTwo& stageTwoInfo) {
+    csmeta(csdetails) << "started";
+
+    if (myLevel_ != Level::Confidant && myLevel_ != Level::Writer) {
+        cswarning() << "Only confidant nodes can send consensus stages";
+        return;
+    }
+
+    sendConfidants(MsgTypes::SecondStage, cs::Conveyer::instance().currentRoundNumber(), subRound_, stageTwoInfo.signature, stageTwoInfo.message);
+
+    // cash our stage two
+    csmeta(csdetails) << "Bytes size " << stageTwoInfo.message.size() << " ... done";
+}
+
+void Node::getStageTwo(const uint8_t* data, const size_t size, const cs::PublicKey& sender) {
+    if (size < Consensus::StageTwoMinimumSize && size > Consensus::StageTwoMaximumSize) {
+        csdebug() << kLogPrefix_ << "Invalid stage Two size: " << size;
+        return;
+    }
+    csmeta(csdetails);
+
+    if (myLevel_ != Level::Confidant && myLevel_ != Level::Writer) {
+        csdebug() << kLogPrefix_ << "Ignore StageTwo as no confidant";
+        return;
+    }
+
+    csdebug() << kLogPrefix_ << "Getting StageTwo from " << getSenderText(sender);
+
+    cs::IDataStream stream(data, size);
+
+    uint8_t subRound = 0;
+    stream >> subRound;
+
+    if (subRound != subRound_) {
+        cswarning() << kLogPrefix_ << "Ignore StageTwo with subround #" << static_cast<int>(subRound) << ", required #" << static_cast<int>(subRound_);
+        return;
+    }
+
+    cs::StageTwo stage;
+    stream >> stage.signature;
+
+    cs::Bytes bytes;
+    stream >> bytes;
+
+    if (!stream.isValid() || !stream.isEmpty()) {
+        cserror() << "NODE> Bad stage-2 packet format";
+        return;
+    }
+
+    cs::IDataStream stageStream(bytes.data(), bytes.size());
+    stageStream >> stage.sender;
+    stageStream >> stage.signatures;
+    stageStream >> stage.hashes;
+
+    const cs::Conveyer& conveyer = cs::Conveyer::instance();
+
+    if (!conveyer.isConfidantExists(stage.sender)) {
+        return;
+    }
+
+    if (!cscrypto::verifySignature(stage.signature, conveyer.confidantByIndex(stage.sender), bytes.data(), bytes.size())) {
+        csdebug() << kLogPrefix_ << "StageTwo [" << static_cast<int>(stage.sender) << "] -  WRONG SIGNATURE!!! Message: " 
+            << cs::Utils::byteStreamToHex(bytes.data(), bytes.size());
+        return;
+    }
+
+    csmeta(csdetails) << "Signature is OK";
+    stage.message = std::move(bytes);
+
+    csdebug() << kLogPrefix_ << "StageTwo [" << static_cast<int>(stage.sender) << "] is OK!";
+    solver_->gotStageTwo(stage);
+}
+
+void Node::sendStageThree(cs::StageThree& stageThreeInfo) {
+    csdebug() << __func__;
+
+    if (myLevel_ != Level::Confidant) {
+        cswarning() << "NODE> Only confidant nodes can send consensus stages";
+        return;
+    }
+
+    // TODO: think how to improve this code
+    sendConfidants(MsgTypes::ThirdStage, cs::Conveyer::instance().currentRoundNumber(), subRound_, stageThreeInfo.signature, stageThreeInfo.message);
+
+    // cach stage three
+    csmeta(csdetails) << "bytes size " << stageThreeInfo.message.size();
+    stageThreeSent_ = true;
+    csmeta(csdetails) << "done";
+}
+
+void Node::getStageThree(const uint8_t* data, const size_t size, const cs::PublicKey& sender) {
+    if (size < Consensus::StageThreeMinimumSize && size > Consensus::StageThreeMaximumSize) {
+        csdebug() << kLogPrefix_ << "Invalid stage Two size: " << size;
+        return;
+    }
+    csmeta(csdetails);
+
+    if (myLevel_ != Level::Confidant && myLevel_ != Level::Writer) {
+        csdebug() << "NODE> ignore stage-3 as no confidant";
+        return;
+    }
+
+    cs::IDataStream stream(data, size);
+    uint8_t subRound = 0;
+    stream >> subRound;
+
+    if (subRound != subRound_) {
+        cswarning() << "NODE> ignore stage-3 with subround #" << static_cast<int>(subRound) << ", required #" << static_cast<int>(subRound_);
+        return;
+    }
+
+    cs::StageThree stage;
+    stream >> stage.signature;
+
+    cs::Bytes bytes;
+    stream >> bytes;
+
+    if (!stream.isValid() || !stream.isEmpty()) {
+        cserror() << "NODE> Bad stage-3 packet format. Packet received from: " << cs::Utils::byteStreamToHex(sender.data(), sender.size());
+        return;
+    }
+
+    cs::IDataStream stageStream(bytes.data(), bytes.size());
+    stageStream >> stage.sender;
+    stageStream >> stage.writer;
+    stageStream >> stage.iteration;  // this is a potential problem!!!
+    stageStream >> stage.blockSignature;
+    stageStream >> stage.roundSignature;
+    stageStream >> stage.trustedSignature;
+    stageStream >> stage.realTrustedMask;
+
+    const cs::Conveyer& conveyer = cs::Conveyer::instance();
+
+    if (!conveyer.isConfidantExists(stage.sender)) {
+        return;
+    }
+
+    if (!conveyer.isConfidantExists(stage.writer)) {
+        return;
+    }
+
+    if (stage.iteration < solver_->currentStage3iteration()) {
+        stageRequest(MsgTypes::ThirdStageRequest, myConfidantIndex_, stage.sender, solver_->currentStage3iteration());
+        return;
+    }
+    else if (stage.iteration > solver_->currentStage3iteration()) {
+        // store
+        return;
+    }
+
+    if (!cscrypto::verifySignature(stage.signature, conveyer.confidantByIndex(stage.sender), bytes.data(), bytes.size())) {
+        cswarning() << kLogPrefix_ << "stageThree from T[" << static_cast<int>(stage.sender) << "] -  WRONG SIGNATURE!!! Message: " 
+            << cs::Utils::byteStreamToHex(bytes.data(), bytes.size());
+        return;
+    }
+
+    stage.message = std::move(bytes);
+
+    csdebug() << "NODE> stage-3 from T[" << static_cast<int>(stage.sender) << "] - preliminary check ... passed!";
+    solver_->gotStageThree(std::move(stage), (stageThreeSent_ ? 2 : 0));
+}
+
+void Node::adjustStageThreeStorage() {
+    stageThreeSent_ = false;
+}
+
+void Node::stageRequest(MsgTypes msgType, uint8_t respondent, uint8_t required, uint8_t iteration) {
+    csmeta(csdebug) << "started";
+
+    if (myLevel_ != Level::Confidant && myLevel_ != Level::Writer) {
+        cswarning() << kLogPrefix_ << "Only confidant nodes can request consensus stages";
+        return;
+    }
+
+    switch (msgType) {
+    case MsgTypes::FirstStageRequest:
+    case MsgTypes::SecondStageRequest:
+    case MsgTypes::ThirdStageRequest:
+        break;
+    default:
+        csdebug() << kLogPrefix_ << "Illegal call to method: stageRequest(), ignore";
+        return;
+    }
+
+    const cs::Conveyer& conveyer = cs::Conveyer::instance();
+
+    if (!conveyer.isConfidantExists(respondent)) {
+        return;
+    }
+
+    sendBroadcastIfNoConnection(conveyer.confidantByIndex(respondent), msgType, cs::Conveyer::instance().currentRoundNumber(), subRound_, myConfidantIndex_, required, iteration);
+
+    csmeta(csdetails) << "done";
+}
+
+void Node::getStageRequest(const MsgTypes msgType, const uint8_t* data, const size_t size, const cs::PublicKey& requester) {
+    csmeta(csdebug) << "started";
+
+    if (myLevel_ != Level::Confidant) {
+        return;
+    }
+
+    cs::IDataStream stream(data, size);
+
+    uint8_t subRound = 0;
+    stream >> subRound;
+
+    if (subRound != subRound_) {
+        cswarning() << kLogPrefix_ << "We got StageRequest for the Node with SUBROUND, we don't have";
+        return;
+    }
+
+    uint8_t requesterNumber = 0;
+    stream >> requesterNumber;
+
+    uint8_t requiredNumber = 0;
+    stream >> requiredNumber;
+
+    uint8_t iteration = solver_->currentStage3iteration(); // default value
+
+    if (stream.isAvailable(1)) {
+        stream >> iteration;
+    }
+
+    if (!stream.isValid() || !stream.isEmpty()) {
+        cserror() << "Bad StageRequest packet format";
+        return;
+    }
+
+    const cs::Conveyer& conveyer = cs::Conveyer::instance();
+
+    if (!conveyer.isConfidantExists(requesterNumber) || requester != conveyer.confidantByIndex(requesterNumber)) {
+        return;
+    }
+
+    switch (msgType) {
+        case MsgTypes::FirstStageRequest:
+            solver_->gotStageOneRequest(requesterNumber, requiredNumber);
+            break;
+        case MsgTypes::SecondStageRequest:
+            solver_->gotStageTwoRequest(requesterNumber, requiredNumber);
+            break;
+        case MsgTypes::ThirdStageRequest:
+            solver_->gotStageThreeRequest(requesterNumber, requiredNumber, iteration);
+            break;
+        default:
+            break;
+    }
+}
+
+void Node::sendStageReply(const uint8_t sender, const cs::Signature& signature, const MsgTypes msgType, const uint8_t requester, cs::Bytes& message) {
+    csmeta(csdebug) << "started";
+
+    if (myLevel_ != Level::Confidant) {
+        cswarning() << kLogPrefix_ << "Only confidant nodes can send consensus stages";
+        return;
+    }
+
+    const cs::Conveyer& conveyer = cs::Conveyer::instance();
+
+    if (!conveyer.isConfidantExists(requester) || !conveyer.isConfidantExists(sender)) {
+        return;
+    }
+
+    sendBroadcastIfNoConnection(conveyer.confidantByIndex(requester), msgType, cs::Conveyer::instance().currentRoundNumber(), subRound_, signature, message);
+    csmeta(csdetails) << "done";
+}
+
+void Node::sendSmartReject(const std::vector<RefExecution>& rejectList) {
+    if (myLevel_ != Level::Confidant) {
+        cswarning() << "NODE> Only confidant nodes can send smart Reject messages";
+        return;
+    }
+    if (rejectList.empty()) {
+        csmeta(cserror) << "must not send empty rejected contracts pack";
+        return;
+    }
+
+    cs::Bytes data;
+    cs::ODataStream stream(data);
+
+    stream << rejectList;
+
+    csdebug() << "Node: sending " << rejectList.size() << " rejected contract(s) to related smart confidants";
+    sendBroadcast(MsgTypes::RejectedContracts, cs::Conveyer::instance().currentRoundNumber(), data);
+}
+
+void Node::getSmartReject(const uint8_t* data, const size_t size, const cs::RoundNumber rNum, const cs::PublicKey& sender) {
+    csunused(rNum);
+    csunused(sender);
+
+    cs::IDataStream stream(data, size);
+
+    cs::Bytes bytes;
+    stream >> bytes;
+
+    cs::IDataStream smartStream(bytes.data(), bytes.size());
+
+    std::vector<RefExecution> rejectList;
+    stream >> rejectList;
+
+    if (!stream.isValid() || stream.isAvailable(1)) {
+        return;
+    }
+
+    if (rejectList.empty()) {
+        csmeta(cserror) << "empty rejected contracts pack received";
+        return;
+    }
+
+    csdebug() << "Node: " << rejectList.size() << " rejected contract(s) received";
+    emit gotRejectedContracts(rejectList);
+}
+
+void Node::sendSmartStageOne(const cs::ConfidantsKeys& smartConfidants, const cs::StageOneSmarts& stageOneInfo) {
+    csmeta(csdebug) << "started";
+
+    if (std::find(smartConfidants.cbegin(), smartConfidants.cend(), solver_->getPublicKey()) == smartConfidants.cend()) {
+        cswarning() << "NODE> Only confidant nodes can send smart-contract consensus stages";
+        return;
+    }
+
+    csmeta(csdetails) << std::endl
+                      << "Smart starting Round: " << cs::SmartConsensus::blockPart(stageOneInfo.id) << '.' << cs::SmartConsensus::transactionPart(stageOneInfo.id) << std::endl
+                      << "Sender: " << static_cast<int>(stageOneInfo.sender) << std::endl
+                      << "Hash: " << cs::Utils::byteStreamToHex(stageOneInfo.hash.data(), stageOneInfo.hash.size());
+
+    sendBroadcastIfNoConnection(smartConfidants, MsgTypes::FirstSmartStage, cs::Conveyer::instance().currentRoundNumber(),
+               stageOneInfo.message, stageOneInfo.signature);
+
+    csmeta(csdebug) << "done";
+}
+
+bool Node::canSaveSmartStages(cs::Sequence seq, cs::PublicKey key) {
+    cs::Sequence curSequence = getBlockChain().getLastSeq();
+
+    if (curSequence + 1 < cs::Conveyer::instance().currentRoundNumber()) {
+        return false;
+    }
+
+    if (seq <= getBlockChain().getLastSeq()) {
+        auto pool = getBlockChain().loadBlock(seq);
+        if (pool.is_valid()) {
+            auto it = std::find(pool.confidants().cbegin(), pool.confidants().cend(), key);
+            if (it != pool.confidants().cend()) {
+                return true;
+            }
+        }
+        return false;
+    }
+    csdebug() << "Strange situation: better save for any sake";
+    return true;
+}
+
+void Node::getSmartStageOne(const uint8_t* data, const size_t size, const cs::RoundNumber, const cs::PublicKey& sender) {
+    if (!canBeTrusted(true)) {
+        return;
+    }
+    csdebug() << __func__ << ": starting";
+    
+    cs::IDataStream stream(data, size);
+
+    cs::StageOneSmarts stage;
+    stream >> stage.message >> stage.signature;
+
+    if (!stream.isValid() || !stream.isEmpty()) {
+        cserror() << "Bad Smart Stage One packet format";
+        return;
+    }
+
+    if (stage.signature == cs::Zero::signature) {
+        csdebug() << "NODE> Sender " << cs::Utils::byteStreamToHex(sender.data(), sender.size()) << " sent unsigned smart stage One";
+        return;
+    }
+    // hash of part received message
+    stage.messageHash = cscrypto::calculateHash(stage.message.data(), stage.message.size());
+    if (!stage.fillFromBinary()) {
+        return;
+    }
+    cs::Sequence block = cs::SmartConsensus::blockPart(stage.id);
+    uint32_t transaction = cs::SmartConsensus::transactionPart(stage.id);
+    csdebug() << "SmartStageOne messageHash: " << cs::Utils::byteStreamToHex(stage.messageHash.data(), stage.messageHash.size());
+    csdebug() << __func__ << ": starting {" << block << '.' << transaction << '}';
+    
+    csmeta(csdebug) << "Sender: " << static_cast<int>(stage.sender) << ", sender key: " << cs::Utils::byteStreamToHex(sender.data(), sender.size()) << std::endl
+                    << "Smart#: {" << block << '.' << transaction << '}';
+    csdebug() << "Hash: " << cs::Utils::byteStreamToHex(stage.hash.data(), stage.hash.size());
+
+    //if (std::find(activeSmartConsensuses_.cbegin(), activeSmartConsensuses_.cend(), stage.id) == activeSmartConsensuses_.cend() && canSaveSmartStages(block, nodeIdKey_)) {
+    //    csdebug() << "The SmartConsensus {" << block << '.' << transaction << "} is not active now, storing the stage";
+    //    smartStageOneStorage_.push_back(stage);
+    //    return;
+    //}
+
+    emit gotSmartStageOne(stage, false);
+}
+
+void Node::sendSmartStageTwo(const cs::ConfidantsKeys& smartConfidants, cs::StageTwoSmarts& stageTwoInfo) {
+    csmeta(csdebug) << "started";
+
+    if (std::find(smartConfidants.cbegin(), smartConfidants.cend(), solver_->getPublicKey()) == smartConfidants.cend()) {
+        cswarning() << "NODE> Only confidant nodes can send smart-contract consensus stages";
+        return;
+    }
+
+    // TODO: fix it by logic changing
+
+    size_t confidantsCount = cs::Conveyer::instance().confidantsCount();
+    size_t stageBytesSize = sizeof(stageTwoInfo.sender) + (sizeof(cs::Signature) + sizeof(cs::Hash)) * confidantsCount;
+
+    cs::Bytes bytes;
+    bytes.reserve(stageBytesSize);
+
+    cs::ODataStream stream(bytes);
+    stream << stageTwoInfo.sender;
+    stream << stageTwoInfo.id;
+    stream << stageTwoInfo.signatures;
+    stream << stageTwoInfo.hashes;
+
+    // create signature
+    stageTwoInfo.signature = cscrypto::generateSignature(solver_->getPrivateKey(), bytes.data(), bytes.size());
+    sendBroadcastIfNoConnection(smartConfidants, MsgTypes::SecondSmartStage, cs::Conveyer::instance().currentRoundNumber(), bytes, stageTwoInfo.signature);
+
+    // cash our stage two
+    stageTwoInfo.message = std::move(bytes);
+    csmeta(csdebug) << "done";
+}
+
+void Node::getSmartStageTwo(const uint8_t* data, const size_t size, const cs::RoundNumber, const cs::PublicKey& sender) {
+    if (!canBeTrusted(true)) {
+        return;
+    }
+    csmeta(csdebug);
+
+    csdebug() << "NODE> Getting SmartStage Two from " << cs::Utils::byteStreamToHex(sender.data(), sender.size());
+
+    cs::IDataStream stream(data, size);
+
+    cs::StageTwoSmarts stage;
+    stream >> stage.message >> stage.signature;
+
+    if (stage.signature == cs::Zero::signature) {
+        csdebug() << "NODE> Sender " << cs::Utils::byteStreamToHex(sender.data(), sender.size()) << " sent unsigned smart stage Two";
+        return;
+    }
+
+    if (!stream.isValid() || !stream.isEmpty()) {
+        cserror() << "NODE> Bad SmartStageTwo packet format";
+        return;
+    }
+
+    cs::IDataStream stageStream(stage.message.data(), stage.message.size());
+    stageStream >> stage.sender;
+    stageStream >> stage.id;
+    stageStream >> stage.signatures;
+    stageStream >> stage.hashes;
+
+    csdebug() << "NODE> Read all data from the stream";
+
+    emit gotSmartStageTwo(stage, false);
+}
+
+void Node::sendSmartStageThree(const cs::ConfidantsKeys& smartConfidants, cs::StageThreeSmarts& stageThreeInfo) {
+    csmeta(csdebug) << "started";
+
+    if (std::find(smartConfidants.cbegin(), smartConfidants.cend(), solver_->getPublicKey()) == smartConfidants.cend()) {
+        cswarning() << "NODE> Only confidant nodes can send smart-contract consensus stages";
+        return;
+    }
+
+    // TODO: think how to improve this code
+    size_t stageSize = 2 * sizeof(cs::Byte) + stageThreeInfo.realTrustedMask.size() + stageThreeInfo.packageSignature.size();
+
+    cs::Bytes bytes;
+    bytes.reserve(stageSize);
+
+    cs::ODataStream stream(bytes);
+    stream << stageThreeInfo.sender;
+    stream << stageThreeInfo.writer;
+    stream << stageThreeInfo.id;
+    stream << stageThreeInfo.realTrustedMask;
+    stream << stageThreeInfo.packageSignature;
+
+    stageThreeInfo.signature = cscrypto::generateSignature(solver_->getPrivateKey(), bytes.data(), bytes.size());
+
+    sendBroadcastIfNoConnection(smartConfidants, MsgTypes::ThirdSmartStage, cs::Conveyer::instance().currentRoundNumber(),
+               // payload:
+              bytes, stageThreeInfo.signature);
+
+    // cach stage three
+    stageThreeInfo.message = std::move(bytes);
+    csmeta(csdebug) << "done";
+}
+
+void Node::getSmartStageThree(const uint8_t* data, const size_t size, const cs::RoundNumber, const cs::PublicKey& sender) {
+    if (!canBeTrusted(true)) {
+        return;
+    }
+    csmeta(csdetails) << "started";
+    csunused(sender);
+
+    cs::IDataStream stream(data, size);
+
+    cs::StageThreeSmarts stage;
+    stream >> stage.message >> stage.signature;
+
+    if (stage.signature == cs::Zero::signature) {
+        csdebug() << "NODE> Sender " << cs::Utils::byteStreamToHex(sender.data(), sender.size()) << " sent unsigned smart stage Three";
+        return;
+    }
+
+    if (!stream.isValid() || !stream.isEmpty()) {
+        cserror() << "NODE> Bad SmartStage Three packet format";
+        return;
+    }
+
+    cs::IDataStream stageStream(stage.message.data(), stage.message.size());
+    stageStream >> stage.sender;
+    stageStream >> stage.writer;
+    stageStream >> stage.id;
+    stageStream >> stage.realTrustedMask;
+    stageStream >> stage.packageSignature;
+
+    emit gotSmartStageThree(stage, false);
+}
+
+bool Node::smartStageRequest(MsgTypes msgType, uint64_t smartID, const cs::PublicKey& confidant, uint8_t respondent, uint8_t required) {
+    csmeta(csdebug) << __func__ << "started";
+    sendBroadcastIfNoConnection(confidant, msgType, cs::Conveyer::instance().currentRoundNumber(), smartID, respondent, required);
+    csmeta(csdebug) << "done";
+    return true;
+}
+
+void Node::getSmartStageRequest(const MsgTypes msgType, const uint8_t* data, const size_t size, const cs::PublicKey& requester) {
+    csmeta(csdebug) << __func__ << "started";
+
+    cs::IDataStream stream(data, size);
+
+    uint8_t requesterNumber = 0;
+    uint64_t smartID = 0;
+    stream >> smartID >> requesterNumber;
+
+    uint8_t requiredNumber = 0;
+    stream >> requiredNumber;
+
+    if (!stream.isValid() || !stream.isEmpty()) {
+        cserror() << "Bad SmartStage request packet format";
+        return;
+    }
+
+    emit receivedSmartStageRequest(msgType, smartID, requesterNumber, requiredNumber, requester);
+}
+
+void Node::sendSmartStageReply(const cs::Bytes& message, const cs::Signature& signature, const MsgTypes msgType, const cs::PublicKey& requester) {
+    csmeta(csdebug) << "started";
+
+    sendBroadcastIfNoConnection(requester, msgType, cs::Conveyer::instance().currentRoundNumber(), message, signature);
+    csmeta(csdebug) << "done";
+}
+
+void Node::addSmartConsensus(uint64_t id) {
+    if (std::find(activeSmartConsensuses_.cbegin(), activeSmartConsensuses_.cend(), id) != activeSmartConsensuses_.cend()) {
+        csdebug() << "The smartConsensus for {" << cs::SmartConsensus::blockPart(id) << '.' << cs::SmartConsensus::transactionPart(id) << "} is already active";
+        return;
+    }
+
+    activeSmartConsensuses_.push_back(id);
+    checkForSavedSmartStages(id);
+}
+
+void Node::removeSmartConsensus(uint64_t id) {
+    const auto it = std::find(activeSmartConsensuses_.cbegin(), activeSmartConsensuses_.cend(), id);
+    if (it == activeSmartConsensuses_.cend()) {
+        csdebug() << "The smartConsensus for {" << cs::SmartConsensus::blockPart(id) << '.' << cs::SmartConsensus::transactionPart(id) << "} is not active";
+    }
+    else {
+        activeSmartConsensuses_.erase(it);
+    }
+    auto it_1 = smartStageOneStorage_.cbegin();
+    while(it_1 != smartStageOneStorage_.cend()) {
+        if (it_1->id == id) {
+            it_1 = smartStageOneStorage_.erase(it_1);
+        }
+        else {
+            ++it_1;
+        }
+    }
+    auto it_2 = smartStageTwoStorage_.cbegin();
+    while (it_2 != smartStageTwoStorage_.cend()) {
+        if (it_2->id == id) {
+            it_2 = smartStageTwoStorage_.erase(it_2);
+        }
+        else {
+            ++it_2;
+        }
+    }
+    auto it_3 = smartStageThreeStorage_.cbegin();
+    while (it_3 != smartStageThreeStorage_.cend()) {
+        if (it_3->id == id) {
+            it_3 = smartStageThreeStorage_.erase(it_3);
+        }
+        else {
+            ++it_3;
+        }
+    }
+}
+
+void Node::checkForSavedSmartStages(uint64_t id) {
+    for (auto& it : smartStageOneStorage_) {
+        if (it.id == id) {
+            emit gotSmartStageOne(it, false);
+        }
+    }
+}
+
+//TODO: this code should be refactored
+bool Node::sendRoundPackage(const cs::RoundNumber rNum, const cs::PublicKey& target) {
+    csdebug() << "Send round table: ";
+
+    if (roundPackageCache_.size() == 0) {
+        csdebug() << "No active round table, so cannot send";
+        return false;
+    }
+
+    auto rpCurrent = std::find_if(roundPackageCache_.begin(), roundPackageCache_.end(), [rNum](cs::RoundPackage& rp) {return rp.roundTable().round == rNum;});
+    if (rpCurrent == roundPackageCache_.end()) {
+        csdebug() << "Cannot find round table, so cannot send";
+        return false;
+    }
+
+    sendDirect(target, MsgTypes::RoundTable, rpCurrent->roundTable().round, rpCurrent->subRound(), rpCurrent->toBinary());
+    csdebug() << "Done";
+
+    if (!rpCurrent->poolMetaInfo().characteristic.mask.empty()) {
+        csmeta(csdebug) << "Packing " << rpCurrent->poolMetaInfo().characteristic.mask.size() << " bytes of char. mask to send";
+    }
+
+    return true;
+}
+
+void Node::sendRoundPackageToAll(cs::RoundPackage& rPackage) {
+    // add signatures// blockSignatures, roundSignatures);
+    csmeta(csdetails) << "Send round table to all";
+    
+    sendBroadcast(MsgTypes::RoundTable, rPackage.roundTable().round, rPackage.subRound(), rPackage.toBinary());
+
+    if (!rPackage.poolMetaInfo().characteristic.mask.empty()) {
+        csmeta(csdebug) << "Packing " << rPackage.poolMetaInfo().characteristic.mask.size() << " bytes of char. mask to send";
+    }
+
+    /////////////////////////////////////////////////////////////////////////// screen output
+    csdebug() << "------------------------------------------  SendRoundTable  ---------------------------------------" 
+        << std::endl << rPackage.toString()
+        << "\n----------------------------------------------------------------------------------------------------";
+}
+
+void Node::sendRoundTable(cs::RoundPackage& rPackage) {
+    becomeWriter();
+
+    cs::Conveyer& conveyer = cs::Conveyer::instance();
+    csdebug() << "SendRoundTable: add confirmation for round " << conveyer.currentRoundTable().round << " trusted";
+    conveyer.setRound(rPackage.roundTable().round);
+    
+    subRound_ = 0;
+
+    cs::RoundTable table;
+    table.round = conveyer.currentRoundNumber();
+    table.confidants = rPackage.roundTable().confidants;
+    table.hashes = rPackage.roundTable().hashes;
+    roundPackageCache_.push_back(rPackage);
+    clearRPCache(rPackage.roundTable().round);
+    sendRoundPackageToAll(rPackage);
+
+    csdebug() << "Round " << rPackage.roundTable().round << ", Confidants count " << rPackage.roundTable().confidants.size();
+    csdebug() << "Hashes count: " << rPackage.roundTable().hashes.size();
+
+    performRoundPackage(rPackage, solver_->getPublicKey(), false);
+}
+
+bool Node::receivingSignatures(cs::RoundPackage& rPackage, cs::PublicKeys& currentConfidants) {
+    csdebug() << "NODE> PoolSigs Amnt = " << rPackage.poolSignatures().size()
+        << ", TrustedSigs Amnt = " << rPackage.trustedSignatures().size()
+        << ", RoundSigs Amnt = " << rPackage.roundSignatures().size();
+
+    if (rPackage.poolMetaInfo().realTrustedMask.size() != currentConfidants.size()) {
+        csmeta(cserror) << "Illegal trusted mask count in round table: " << rPackage.poolMetaInfo().realTrustedMask.size();
+        return false;
+    }
+
+    cs::Bytes roundBytes = rPackage.bytesToSign();
+    cs::Hash tempHash = cscrypto::calculateHash(roundBytes.data(), roundBytes.size());
+
+    if (!cs::NodeUtils::checkGroupSignature(currentConfidants, rPackage.poolMetaInfo().realTrustedMask, rPackage.roundSignatures(), tempHash)) {
+        csdebug() << "NODE> The roundtable signatures are NOT OK";
+        return false;
+    }
+    else {
+        csdebug() << "NODE> The roundtable signatures are ok";
+    }
+
+    //refactored -->
+    cs::Bytes bytes = rPackage.roundTable().toBinary();
+    cs::Hash trustedHash = cscrypto::calculateHash(bytes.data(), bytes.size());
+    //refactored <--
+
+    if (cs::NodeUtils::checkGroupSignature(currentConfidants, rPackage.poolMetaInfo().realTrustedMask, rPackage.trustedSignatures(), trustedHash)) {
+        csdebug() << "NODE> The trusted confirmation for the next round are ok";
+    }
+    else {
+        csdebug() << "NODE> The trusted confirmation for the next round are NOT OK";
+        return false;
+    }
+
+    return true;
+}
+
+bool Node::rpSpeedOk(cs::RoundPackage& rPackage) {
+    cs::Conveyer& conveyer = cs::Conveyer::instance();
+    if (conveyer.currentRoundNumber() > Consensus::MaxRoundTimerFree && getBlockChain().getLastSeq() > 0) {
+        uint64_t lastTimeStamp;
+        [[maybe_unused]] uint64_t rpTimeStamp;
+        try {
+            std::string lTS = getBlockChain().getLastTimeStamp();
+            lastTimeStamp = std::stoull(lTS.empty() == 0 ? "0" : lTS);
+        }
+        catch (...) {
+            csdebug() << __func__ << ": last block Timestamp was announced as zero";
+            return false;
+        }
+
+        uint64_t currentTimeStamp = cs::Utils::currentTimestamp();
+
+        try {
+            rpTimeStamp = std::stoull(rPackage.poolMetaInfo().timestamp);
+        }
+        catch (...) {
+            csdebug() << __func__ << ": just received roundPackage Timestamp was announced as zero";
+            return false;
+        }
+
+        if (rPackage.roundTable().round > conveyer.currentRoundNumber() + 1) {
+            uint64_t delta;
+            if (lastTimeStamp > currentTimeStamp) {
+                delta = lastTimeStamp - currentTimeStamp;
+            }
+            else {
+                delta = currentTimeStamp - lastTimeStamp;
+            }
+            uint64_t speed = delta / (rPackage.roundTable().round - conveyer.currentRoundNumber());
+
+            const auto ave_duration = stat_.aveRoundMs();
+            if (speed < ave_duration / 10 && rPackage.roundTable().round - stat_.nodeStartRound() > Consensus::SpeedCheckRound) {
+                stat_.onRoundStart(rPackage.roundTable().round, true /*skip_logs*/);
+                cserror() << "drop RoundPackage created in " << speed << " ms/block, average ms/round is " << ave_duration;
+                return false;
+            }
+        }
+    }
+    return true;
+}
+
+bool Node::isLastRPStakeFull(cs::RoundNumber rNum) {
+    if (!roundPackageCache_.empty()) {
+        auto mask = roundPackageCache_.back().poolMetaInfo().realTrustedMask;
+        if (cs::Conveyer::instance().currentRoundNumber() == rNum && cs::TrustedMask::trustedSize(mask) == mask.size()) {
+            return true;
+        }
+    }
+    return false;
+}
+
+void Node::getRoundTable(const uint8_t* data, const size_t size, const cs::RoundNumber rNum, const cs::PublicKey& sender) {
+    csdebug() << "NODE> get round table R-" << WithDelimiters(rNum) << " from " << cs::Utils::byteStreamToHex(sender.data(), sender.size());
+    csmeta(csdetails) << "started";
+
+    if (myLevel_ == Level::Writer) {
+        csmeta(cserror) << "Writers don't receive round table";
+        return;
+    }
+    cs::Conveyer& conveyer = cs::Conveyer::instance();
+    if (myLevel_ == Level::Confidant || !poolSynchronizer_->isSyncroStarted()) {
+        if (rNum > (conveyer.currentRoundNumber()+1) && stat_.lastRoundMs() < Consensus::PostConsensusTimeout) {
+            return;
+        }
+    }
+
+    cs::IDataStream stream(data, size);
+
+    // RoundTable evocation
+    cs::Byte subRound = 0;
+    stream >> subRound;
+
+    // sync state check
+
+
+    if (conveyer.currentRoundNumber() == rNum && subRound_ > subRound) {
+        cswarning() << "NODE> round table SUBROUND is lesser then local one, ignore round table";
+        csmeta(csdetails) << "My subRound: " << static_cast<int>(subRound_) << ", Received subRound: " << static_cast<int>(subRound);
+        return;
+    }
+
+    if (isLastRPStakeFull(rNum)) {
+            return;
+    }
+
+    cs::Bytes bytes;
+    stream >> bytes;
+
+    if (!stream.isValid() || !stream.isEmpty()) {
+        csmeta(cserror) << "Malformed packet with round table (1)";
+        return;
+    }
+
+    cs::RoundPackage rPackage;
+
+    if (!rPackage.fromBinary(bytes, rNum, subRound)) {
+        csdebug() << "NODE> RoundPackage could not be parsed";
+        return;
+    }
+
+    if (!rpSpeedOk(rPackage)) {
+        csdebug() << "NODE> last RoundPackage has full stake";
+        return;
+    }
+
+    csdebug() << "---------------------------------- RoundPackage #" << rPackage.roundTable().round << " --------------------------------------------- \n" 
+        <<  rPackage.toString() 
+        <<  "\n-----------------------------------------------------------------------------------------------------------------------------";
+
+    cs::RoundNumber storedRound = conveyer.currentRoundNumber();
+    conveyer.setRound(rNum);
+    bool iMode = cs::ConfigHolder::instance().config()->isIdleMode();
+
+    if (cs::ConfigHolder::instance().config()->isSyncOn() && !iMode) {
+        processSync();
+    }
+
+    if (poolSynchronizer_->isSyncroStarted() && !iMode) {
+        getCharacteristic(rPackage);
+    }
+
+    if (iMode && poolSynchronizer_->getTargetSequence() > 0ULL) {
+        poolSynchronizer_->checkSpecialSyncProcess();
+    }
+
+    rPackage.setSenderNode(sender);
+    bool updateRound = false;
+    if (currentRoundPackage_.roundTable().round == 0) {//if normal or trusted  node that got RP has probably received a new RP with not full stake
+        if (roundPackageCache_.empty()) {
+            roundPackageCache_.push_back(rPackage);
+        }
+        else {
+            if (rPackage.roundTable().round == roundPackageCache_.back().roundTable().round && !stageThreeSent_) {
+                auto mask = roundPackageCache_.back().poolMetaInfo().realTrustedMask;
+                if (cs::TrustedMask::trustedSize(rPackage.poolMetaInfo().realTrustedMask) > cs::TrustedMask::trustedSize(mask)) {
+                    csdebug() << "Current Roundpackage of " << rNum << " will be replaced by new one";
+                    auto it = roundPackageCache_.end();
+                    if (!roundPackageCache_.empty()) {
+                        --it;
+                        roundPackageCache_.erase(it);
+                    }
+                    roundPackageCache_.push_back(rPackage);
+                    updateRound = true;
+                }
+                else {
+                    csdebug() << "Current Roundpackage of " << rNum << " won't be replaced";
+                    return;
+                }
+            }
+            else {
+                if (rPackage.roundTable().round > roundPackageCache_.back().roundTable().round) {
+                    roundPackageCache_.push_back(rPackage);
+                }
+                else {
+                    csdebug() << "Current RoundPackage of " << rNum << " won't be added to cache";
+                    return;
+                }
+            }
+        }
+    }
+    else {//if trusted node has probably received a new RP with not full stake, but has an RP with full one
+        if (rPackage.roundTable().round == currentRoundPackage_.roundTable().round) {
+            auto mask = currentRoundPackage_.poolMetaInfo().realTrustedMask;
+            if (cs::TrustedMask::trustedSize(rPackage.poolMetaInfo().realTrustedMask) > cs::TrustedMask::trustedSize(mask)) {
+                csdebug() << "Current Roundpackage of " << rNum << " will be replaced by new one";
+                roundPackageCache_.push_back(rPackage);
+            }
+            else {
+                csdebug() << "Throw received RP " << rNum << " using the own one";
+                roundPackageCache_.push_back(currentRoundPackage_);
+                rPackage = currentRoundPackage_;
+            }
+        }
+        else {
+            if (rPackage.roundTable().round > currentRoundPackage_.roundTable().round) {
+                roundPackageCache_.push_back(rPackage);
+            }
+            else {
+                csdebug() << "Current RoundPackage of " << rNum << " can't be added to cache";
+                return;
+            }
+
+        }
+    }
+ 
+
+    clearRPCache(rPackage.roundTable().round);
+
+    cs::Signatures poolSignatures;
+    cs::PublicKeys confidants;
+
+    if (!isBootstrapRound()) {
+        if (rPackage.roundTable().round > 2/* && confirmationList_.size() > 0*/) { //Here we have problems when the trusted have the first block and the others do not!!!
+            auto conf = confirmationList_.find(rPackage.roundTable().round - 1/*getBlockChain().getLastSeq() + 1*/);
+            if (!conf.has_value()) {
+                csdebug() << "Can't find confirmation - leave getRoundPackage()";
+                confirmationList_.add(rPackage.roundTable().round, false, rPackage.roundTable().confidants, rPackage.poolMetaInfo().realTrustedMask, rPackage.trustedSignatures());
+                //return;
+            }
+            else {
+                confidants = conf.value().confidants;
+            }
+            if (confidants.empty()) {
+                csdb::Pool tmp = getBlockChain().loadBlock(rPackage.roundTable().round - 1);
+                if (tmp.confidants().empty()) {
+                    csdebug() << "Can't find public keys - leave getRoundPackage()";
+                    return;
+                }
+                else {
+                    confidants = tmp.confidants();
+                }
+            }
+
+            if (!receivingSignatures(rPackage, confidants) && storedRound == getBlockChain().getLastSeq()) {
+                return;
+            }
+        }
+        else {
+            csdebug() << "No confirmations in the list";
+        }
+    }
+    else {
+        csdebug() << "NODE> bootstrap round, so not any confirmation available";
+    }
+    currentRoundTableMessage_.round = rPackage.roundTable().round;
+    currentRoundTableMessage_.sender = sender;
+    currentRoundTableMessage_.message = cs::Bytes(data, data + size);
+    performRoundPackage(rPackage, sender, updateRound);
+}
+
+void Node::setCurrentRP(const cs::RoundPackage& rp) {
+    currentRoundPackage_ = rp;
+}
+
+void Node::performRoundPackage(cs::RoundPackage& rPackage, const cs::PublicKey& /*sender*/, bool updateRound) {
+    csdebug() << __func__;
+
+    // got round package in any way, reset default round table flag
+    confirmationList_.add(rPackage.roundTable().round, false, rPackage.roundTable().confidants, rPackage.poolMetaInfo().realTrustedMask, rPackage.trustedSignatures());
+    cs::Conveyer& conveyer = cs::Conveyer::instance();
+    cs::Bytes realTrusted = rPackage.poolMetaInfo().realTrustedMask;
+    const auto ptrRT = conveyer.roundTable(rPackage.roundTable().round - 1);
+    if (ptrRT != nullptr) {
+        const cs::ConfidantsKeys& prevConfidants = ptrRT->confidants;
+        if (!prevConfidants.empty() && realTrusted.size() == prevConfidants.size()) {
+            for (size_t i = 0; i < realTrusted.size(); ++i) {
+                if (realTrusted[i] == cs::ConfidantConsts::InvalidConfidantIndex) {
+                    solver_->addToGraylist(prevConfidants[i], Consensus::GrayListPunishment);
+                }
+            }
+        }
+    }
+    
+    // update sub round and max heighbours sequence
+    subRound_ = rPackage.subRound();
+    cs::PacketsHashes hashes = rPackage.roundTable().hashes;
+    cs::PublicKeys confidants = rPackage.roundTable().confidants;
+    cs::RoundTable roundTable;
+    roundTable.round = rPackage.roundTable().round;
+    roundTable.confidants = std::move(confidants);
+    roundTable.hashes = std::move(hashes);
+    //roundTable.general = sender;
+
+    csdebug() << "NODE> confidants: " << roundTable.confidants.size();
+    
+    // first change conveyer state
+    cs::Conveyer::instance().setTable(roundTable);
+
+    // create pool by previous round, then change conveyer state.
+    if (!cs::ConfigHolder::instance().config()->isIdleMode()) {
+        getCharacteristic(rPackage);
+    }
+
+
+    lastRoundPackageTime_ = cs::Utils::currentTimestamp();
+
+    onRoundStart(cs::Conveyer::instance().currentRoundTable(), updateRound);
+
+    currentRoundPackage_ = cs::RoundPackage();
+    reviewConveyerHashes();
+
+    if (isBootstrapRound_) {
+        isBootstrapRound_ = false;
+        cslog() << "NODE> Bootstrap off";
+    }
+
+    csmeta(csdetails) << "done\n";
+}
+
+bool Node::isTransactionsInputAvailable() {
+    size_t justTime = cs::Utils::currentTimestamp();
+    if (justTime > lastRoundPackageTime_) {
+        if (justTime - lastRoundPackageTime_ > Consensus::MaxRoundDuration) {
+            cslog() << "NODE> reject transaction: the current round lasts too long, possible traffic problems";
+            return false; //
+        }
+    }
+    else {
+        if (lastRoundPackageTime_ - justTime > Consensus::MaxRoundDuration) {
+            cslog() << "NODE> reject transaction: possible wrong node clock";
+            return false;
+        }
+    }
+    // default conditions: no sync and last block is near to current round
+    const auto round = cs::Conveyer::instance().currentRoundNumber();
+    const auto sequence = getBlockChain().getLastSeq();
+    if(round < sequence || round - sequence >= cs::PoolSynchronizer::kRoundDifferentForSync) {
+        cslog() << "NODE> reject transaction: sequence " << sequence << " is not actual, round " << round;
+        return false;
+    }
+    return true;
+}
+
+void Node::clearRPCache(cs::RoundNumber rNum) {
+    bool flagg = true;
+    if (rNum < 6) {
+        return;
+    }
+    while (flagg) {
+        auto tmp = std::find_if(roundPackageCache_.begin(), roundPackageCache_.end(), [rNum](cs::RoundPackage& rp) {return rp.roundTable().round <= rNum - 5; });
+        if (tmp == roundPackageCache_.end()) {
+            break;
+        }
+        roundPackageCache_.erase(tmp);
+    }
+
+}
+
+void Node::sendHash(cs::RoundNumber round) {
+    if (!canBeTrusted(subRound_ != 0 /*critical, all trusted capable required*/)) {
+        return;
+    }
+
+    if (blockChain_.getLastSeq() != round - 1) {
+        // should not send hash until have got proper block sequence
+        return;
+    }
+
+    csdebug() << "NODE> Sending hash to ALL";
+    if (solver_->isInGrayList(solver_->getPublicKey())) {
+        csinfo() << "NODE> In current Consensus " << cs::Conveyer::instance().confidantsCount()
+            << " nodes will not propose this Node as Trusted Candidate. The probability to become Trusted is too low";
+    }
+    cs::Bytes message;
+    cs::ODataStream stream(message);
+    cs::Byte myTrustedSize = 0;
+    cs::Byte myRealTrustedSize = 0;
+
+    uint64_t lastTimeStamp = 0;
+    uint64_t currentTimeStamp = 0;
+
+    try {
+        std::string lTS = getBlockChain().getLastTimeStamp();
+        lastTimeStamp = std::stoull(lTS.empty() == 0 ? "0" : lTS);
+        currentTimeStamp = cs::Utils::currentTimestamp(); // nothrow itself but may be skipped due to prev calls, keep this logic
+    }
+    catch (const std::exception& exception) {
+        cswarning() << exception.what();
+    }
+
+    if (currentTimeStamp < lastTimeStamp) {
+        currentTimeStamp = lastTimeStamp + 1;
+    }
+
+    csdebug() << "TimeStamp = " << std::to_string(currentTimeStamp);
+
+    if (cs::Conveyer::instance().currentRoundNumber() > 1) {
+        cs::Bytes lastTrusted = getBlockChain().getLastRealTrusted();
+        myTrustedSize = static_cast<uint8_t>(lastTrusted.size());
+        myRealTrustedSize = cs::TrustedMask::trustedSize(lastTrusted);
+    }
+
+    csdb::PoolHash tmp = spoileHash(blockChain_.getLastHash(), solver_->getPublicKey());
+    stream << tmp.to_binary() << myTrustedSize << myRealTrustedSize << currentTimeStamp << round << subRound_;
+
+    cs::Signature signature = cscrypto::generateSignature(solver_->getPrivateKey(), message.data(), message.size());
+    cs::Bytes messageToSend(message.data(), message.data() + message.size() - sizeof(cs::RoundNumber) - sizeof(cs::Byte));
+
+    // try to send to confidants..
+    const auto& confidants = cs::Conveyer::instance().confidants();
+
+    sendDirect(confidants, MsgTypes::BlockHash, round, subRound_, messageToSend, signature);
+    csdebug() << "NODE> Hash sent, round: " << round << "." << cs::numeric_cast<int>(subRound_) << ", message: " << cs::Utils::byteStreamToHex(messageToSend);
+}
+
+void Node::getHash(const uint8_t* data, const size_t size, cs::RoundNumber rNum, const cs::PublicKey& sender) {
+    if (myLevel_ != Level::Confidant) {
+        csdebug() << "NODE> ignore hash as no confidant";
+        return;
+    }
+
+    csdetails() << "NODE> get hash of round " << rNum << ", data size " << size;
+
+    cs::IDataStream stream(data, size);
+    uint8_t subRound = 0;
+    stream >> subRound;
+
+    if (subRound > subRound_) {
+        cswarning() << "NODE> We got hash for the Node with SUBROUND: " << static_cast<int>(subRound) << " required #" << static_cast<int>(subRound_);
+        // We don't have to return, the has of previous is the same 
+    }
+
+    cs::Bytes message;
+    cs::Signature signature;
+    stream >> message >> signature;
+
+    if (!stream.isValid() || !stream.isEmpty()) {
+        cswarning() << "NODE> bad hash packet format";
+        return;
+    }
+
+    cs::StageHash sHash;
+    cs::Bytes tmp;
+    sHash.sender = sender;
+    sHash.round = rNum;
+
+    cs::IDataStream hashStream(message.data(), message.size());
+    hashStream >> tmp;
+    hashStream >> sHash.trustedSize;
+    hashStream >> sHash.realTrustedSize;
+    hashStream >> sHash.timeStamp;
+
+    if (!hashStream.isEmpty() || !hashStream.isValid()) {
+        csdebug() << "Stream is a bit uncertain ... ";
+    }
+
+    uint64_t lastTimeStamp = 0;
+    uint64_t currentTimeStamp = 0;
+
+    try {
+        std::string lTS = getBlockChain().getLastTimeStamp();
+        lastTimeStamp = std::stoull(lTS.empty() == 0 ? "0" : lTS);
+        currentTimeStamp = cs::Utils::currentTimestamp(); // nothrow, may be skipped by prev calls, so keep this logic anyway
+    }
+    catch (const std::exception& exception) {
+        cswarning() << exception.what();
+    }
+
+    csdebug() << "NODE> GetHash - TimeStamp     = " << std::to_string(sHash.timeStamp);
+    uint64_t deltaStamp = currentTimeStamp - lastTimeStamp;
+    if (deltaStamp > Consensus::DefaultTimeStampRange) {
+        deltaStamp = Consensus::DefaultTimeStampRange;
+
+    }
+    if (deltaStamp < Consensus::MinimumTimeStampRange) {
+        deltaStamp = Consensus::MinimumTimeStampRange;
+
+    }
+    if (sHash.timeStamp < lastTimeStamp){
+        csdebug() << "Incoming TimeStamp(< last BC timeStamp)= " << std::to_string(sHash.timeStamp) << " < " << std::to_string(lastTimeStamp) << " ... return";
+        return;
+    }
+
+    if (sHash.timeStamp > currentTimeStamp + deltaStamp / 2 * 3) {//here we just take the time interval 1.5 times larger than last round
+        csdebug() << "Incoming TimeStamp(> current timeStamp + delta) = " << std::to_string(sHash.timeStamp) << " > " << std::to_string(currentTimeStamp) << " ... return";
+        return;
+    }
+
+    sHash.hash = csdb::PoolHash::from_binary(std::move(tmp));
+    cs::ODataStream stream1(message);
+    stream1 << rNum << subRound;
+
+    if (!cscrypto::verifySignature(signature, sender, message.data(), message.size())) {
+        csdebug() << "Hash message signature is NOT VALID";
+        return;
+
+    }
+
+    csdebug() << "Hash message signature is  VALID";
+    csdebug() << "Got Hash message (" << tmp.size() << "): " << cs::Utils::byteStreamToHex(tmp.data(), tmp.size())
+        << " : " << static_cast<int>(sHash.trustedSize) << " - " << static_cast<int>(sHash.realTrustedSize);
+
+    uint8_t myRealTrustedSize = 0;
+
+    if (cs::Conveyer::instance().currentRoundNumber() > 1) {
+        cs::Bytes lastTrusted = getBlockChain().getLastRealTrusted();
+        myRealTrustedSize = cs::TrustedMask::trustedSize(lastTrusted);
+    }
+
+    solver_->gotHash(std::move(sHash), myRealTrustedSize);
+}
+
+void Node::roundPackRequest(const cs::PublicKey& respondent, cs::RoundNumber round) {
+    csdebug() << "NODE> send request for round info #" << round;
+    sendDirect(respondent, MsgTypes::RoundPackRequest, round);
+}
+
+void Node::askConfidantsRound(cs::RoundNumber round, const cs::ConfidantsKeys& confidants) {
+    csdebug() << "NODE> ask round info #" << round << " from confidants";
+
+    if (confidants.empty()) {
+        return;
+    }
+
+    sendDirect(confidants, MsgTypes::RoundPackRequest, round);
+    cslog() << "NODE> unable to request round info #" << round;
+}
+
+void Node::getRoundPackRequest(const uint8_t* data, const size_t size, cs::RoundNumber rNum, const cs::PublicKey& sender) {
+    csunused(data);
+    csunused(size);
+
+    csdebug() << "NODE> getting roundPack request #" << rNum;
+
+    if (roundPackageCache_.size() == 0) {
+        csdebug() << "NODE> can't send = don't have last RoundPackage filled";
+        return;
+    }
+
+    cs::RoundPackage& roundPackage = roundPackageCache_.back();
+    const auto& table = roundPackage.roundTable();
+
+    if (table.round >= rNum) {
+        if (!roundPackage.roundSignatures().empty()) {
+            auto iter = std::find(std::cbegin(table.confidants), std::cend(table.confidants), sender);
+
+            if (iter != table.confidants.cend()) {
+                ++roundPackRequests_;
+            }
+
+            if (roundPackRequests_ > table.confidants.size() / 2 && roundPackRequests_ <= table.confidants.size() / 2 + 1) {
+                sendRoundPackageToAll(roundPackage);
+            }
+            else {
+                roundPackReply(sender);
+            }
+        }
+        else {
+            emptyRoundPackReply(sender);
+        }
+    }
+}
+
+void Node::emptyRoundPackReply(const cs::PublicKey& respondent) {
+    csdebug() << "NODE> sending empty roundPack reply to " << cs::Utils::byteStreamToHex(respondent.data(), respondent.size());
+    cs::Sequence seq = getBlockChain().getLastSeq();
+    cs::Bytes bytes;
+    cs::ODataStream stream(bytes);
+    stream << seq;
+    cs::Signature signature = cscrypto::generateSignature(solver_->getPrivateKey(), bytes.data(), bytes.size());
+    sendDirect(respondent, MsgTypes::EmptyRoundPack, seq, signature);
+}
+
+void Node::getEmptyRoundPack(const uint8_t* data, const size_t size, cs::RoundNumber rNum, const cs::PublicKey& sender) {
+    csdebug() << "NODE> get empty roundPack reply from " << cs::Utils::byteStreamToHex(sender.data(), sender.size());
+
+    cs::IDataStream stream(data, size);
+
+    cs::Signature signature;
+    stream >> signature;
+
+    cs::Bytes bytes;
+    cs::ODataStream message(bytes);
+    message << rNum;
+
+    if (rNum <= getBlockChain().getLastSeq()) {
+        return;
+    }
+
+    if (!cscrypto::verifySignature(signature, sender, bytes.data(), bytes.size())) {
+        csdebug() << "NODE> the RoundPackReply signature is not correct";
+        return;
+    }
+
+    cs::Conveyer::instance().setRound(rNum + 1); // There are no rounds at all on remote, "Round" = LastSequence(=rNum) + 1
+    processSync();
+}
+
+void Node::roundPackReply(const cs::PublicKey& respondent) {
+    csdebug() << "NODE> sending roundPack reply to " << cs::Utils::byteStreamToHex(respondent.data(), respondent.size());
+
+    if (roundPackageCache_.size() == 0) {
+        csdebug() << "NODE> can't send = don't have last RoundPackage filled";
+        return;
+    }
+
+    cs::RoundPackage rp = roundPackageCache_.back();
+    sendDirect(respondent, MsgTypes::RoundTable, rp.roundTable().round, rp.subRound(), rp.toBinary());
+}
+
+void Node::sendRoundTableRequest(uint8_t respondent) {
+    // ask for round info from current trusted on current round
+    std::optional<cs::PublicKey> confidant = cs::Conveyer::instance().confidantIfExists(respondent);
+
+    if (confidant.has_value()) {
+        sendRoundTableRequest(confidant.value());
+    }
+    else {
+        cserror() << "NODE> cannot request round info, incorrect respondent number";
+    }
+}
+
+void Node::sendRoundTableRequest(const cs::PublicKey& respondent) {
+    const auto round = cs::Conveyer::instance().currentRoundNumber();
+    csdebug() << "NODE> send request for next round info after #" << round;
+
+    // ask for next round info:
+    sendDirect(respondent, MsgTypes::RoundTableRequest, round, myConfidantIndex_);
+}
+
+void Node::getRoundTableRequest(const uint8_t* data, const size_t size, const cs::RoundNumber rNum, const cs::PublicKey& requester) {
+    csmeta(csdetails) << "started, round: " << rNum;
+
+    cs::IDataStream stream(data, size);
+
+    uint8_t requesterNumber;
+    stream >> requesterNumber;
+
+    if (!stream.isValid() || !stream.isEmpty()) {
+        cserror() << "NODE> bad RoundInfo request packet format";
+        return;
+    }
+
+    // special request to re-send again handling
+    if (requesterNumber >= cs::Conveyer::instance().confidantsCount()) {
+        cserror() << "NODE> incorrect T[" << cs::numeric_cast<int>(requesterNumber) << "] asks for round table";
+        return;
+    }
+
+    // default request from other trusted node handling
+    csdebug() << "NODE> get request for next round info after #" << rNum << " from T[" << cs::numeric_cast<int>(requesterNumber) << "]";
+    solver_->gotRoundInfoRequest(requester, rNum);
+}
+
+void Node::sendRoundTableReply(const cs::PublicKey& target, bool hasRequestedInfo) {
+    csdebug() << "NODE> send RoundInfo reply to " << getSenderText(target);
+
+    if (myLevel_ != Level::Confidant) {
+        csdebug() << "Only confidant nodes can reply consensus stages";
+    }
+
+    sendDirect(target, MsgTypes::RoundTableReply, cs::Conveyer::instance().currentRoundNumber(), hasRequestedInfo);
+}
+
+bool Node::tryResendRoundTable(const cs::PublicKey& target, const cs::RoundNumber rNum) {
+    if (lastSentRoundData_.table.round != rNum || lastSentRoundData_.subRound != subRound_) {
+        csdebug() << "NODE> unable to repeat round data #" << rNum;
+        return false;
+    }
+
+    csdebug() << "NODE> Re-send last round info #" << rNum << " to " << cs::Utils::byteStreamToHex(target.data(), target.size());
+    auto rPackage = std::find_if(roundPackageCache_.begin(), roundPackageCache_.end(), [rNum] (cs::RoundPackage& rp) {return rp.roundTable().round == rNum;});
+
+    if (rPackage == roundPackageCache_.cend()) {
+        return false;
+    }
+
+    return sendRoundPackage(rNum, target);
+}
+
+void Node::getRoundTableReply(const uint8_t* data, const size_t size, const cs::PublicKey& respondent) {
+    csmeta(csdetails);
+
+    if (myLevel_ != Level::Confidant) {
+        return;
+    }
+
+    cs::IDataStream stream(data, size);
+
+    bool hasRequestedInfo;
+    stream >> hasRequestedInfo;
+
+    if (!stream.isValid() || !stream.isEmpty()) {
+        csdebug() << "NODE> bad RoundInfo reply packet format";
+        return;
+    }
+
+    solver_->gotRoundInfoReply(hasRequestedInfo, respondent);
+}
+
+void Node::onRoundStart(const cs::RoundTable& roundTable, bool updateRound) {
+    bool found = false;
+    uint8_t confidantIndex = 0;
+
+    for (auto& conf : roundTable.confidants) {
+        if (conf == nodeIdKey_) {
+            myLevel_ = Level::Confidant;
+            myConfidantIndex_ = confidantIndex;
+            found = true;
+            break;
+        }
+
+        confidantIndex++;
+    }
+
+    if (!found) {
+        myLevel_ = Level::Normal;
+        myConfidantIndex_ = cs::ConfidantConsts::InvalidConfidantIndex;
+        if (stopRequested_) {
+            stop();
+            return;
+        }
+    }
+
+    updateBlackListCounter();
+    // TODO: think how to improve this code.
+    stageOneMessage_.clear();
+    stageOneMessage_.resize(roundTable.confidants.size());
+    stageTwoMessage_.clear();
+    stageTwoMessage_.resize(roundTable.confidants.size());
+    stageThreeMessage_.clear();
+    stageThreeMessage_.resize(roundTable.confidants.size());
+    stageThreeSent_ = false;
+    roundPackRequests_ = 0;
+    lastBlockRemoved_ = false;
+    kLogPrefix_ = "R-" + std::to_string(roundTable.round) + " NODE> ";
+    constexpr int padWidth = 30;
+
+    badHashReplyCounter_.clear();
+    badHashReplyCounter_.resize(roundTable.confidants.size());
+
+    for (auto badHash : badHashReplyCounter_) {
+        badHash = false;
+    }
+
+    std::ostringstream line1;
+    for (int i = 0; i < padWidth; i++) {
+        line1 << '=';
+    }
+
+    line1 << " R-" << WithDelimiters(cs::Conveyer::instance().currentRoundNumber()) << "." << cs::numeric_cast<int>(subRound_) << " ";
+
+    if (Level::Normal == myLevel_) {
+        line1 << "NORMAL";
+        if (getBlockChain().getLastSeq() + 1ULL == cs::Conveyer::instance().currentRoundNumber()) {
+            status_ = cs::NodeStatus::InRound;
+        }
+        else {
+            status_ = cs::NodeStatus::Synchronization;
+        }
+    }
+    else {
+        line1 << "TRUSTED [" << cs::numeric_cast<int>(myConfidantIndex_) << "]";
+        status_ = cs::NodeStatus::Trusted;
+    }
+
+    line1 << ' ';
+
+    for (int i = 0; i < padWidth; i++) {
+        line1 << '=';
+    }
+
+    const auto s = line1.str();
+    const std::size_t fixedWidth = s.size();
+
+    cslog() << s;
+    csdebug() << " Node key " << cs::Utils::byteStreamToHex(nodeIdKey_);
+    cslog() << " Last written sequence = " << WithDelimiters(blockChain_.getLastSeq()) << ", neighbour nodes = " << transport_->getNeighboursCount();
+
+    std::ostringstream line2;
+
+    for (std::size_t i = 0; i < fixedWidth; ++i) {
+        line2 << '-';
+    }
+
+    csdebug() << line2.str();
+    csdebug() << " Confidants:";
+    for (size_t i = 0; i < roundTable.confidants.size(); ++i) {
+        auto result = myLevel_ == Level::Confidant && i == myConfidantIndex_;
+        auto name = result ? "me" : cs::Utils::byteStreamToHex(roundTable.confidants[i]);
+
+        csdebug() << "[" << i << "] " << name;
+    }
+
+    csdebug() << " Hashes: " << roundTable.hashes.size();
+    for (size_t j = 0; j < roundTable.hashes.size(); ++j) {
+        csdetails() << "[" << j << "] " << cs::Utils::byteStreamToHex(roundTable.hashes[j].toBinary());
+    }
+
+    if (roundTable.hashes.empty()) {
+        cslog() << " Trusted count: " << roundTable.confidants.size() << ", no transactions";
+    }
+    else {
+        cslog() << " Trusted count: " << roundTable.confidants.size() << ", transaction packets: " << roundTable.hashes.size();
+    }
+
+    csdebug() << line2.str();
+    stat_.onRoundStart(cs::Conveyer::instance().currentRoundNumber(), false /*skip_logs*/);
+    csdebug() << line2.str();
+
+    solver_->nextRound(updateRound);
+    if (cacheLBs_) {
+        getBlockChain().cacheLastBlocks();
+        if (getBlockChain().getIncorrectBlockNumbers()->empty()) {
+            cacheLBs_ = false;
+        }
+    }
+    if (!sendingTimer_.isRunning()) {
+        csdebug() << "NODE> Transaction timer started";
+        sendingTimer_.start(cs::TransactionsPacketInterval);
+    }
+}
+
+void Node::startConsensus() {
+    cs::RoundNumber roundNumber = cs::Conveyer::instance().currentRoundNumber();
+    solver_->gotConveyerSync(roundNumber);
+    transport_->processPostponed(roundNumber);
+
+    // claim the trusted role only if have got proper blockchain:
+    if (roundNumber == blockChain_.getLastSeq() + 1) {
+        sendHash(roundNumber);
+    }
+}
+
+std::string Node::getSenderText(const cs::PublicKey& sender) {
+    std::ostringstream os;
+    unsigned idx = 0;
+
+    for (const auto& key : cs::Conveyer::instance().confidants()) {
+        if (std::equal(key.cbegin(), key.cend(), sender.cbegin())) {
+            os << "T[" << idx << "]";
+            return os.str();
+        }
+
+        ++idx;
+    }
+
+    os << "N (" << cs::Utils::byteStreamToHex(sender.data(), sender.size()) << ")";
+    return os.str();
+}
+
+csdb::PoolHash Node::spoileHash(const csdb::PoolHash& hashToSpoil) {
+    const auto& binary = hashToSpoil.to_binary();
+    const auto round = cs::Conveyer::instance().currentRoundNumber();
+    cs::Hash hash = cscrypto::calculateHash(binary.data(), binary.size(), reinterpret_cast<cs::Byte*>(round), sizeof(round));
+    cs::Bytes bytesHash(hash.begin(), hash.end());
+
+    return csdb::PoolHash::from_binary(std::move(bytesHash));
+}
+
+csdb::PoolHash Node::spoileHash(const csdb::PoolHash& hashToSpoil, const cs::PublicKey& pKey) {
+    const auto& binary = hashToSpoil.to_binary();
+    cs::Hash hash = cscrypto::calculateHash(binary.data(), binary.size(), pKey.data(), pKey.size());
+    cs::Bytes bytesHash(hash.begin(), hash.end());
+
+    return csdb::PoolHash::from_binary(std::move(bytesHash));
+}
+
+void Node::smartStageEmptyReply(uint8_t requesterNumber) {
+    csunused(requesterNumber);
+    csdebug() << "Here should be the smart refusal for the SmartStageRequest";
+}
+
+void Node::sendHashReply(const csdb::PoolHash& hash, const cs::PublicKey& respondent) {
+    csmeta(csdebug);
+    if (myLevel_ != Level::Confidant) {
+        csmeta(csdebug) << "Only confidant nodes can send hash reply to other nodes";
+        return;
+    }
+
+    cs::Signature signature = cscrypto::generateSignature(solver_->getPrivateKey(), hash.to_binary().data(), hash.size());
+    /*bool notused =*/ sendDirect(respondent, MsgTypes::HashReply, cs::Conveyer::instance().currentRoundNumber(), subRound_, signature, getConfidantNumber(), hash);
+}
+
+void Node::getHashReply(const uint8_t* data, const size_t size, cs::RoundNumber rNum, const cs::PublicKey& sender) {
+    if (myLevel_ == Level::Confidant) {
+        csmeta(csdebug) << "I'm confidant. Exit from getHashReply";
+        return;
+    }
+
+    csmeta(csdebug);
+
+    cs::IDataStream stream(data, size);
+    uint8_t subRound = 0;
+    stream >> subRound;
+
+    const auto& conveyer = cs::Conveyer::instance();
+
+    if (conveyer.currentRoundNumber() != rNum || subRound_ != subRound) {
+        csdebug() << "NODE> Get hash reply on incorrect round: " << rNum << "(" << subRound << ")";
+        return;
+    }
+
+    cs::Signature signature;
+    stream >> signature;
+
+    uint8_t senderNumber = 0;
+    stream >> senderNumber;
+
+    csdb::PoolHash hash;
+    stream >> hash;
+
+    if (!conveyer.isConfidantExists(senderNumber)) {
+        csmeta(csdebug) << "The message of WRONG HASH was sent by false confidant!";
+        return;
+    }
+
+    if (badHashReplyCounter_[senderNumber]) {
+        csmeta(csdetails) << "Sender num: " << senderNumber << " already send hash reply";
+        return;
+    }
+
+    badHashReplyCounter_[senderNumber] = true;
+
+    if (!cscrypto::verifySignature(signature, sender, hash.to_binary().data(), hash.size())) {
+        csmeta(csdebug) << "The message of WRONG HASH has WRONG SIGNATURE!";
+        return;
+    }
+
+    const auto badHashReplySummary = std::count_if(badHashReplyCounter_.begin(), badHashReplyCounter_.end(), [](bool badHash) { return badHash; });
+
+    if (static_cast<size_t>(badHashReplySummary) > conveyer.confidantsCount() / 2 && !lastBlockRemoved_) {
+        csmeta(csdebug) << "This node really have not valid HASH!!! Removing last block from DB and trying to syncronize";
+        // TODO: examine what will be done without this function
+        if (!roundPackageCache_.empty() && roundPackageCache_.back().poolMetaInfo().realTrustedMask.size() > cs::TrustedMask::trustedSize(roundPackageCache_.back().poolMetaInfo().realTrustedMask)) {
+            blockChain_.setBlocksToBeRemoved(1U);
+            if (!blockChain_.compromiseLastBlock(hash)) {
+                blockChain_.removeLastBlock();
+            }
+            lastBlockRemoved_ = true;
+        }
+
+    }
+}
+
+/*static*/
+void Node::requestStop() {
+    // use existing global flag as a crutch against duplicated request handling
+    if (gSignalStatus == 0) {
+        return;
+    }
+    gSignalStatus = 0;
+    emit stopRequested();
+}
+
+void Node::onStopRequested() {
+    if (stopRequested_) {
+        stop();
+        return;
+    }
+
+    stopRequested_ = true;
+
+    if (myLevel_ == Level::Confidant) {
+        cslog() << "Node: wait until complete trusted role before exit";
+        blockChain_.tryFlushDeferredBlock();
+    }
+    else {
+        stop();
+    }
+
+    cs::Executor::instance().stop();
+    cswarning() << "[EXECUTOR IS SIGNALED TO STOP]";
+}
+
+
+bool Node::checkNodeVersion(cs::Sequence curSequence, std::string& msg) {
+    if (nVersionChange_.check == cs::CheckVersion::None) {
+        nVersionChange_.condition = false;
+        return true;
+    }
+    if (nVersionChange_.check == cs::CheckVersion::Full) {
+        msg =  "THIS NODE VERSION " + std::to_string(NODE_VERSION) + " IS OBSOLETTE AND IS TOTALLY NOT COMPATIBLE TO NEW NODE VERSION "
+            + std::to_string(nVersionChange_.minFullVersion) + ".\nSINCE POOL "
+            + std::to_string(nVersionChange_.seq) + " THIS NODE WILL NOT WORK. \nPLEASE UPDATE YOUR SOFTWARE!";
+        if (curSequence >= nVersionChange_.seq) {
+            cslog() << msg;
+            this->stop();
+        }
+        return !nVersionChange_.condition;
+    }
+    if (nVersionChange_.check == cs::CheckVersion::Normal) {
+        msg =  "THIS NODE VERSION " + std::to_string(NODE_VERSION) + " IS OBSOLETTE AND IS NOT FULLY COMPATIBLE TO NEW NODE VERSION " 
+            + std::to_string(nVersionChange_.minFullVersion) + ".\nSINCE POOL "
+            + std::to_string(nVersionChange_.seq) + " THIS NODE WILL NOT WORK IN CONSENSUS. \nPLEASE UPDATE YOUR SOFTWARE!";
+        if (curSequence >= nVersionChange_.seq) {
+            nVersionChange_.condition = true;
+        }
+        //nVersionChange_.condition = nVersionChange_.condition || nVersionChange_.seq < curSequence;
+    }
+    //nVersionChange_.condition = nVersionChange_.condition && (NODE_VERSION >= nVersionChange_.minFullVersion || nVersionChange_.seq < curSequence);
+    return !nVersionChange_.condition;
+}
+
+//void Node::restoreSequence(cs::Sequence seq) {
+//     //TODO: insert necessary code here
+//}
+
+void Node::processSpecialInfo(const csdb::Pool& pool) {
+    for (auto it : pool.transactions()) {
+        if (getBlockChain().isSpecial(it)) {
+            auto stringBytes = it.user_field(cs::trx_uf::sp::managing).value<std::string>();
+            std::vector<cs::Byte> msg(stringBytes.begin(), stringBytes.end());
+            cs::IDataStream stream(msg.data(), msg.size());
+            uint16_t order;
+            stream >> order;
+
+            if (order == 2U) {
+                uint8_t cnt;
+                stream >> cnt;
+                if (size_t(cnt) < Consensus::MinTrustedNodes) {
+                  continue;
+                }
+                cslog() << "New bootstrap nodes: ";
+                initialConfidants_.clear();
+                for (uint8_t i = 0; i < cnt; ++i) {
+                    cs::PublicKey key;
+                    stream >> key;
+                    initialConfidants_.insert(key);
+                    cslog() << static_cast<int>(i) << ". " << cs::Utils::byteStreamToHex(key);
+                }
+
+                if (initialConfidants_.find(solver_->getPublicKey()) != initialConfidants_.end()) {
+                    transport_->setPermanentNeighbours(initialConfidants_);
+                }
+            }
+
+            if (order == 5U) {
+                /*current ver < minCompatibleVersion                    - node stop working, 
+                minCompatibleVersion <= current ver  < minFullVersion   - node works only as normal,  
+                minFullVersion <= current ver                           - node workds with full functionality*/
+                stream >> nVersionChange_.seq >> nVersionChange_.minFullVersion >> nVersionChange_.minCompatibleVersion;
+                nVersionChange_.check = NODE_VERSION >= nVersionChange_.minFullVersion ? cs::CheckVersion::None : (NODE_VERSION < nVersionChange_.minCompatibleVersion ? cs::CheckVersion::Full : cs::CheckVersion::Normal);
+            }
+
+            if (order == 10U) {// transaction's packages life time
+
+            }
+
+            if (order == 11U) {// max round mum smart contract execution time
+                unsigned int maxContractExeTime;
+                stream >> maxContractExeTime;
+                Consensus::MaxRoundsExecuteContract = maxContractExeTime;
+                cslog() << "MaxRoundsExecuteContract changed to: " << Consensus::MaxRoundsExecuteContract;
+            }
+
+            if (order == 21U) {// Stage One maximum size set
+                uint64_t value;
+                stream >> value;
+                Consensus::StageOneMaximumSize = value;
+                cslog() << "StageOneMaximumSize changed to: " << Consensus::StageOneMaximumSize;
+            }
+
+            if (order == 22U) {// Minimum stake size set
+                int32_t integral;
+                uint64_t fraction;;
+                stream >> integral >> fraction;
+                Consensus::MinStakeValue = csdb::Amount(integral,fraction);
+                cslog() << "MinStakeValue changed to: " << Consensus::MinStakeValue.to_string();
+            }
+
+            if (order == 23U) {// Stage One hashes collecting time set
+                uint32_t value;
+                stream >> value;
+                Consensus::TimeMinStage1 = value;
+                cslog() << "TimeMinStage1 changed to: " << Consensus::TimeMinStage1;
+            }
+
+            if (order == 24U) {// Gray list punishment set
+                uint32_t value;
+                stream >> value;
+                Consensus::GrayListPunishment = value;
+                cslog() << "GrayListPunishment changed to: " << Consensus::GrayListPunishment;
+            }
+
+            if (order == 25U) {// Stage One maximum hashes number set
+                uint64_t value;
+                stream >> value;
+                Consensus::MaxStageOneHashes = value;
+                cslog() << "MaxStageOneHashes changed to: " << Consensus::MaxStageOneHashes;
+            }
+
+            if (order == 26U) {// Transaction max size set
+                uint64_t value;
+                stream >> value;
+                Consensus::MaxTransactionSize = value;
+                cslog() << "MaxTransactionSize changed to: " << Consensus::MaxTransactionSize;
+            }
+
+            if (order == 27U) {// Stage One hashes maximum number set
+                uint64_t value;
+                stream >> value;
+                Consensus::MaxStageOneTransactions = value;
+                cslog() << "MaxStageOneTransactions changed to: " << Consensus::MaxStageOneTransactions;
+            }
+
+            if (order == 28U) {// Stage One block maximum estimation size set
+                uint64_t value;
+                stream >> value;
+                Consensus::MaxPreliminaryBlockSize = value;
+                cslog() << "MaxPreliminaryBlockSize changed to: " << Consensus::MaxPreliminaryBlockSize;
+            }
+
+            if (order == 29U) {// API accepts MaxPacketsPerRound
+                uint64_t value;
+                stream >> value;
+                Consensus::MaxPacketsPerRound = value;
+                cslog() << "MaxPacketsPerRound changed to: " << Consensus::MaxPacketsPerRound;
+            }
+
+            if (order == 30U) {// MaxPacketTransactions in one Conveyer packet
+                uint64_t value;
+                stream >> value;
+                Consensus::MaxPacketTransactions = value;
+                cslog() << "MaxPacketTransactions changed to: " << Consensus::MaxPacketTransactions;
+            }
+
+            if (order == 31U) {// MaxQueueSize - if full no transactions
+                uint64_t value;
+                stream >> value;
+                Consensus::MaxQueueSize = value;
+                cslog() << "MaxQueueSize changed to: " << Consensus::MaxQueueSize;
+            }
+
+            if (order == 32U) {
+                uint8_t cnt;
+                stream >> cnt;
+                csdebug() << "Blacklisted smart-contracts: ";
+                for (uint8_t i = 1; i <= cnt; ++i) {
+                    cs::PublicKey key;
+                    stream >> key;
+                    csdb::Address addr = csdb::Address::from_public_key(key);
+                    solver_->smart_contracts().setBlacklisted(addr, true);
+                    cslog() << static_cast<int>(i) << ". " << cs::Utils::byteStreamToHex(key);
+                }
+            }
+
+            if (order == 33U) {
+                uint8_t cnt;
+                stream >> cnt;
+                csdebug() << "Rehabilitated smart-contracts: ";
+                initialConfidants_.clear();
+                for (uint8_t i = 1; i <= cnt; ++i) {
+                    cs::PublicKey key;
+                    stream >> key;
+                    csdb::Address addr = csdb::Address::from_public_key(key);
+                    solver_->smart_contracts().setBlacklisted(addr, false);
+                    cslog() << static_cast<int>(i) << ". " << cs::Utils::byteStreamToHex(key);
+                }
+            }
+
+        }
+    }
+    std::string msg;
+    checkNodeVersion(pool.sequence(), msg);
+    if (!msg.empty()) {
+        cslog() << msg;
+    }
+}
+
+void Node::validateBlock(const csdb::Pool& block, bool* shouldStop) {
+    if (stopRequested_) {
+        *shouldStop = true;
+        return;
+    }
+    if (!blockValidator_->validateBlock(block,
+        cs::BlockValidator::ValidationLevel::hashIntergrity 
+            | cs::BlockValidator::ValidationLevel::blockNum
+            /*| cs::BlockValidator::ValidationLevel::smartStates*/
+            /*| cs::BlockValidator::ValidationLevel::accountBalance*/,
+        cs::BlockValidator::SeverityLevel::onlyFatalErrors)) {
+        *shouldStop = true;
+        csdebug() << "NODE> Trying to add sequence " << block.sequence() << " to incorrect blocks list. NodeStatus: " 
+            << (status_ == cs::NodeStatus::ReadingBlocks ? "ReadingBlocks" : "Other");
+        if (status_ == cs::NodeStatus::ReadingBlocks) {
+            getBlockChain().addIncorrectBlockNumber(block.sequence());
+            csdebug() << "NODE> Sequence " << block.sequence() << " added";
+            *shouldStop = false;
+        }
+        else {
+            return;
+        }
+    }
+    processSpecialInfo(block);
+}
+
+
+bool Node::checkKnownIssues(cs::Sequence seq) {
+    constexpr const uint64_t uuidTestNet = 5283967947175248524ull;
+    constexpr const uint64_t uuidMainNet = 11024959585341937636ull;
+    /*constexpr*/static const std::vector<cs::Sequence> knownIssues = {53885714ULL, 553134820ULL , 55764724ULL, 56100940ULL};
+
+    if (getBlockChain().uuid() == uuidMainNet) {
+        // valid blocks in all cases
+        if (seq <= 49'780'000 || std::find(knownIssues.begin(), knownIssues.end(), seq) != knownIssues.end()) {
+            return true;
+        }
+    }
+    if (getBlockChain().uuid() == uuidTestNet) {
+        // valid blocks in all cases
+        if (seq <= 36'190'000) {
+            return true;
+        }
+    }
+
+    return false;// blocks should be valitated
+
+
+}
+
+void Node::deepBlockValidation(csdb::Pool block, bool* check_failed) {//check_failed should be FALSE of the block is ok 
+    *check_failed = false;
+    const auto seq = block.sequence();
+    if (seq == 0) {
+        return;
+    }
+    if (block.transactions_count() == 0) {
+        return;
+    }
+    auto smartPacks = cs::SmartContracts::grepNewStatesPacks(getBlockChain(), block.transactions());
+    auto& smartSignatures = block.smartSignatures();
+    size_t smartTrxCounter = 0;
+    /*constexpr*/ const bool collectRejectedInfo = cs::ConfigHolder::instance().config()->isCompatibleVersion();
+    const char* kLogPrefix = (collectRejectedInfo ? "NODE> skip block validation: " : "NODE> stop block validation: ");
+
+    if(checkKnownIssues(block.sequence())) {
+        return;
+    }
+
+    if (smartPacks.size() != smartSignatures.size()) {
+        // there was known accident in testnet only in block #2'651'597 that contains unsigned smart contract states packet
+        //if (getBlockChain().uuid() == uuidTestNet) {
+        cserror() << kLogPrefix << "different size of smartpackets and signatures in block " << WithDelimiters(block.sequence());
+        *check_failed = !collectRejectedInfo;
+        return;
+    }
+
+    csdebug() << "NODE> SmartPacks = " << smartPacks.size();
+    auto iSignatures = smartSignatures.begin();
+    for (auto& it : smartPacks) {
+        csdebug() << "NODE> SmartSignatures(" << iSignatures->signatures.size() << ") for contract "<< iSignatures->smartConsensusPool << ":";
+        for (auto p : iSignatures->signatures) {
+            it.addSignature(p.first, p.second);
+            csdebug() << "NODE> " << static_cast<int>(p.first) << ". " << cs::Utils::byteStreamToHex(p.second.data(), 64);
+        }
+        smartTrxCounter += it.transactionsCount();
+        csdebug() << "NODE> setting exp Round = " << iSignatures->smartConsensusPool + Consensus::MaxRoundsCancelContract;
+        it.setExpiredRound(iSignatures->smartConsensusPool + Consensus::MaxRoundsCancelContract);
+        it.makeHash();
+        ++iSignatures;
+    }
+
+    cs::TransactionsPacket trxs;
+    int normalTrxCounter = 0;
+    for (auto& it : block.transactions()) {
+        if (it.signature() != cs::Zero::signature) {
+            ++normalTrxCounter;
+        }
+        trxs.addTransaction(it);
+    }
+    if (normalTrxCounter + smartTrxCounter != block.transactions_count()) {
+        cserror() << kLogPrefix << "invalid number of signed transactions in block " << WithDelimiters(block.sequence());
+        *check_failed = !collectRejectedInfo;
+        return;
+    }
+    auto characteristic = solver_->ownValidation(trxs, smartPacks);
+    if (!characteristic.has_value()) {
+        cserror() << kLogPrefix << "cannot get characteristic from block " << WithDelimiters(block.sequence());
+        *check_failed = !collectRejectedInfo;
+        return;
+    }
+    auto cMask = characteristic.value().mask;
+    size_t idx = 0;
+    for (auto it : cMask) {
+        if (it == 0) {
+            cserror() << kLogPrefix << "invalid transaction found " << WithDelimiters(block.sequence())
+                << '.' << idx;
+            *check_failed = !collectRejectedInfo;
+            return;
+        }
+        ++idx;
+    }
+    csdebug() << "NODE> no invalid transactions in block #" <<WithDelimiters(block.sequence());
+}
+
+void Node::onRoundTimeElapsed() {
+    solver_->resetGrayList();
+    const cs::PublicKey& own_key = solver_->getPublicKey();
+
+    if (initialConfidants_.find(own_key) == initialConfidants_.end()) {
+        cslog() << "Waiting for next round...";
+
+        myLevel_ = Level::Normal;
+        myConfidantIndex_ = cs::ConfidantConsts::InvalidConfidantIndex;
+
+        initBootstrapRP(initialConfidants_);
+
+        // if we have correct last block, we pretend to next trusted role
+        // otherwise remote nodes will drop our hash
+        //sendHash(blockChain_.getLastSeq() + 1);
+        return;
+    }
+
+    cslog() << "Gathering info to start round...";
+
+    std::set<cs::PublicKey> actualConfidants;
+    actualConfidants.insert(own_key);
+
+    const cs::Sequence maxLocalBlock = blockChain_.getLastSeq();
+    cs::Sequence maxGlobalBlock = maxLocalBlock;
+
+    auto callback = [&maxGlobalBlock, &actualConfidants, this]
+                    (const cs::PublicKey& neighbour, cs::Sequence lastSeq, cs::RoundNumber) {
+                        const auto it = initialConfidants_.find(neighbour);
+                        if (it == initialConfidants_.end()) {
+                            return;
+                        }
+                        if (lastSeq > maxGlobalBlock) {
+                            maxGlobalBlock = lastSeq;
+                            actualConfidants.clear();
+                            actualConfidants.insert(*it);
+                        }
+                        else if (lastSeq == maxGlobalBlock) {
+                            actualConfidants.insert(*it);
+                        }
+                    };
+
+    transport_->forEachNeighbour(std::move(callback));
+    if (actualConfidants.size() % 2 == 0) {
+        auto it = actualConfidants.end();
+        --it;
+        it = actualConfidants.erase(it);
+
+    }
+    initBootstrapRP(actualConfidants);
+
+
+    cslog() << "NODE> Bootstrap available nodes [" << actualConfidants.size() << "]:";
+    for (const auto& item : actualConfidants) {
+        const auto beg = item.data();
+        const auto end = beg + item.size();
+        cslog() << "NODE> " << " - " << EncodeBase58(beg, end) << (item == own_key ? " (me)" : "");
+    }
+
+    if (actualConfidants.size() < initialConfidants_.size()) {
+        cslog() << "Num of confidants with max sequence " << maxGlobalBlock
+                << " (" << actualConfidants.size() << " is less than init trusted num "
+                << initialConfidants_.size() << ", start lookup...";
+
+        transport_->addToNeighbours(initialConfidants_);
+    }
+
+    if (actualConfidants.size() < Consensus::MinTrustedNodes) {
+        cslog() << "Not enough confidants with max sequence " << maxGlobalBlock
+            << " (" << actualConfidants.size() << ", min " << Consensus::MinTrustedNodes
+            << " required). Wait until syncro finished or more bootstrap nodes to start...";
+
+        return;
+    }
+
+    if (actualConfidants.find(own_key) == actualConfidants.cend()) {
+        cslog() << "Should not start rounds, local block " << maxLocalBlock << ", global block " << maxGlobalBlock;
+        return;
+    }
+
+    if (roundPackageCache_.empty()) {
+        cserror() << "Cannot start rounds, round package cache is empty.";
+        return;
+    }
+
+    // do not increment, only "mark" default round start
+    subRound_ = 1;
+
+    if (*actualConfidants.cbegin() == own_key) {
+
+        cslog() << "Starting round...";
+
+        cs::Bytes bin;
+        cs::ODataStream out(bin);
+        out << uint8_t(actualConfidants.size());
+
+        for (const auto& item : actualConfidants) {
+            out << item; 
+        }
+        cs::PublicKeys confs;
+        for (auto it : actualConfidants) {
+            confs.push_back(it);
+        }
+        uint8_t currentWeight = calculateBootStrapWeight(confs);
+        if (currentWeight > bootStrapWeight_) {
+            bootStrapWeight_ = currentWeight;
+        }
+        // when we try to start rounds several times, we will not send duplicates
+        auto random = std::random_device{}();
+        out << random;
+
+        auto& conveyer = cs::Conveyer::instance();
+        conveyer.updateRoundTable(roundPackageCache_.back().roundTable().round, roundPackageCache_.back().roundTable());
+
+        sendBroadcast(MsgTypes::BootstrapTable, roundPackageCache_.back().roundTable().round, bin);
+        confirmationList_.remove(roundPackageCache_.back().roundTable().round);
+        if (!isBootstrapRound_) {
+            isBootstrapRound_ = true;
+            cslog() << "NODE> Bootstrap on, sending bootstrap table";
+        }
+
+        onRoundStart(roundPackageCache_.back().roundTable(), true);
+        reviewConveyerHashes();
+    }
+    else {
+        const auto beg = actualConfidants.cbegin()->data();
+        const auto end = beg + actualConfidants.cbegin()->size();
+        cslog() << "Wait for " << EncodeBase58(beg, end) << " to start round...";
+    }
+}
+
+bool Node::bootstrap(const cs::Bytes& bytes, cs::RoundNumber round) {
+    std::set<cs::PublicKey> confidants;
+    cs::IDataStream input(bytes.data(), bytes.size());
+    uint8_t boot_cnt = 0;
+    input >> boot_cnt;
+    const size_t req_len = 1 + size_t(boot_cnt) * cscrypto::kPublicKeySize + cscrypto::kSignatureSize;
+    if (bytes.size() != req_len) {
+        csdebug() << kLogPrefix_ << "malformed bootstrap packet, drop";
+        return false;
+    }
+    for (size_t i = 0; i < size_t(boot_cnt); ++i) {
+        cs::PublicKey key;
+        input >> key;
+        confidants.insert(key);
+    }
+    cs::Signature sig;
+    input >> sig;
+
+    cslog() << "NODE> Bootstrap available nodes [" << confidants.size() << "]:";
+    for (const auto& item : confidants) {
+        const auto beg = item.data();
+        const auto end = beg + item.size();
+        cslog() << "NODE> " << " - " << EncodeBase58(beg, end);
+    }
+
+    initBootstrapRP(confidants);
+    cs::RoundPackage rp;
+    cs::RoundTable rt;
+    rt.round = std::max(getBlockChain().getLastSeq() + 1, round);
+    for (auto& key : confidants) {
+        rt.confidants.push_back(key);
+    }
+    rp.updateRoundTable(rt);
+    roundPackageCache_.push_back(rp);
+
+    cslog() << "Bootstrap round " << rt.round << "...";
+
+    auto& conveyer = cs::Conveyer::instance();
+    conveyer.updateRoundTable(roundPackageCache_.back().roundTable().round, roundPackageCache_.back().roundTable());
+
+    uint8_t currentWeight = calculateBootStrapWeight(rt.confidants);
+    if (currentWeight > bootStrapWeight_) {
+        bootStrapWeight_ = currentWeight;
+    }
+
+    sendBroadcast(MsgTypes::BootstrapTable, roundPackageCache_.back().roundTable().round, bytes);
+    if (!isBootstrapRound_) {
+        isBootstrapRound_ = true;
+        cslog() << "NODE> Bootstrap on, sending bootstrap table";
+    }
+    confirmationList_.remove(roundPackageCache_.back().roundTable().round);
+    onRoundStart(roundPackageCache_.back().roundTable(), true);
+    reviewConveyerHashes();
+
+    return true;
+}
+
+void Node::getKnownPeers(std::vector<api_diag::ServerNode>& nodes) {
+    // assume call from processorRoutine() as mentioned in header comment
+    std::vector<cs::PeerData> peers;
+    transport_->getKnownPeers(peers);
+    for (const auto& peer : peers) {
+        api_diag::ServerNode node;
+        node.__set_ip(peer.ip);
+        node.__set_port(std::to_string(peer.port));
+        node.__set_publicKey(peer.id);
+        node.__set_version(std::to_string(peer.version));
+        node.__set_platform(std::to_string(peer.platform));
+        node.__set_countTrust(0);
+        //node.__set_hash(""); // ???
+        node.__set_timeActive(0);
+        node.__set_timeRegistration(0);
+
+        cs::Bytes bytes;
+        if (DecodeBase58(peer.id, bytes)) {
+            cs::PublicKey key;
+            if (key.size() == bytes.size()) {
+                std::copy(bytes.cbegin(), bytes.cend(), key.begin());
+                if (key == nodeIdKey_) {
+                    node.__set_platform(std::to_string(csconnector::connector::platform()));
+                    node.__set_version(std::to_string(NODE_VERSION));
+                }
+
+#if defined(MONITOR_NODE)
+                blockChain_.iterateOverWriters([&](const cs::PublicKey& k, const cs::WalletsCache::TrustedData& d) {
+                    if (k == key) {
+                        node.__set_countTrust(static_cast<int32_t>(d.times_trusted));
+                        // d.times; - (senseless) count to be writer
+                        return false; // stop loop
+                    }
+                    return true;
+                });
+#endif // MONITOR_NODE
+            }
+        }
+
+        nodes.push_back(node);
+    }
+
+}
+
+
+void Node::getNodeInfo(const api_diag::NodeInfoRequest& request, api_diag::NodeInfo& info) {
+    cs::Sequence sequence = blockChain_.getLastSeq();
+
+    // assume call from processorRoutine() as mentioned in header comment
+    info.id = EncodeBase58(nodeIdKey_.data(), nodeIdKey_.data() + nodeIdKey_.size());
+    info.version = std::to_string(NODE_VERSION);
+    info.platform = (api_diag::Platform) csconnector::connector::platform();
+    if (request.session) {
+        api_diag::SessionInfo session;
+        session.__set_startRound(stat_.nodeStartRound());
+        session.__set_curRound(cs::Conveyer::instance().currentRoundNumber());
+        session.__set_lastBlock(sequence);
+        session.__set_uptimeMs(stat_.uptimeMs());
+        session.__set_aveRoundMs(stat_.aveRoundMs());
+        info.__set_session(session);
+    }
+
+    Transport::BanList bl;
+    transport_->getBanList(bl);
+
+    if (request.state) {
+        api_diag::StateInfo state;
+        state.__set_transactionsCount(stat_.totalTransactions());
+        state.__set_totalWalletsCount(blockChain_.getWalletsCount());
+        state.__set_aliveWalletsCount(blockChain_.getWalletsCountWithBalance());
+        state.__set_contractsCount(solver_->smart_contracts().contracts_count());
+        state.__set_contractsQueueSize(solver_->smart_contracts().contracts_queue_size());
+        state.__set_grayListSize(solver_->grayListSize());
+        state.__set_blackListSize(bl.size());
+        state.__set_blockCacheSize(blockChain_.getCachedBlocksSize());
+        /*
+            9: StageCacheSize consensusMessage
+            10: StageCacheSize contractsMessage
+            11: StageCacheSize contractsStorage
+        */
+        api_diag::StageCacheSize cache_size;
+        
+        cache_size.__set_stage1(stageOneMessage_.size());
+        cache_size.__set_stage2(stageTwoMessage_.size());
+        cache_size.__set_stage3(stageThreeMessage_.size());
+        state.__set_consensusMessage(cache_size);
+
+        //cache_size.__set_stage1(smartStageOneMessage_.size());
+        //cache_size.__set_stage2(smartStageTwoMessage_.size());
+        //cache_size.__set_stage3(smartStageThreeMessage_.size());
+        state.__set_contractsMessage(cache_size);
+
+        cache_size.__set_stage1(smartStageOneStorage_.size());
+        cache_size.__set_stage2(smartStageTwoStorage_.size());
+        cache_size.__set_stage3(smartStageThreeStorage_.size());
+        state.__set_contractsStorage(cache_size);
+
+        info.__set_state(state);
+    }
+    if (request.grayListContent) {
+        std::vector<std::string> gray_list;
+        solver_->getGrayListContentBase58(gray_list);
+        info.__set_grayListContent(gray_list);
+    }
+    if (request.blackListContent) {
+        std::vector<std::string> black_list;
+        for (const auto bl_item : bl) {
+            black_list.emplace_back(bl_item.first + ':' + std::to_string(bl_item.second));
+        }
+        info.__set_blackListContent(black_list);
+    }
+
+    // get bootstrap nodes
+    std::map<cs::PublicKey, api_diag::BootstrapNode> bootstrap;
+    for (const auto& item : initialConfidants_) {
+        bool alive = (item == nodeIdKey_);
+        cs::Sequence seq = alive ? sequence : 0;
+        api_diag::BootstrapNode bn;
+        bn.__set_id(EncodeBase58(item.data(), item.data() + item.size()));
+        bn.__set_alive(alive);
+        bn.__set_sequence(seq);
+        bootstrap[item] = bn;
+    }
+    // update alive bootstrap nodes
+    auto callback = [&bootstrap, this](const cs::PublicKey& neighbour, cs::Sequence lastSeq, cs::RoundNumber) {
+        const auto it = initialConfidants_.find(neighbour);
+        if (it == initialConfidants_.end()) {
+            return;
+        }
+        auto& item = bootstrap[*it];
+        item.__set_alive(true);
+        item.__set_sequence(lastSeq);
+    };
+    transport_->forEachNeighbour(std::move(callback));
+    // store bootstrap
+    std::vector<api_diag::BootstrapNode> bootstrap_list;
+    for (const auto& item : bootstrap) {
+        bootstrap_list.push_back(item.second);
+    }
+    info.__set_bootstrap(bootstrap_list);
+
+}
+
+uint8_t Node::requestKBAnswer(std::vector<std::string> choice) {
+    if (choice.size() < 2) {
+        return static_cast<uint8_t>(255);
+    }
+    csinfo() << "NODE> Choose the action for node to do:";
+    int cnt = 1;
+    for (auto it : choice) {
+        csinfo() << cnt++ << ". " << it;
+    }
+        
+    char letterKey;
+    size_t ia = 0;
+    while (true) {
+        std::cin >> letterKey;
+        ia = letterKey - '0';
+        if( ia > choice.size() || ia == 0){
+            csinfo() << "NODE> You've chosen not correct letter. Try again.";
+        }
+        else {
+            break;
+        }
+    }
+    return static_cast<uint8_t>(ia);
+}
+
+void Node::tryResolveHashProblems() {
+    csinfo() << "NODE> This node db is corrupted. The problem blocks are:";
+    auto it = getBlockChain().getIncorrectBlockNumbers()->begin();
+    while(it != getBlockChain().getIncorrectBlockNumbers()->end()) {
+        csinfo() << *it;
+        ++it;
+    }
+
+    uint8_t lKey = requestKBAnswer({"resolve incorrect blocks", "go as is", "quit"});
+    if (lKey == 1) {
+        csinfo() << "NODE> You've chosen to resolve incorrect blocks. Wait while the node will try to perform all possible variants";
+        //now we will try to eliminate the incorrect blocks from your db
+        cacheLBs_ = true;//getBlockChain().cacheLastBlocks();
+    }
+    else if (lKey == 2) {
+        csinfo() << "NODE> You've chosen go on as is. So, have a good work!";
+        //just continue the normal node work
+    }
+
+    else if (lKey == 3) {
+        csinfo() << "NODE> The node will quit now";
+        stopRequested_ = true;
+        stop();
+
+    }
+
+}
+
+void Node::sendNecessaryBlockRequest(csdb::PoolHash hash, cs::Sequence seq) {
+    csdebug() << __func__ << ": " << seq;
+    neededHash_ = hash;
+    neededSequence_ = seq;
+    goodAnswers_ = 0;
+    const auto round = cs::Conveyer::instance().currentRoundNumber();
+    cs::PoolsRequestedSequences sequences;
+    sequences.push_back(seq);
+    requestedKeys_.clear();
+    requestedKeys_ = poolSynchronizer_->getNeededNeighbours(seq);
+    if (!requestedKeys_.empty()) {
+        csdebug() << "Request sent to:";
+        for (auto k : requestedKeys_) {
+            BaseFlags flags = static_cast<BaseFlags>(BaseFlags::Signed | BaseFlags::Compressed);
+            transport_->sendDirect(formPacket(flags, MsgTypes::BlockRequest, round, sequences), k);
+            csdebug() << cs::Utils::byteStreamToHex(k);
+        }
+    }
+    else {
+
+    }
+
+}
+
+void Node::getNecessaryBlockRequest(cs::PoolsBlock& pBlock, const cs::PublicKey& sender) {
+    csdebug() << __func__ << ": " << pBlock.back().sequence();
+    auto it = std::find(requestedKeys_.begin(), requestedKeys_.end(), sender);
+    requestedKeys_.erase(it);
+    if (neededHash_== csdb::PoolHash() || pBlock.back().hash() == neededHash_) {
+        if (goodAnswers_ == 0) {
+            getBlockChain().replaceCachedIncorrectBlock(pBlock.back());
+        }
+        ++goodAnswers_;
+    }
+    else {
+        csinfo() << "Neighbour " << cs::Utils::byteStreamToHex(sender) << " hasn'r sent the proper block";
+
+    }
+    if (requestedKeys_.size() == 0 && goodAnswers_ == 0) {
+        csinfo() << "We have to find proper neighbours - current do not have valid chains";
+        //TODO - change neighbours
+    }
+
+}