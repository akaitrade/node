--- conflicted
+++ resolved
@@ -564,16 +564,14 @@
     const size_t allNeighboursCount = transport_->getNeighboursCount();
 
     // 1) sort neighbours by lastSeq descending
-    std::multimap<cs::Sequence, size_t, std::greater<cs::Sequence>> sortBySeqDesc;
-    const size_t neighboursSize = transport_->getNeighboursCount();
-
-    for (size_t i = 0; i < neighboursSize; ++i) {
-        sortBySeqDesc.insert(std::make_pair(transport_->getConnectionLastSequence(i), i));
+    std::multimap<cs::Sequence, size_t, std::greater<cs::Sequence>> sort_by_seq_desc;
+    const size_t map_size = transport_->getNeighboursCount();
+    for (size_t i = 0; i < map_size; ++i) {
+        sort_by_seq_desc.insert(std::make_pair(transport_->getConnectionLastSequence(i), i));
     }
 
     // Add new neighbours
     if (nSize < neededNeighboursCount) {
-<<<<<<< HEAD
         decltype(sort_by_seq_desc)::const_iterator it = sort_by_seq_desc.cbegin();
         // update known neighbors
         for (size_t i = 0; i < nSize; ++i) {
@@ -601,36 +599,16 @@
             // get the i-th connection with max sequence
             size_t conn_number = i;
             if (it != sort_by_seq_desc.cend()) {
-=======
-        decltype(sortBySeqDesc)::const_iterator it = sortBySeqDesc.cbegin();
-
-        for (uint8_t i = nSize; i < allNeighboursCount; ++i) {
-            // get the i-th connection with max sequence
-            size_t connectionNumber = size_t(i);
-
-            if (it != sortBySeqDesc.cend()) {
->>>>>>> 66104f17
                 // normally, we always be here
-                connectionNumber = it->second;
+                conn_number = it->second;
                 ++it;
             }
-
-            ConnectionPtr neighbour = transport_->getConnectionByNumber(connectionNumber);
-
+            ConnectionPtr neighbour = transport_->getConnectionByNumber(conn_number);
             if (neighbour && !neighbour->isSignal && neighbour->lastSeq) {
-<<<<<<< HEAD
                 auto isAlreadyHave = std::find_if(neighbours_.begin(), neighbours_.end(), [=](const auto& el) { return size_t(el.index()) == conn_number; });
 
                 if (isAlreadyHave == neighbours_.end()) {
                     neighbours_.emplace_back(NeighboursSetElemet(uint8_t(conn_number), neighbour->key, syncData_.blockPoolsCount));
-=======
-                auto isAlreadyHave = std::find_if(neighbours_.begin(), neighbours_.end(), [=](const auto& el) {
-                    return el.index() == connectionNumber;
-                });
-
-                if (isAlreadyHave == neighbours_.end()) {
-                    neighbours_.emplace_back(NeighboursSetElemet(static_cast<uint8_t>(connectionNumber), neighbour->key, syncData_.blockPoolsCount));
->>>>>>> 66104f17
                 }
             }
         }
@@ -640,35 +618,21 @@
     }
 
     // refresh neighbours' index
-<<<<<<< HEAD
     std::multimap<cs::Sequence, size_t, std::greater<cs::Sequence>>::const_iterator it = sort_by_seq_desc.cbegin();
     std::size_t currentNh = 0;
     for (size_t i = 0; i < allNeighboursCount; ++i) {
         // get the i-th connection with max sequence
         size_t conn_number = i;
         if (it != sort_by_seq_desc.cend()) {
-=======
-    std::multimap<cs::Sequence, size_t, std::greater<cs::Sequence>>::const_iterator it = sortBySeqDesc.cbegin();
-    std::size_t currentNeighbour = 0;
-
-    for (uint8_t i = 0; i < allNeighboursCount; ++i) {
-        // get the i-th connection with max sequence
-        size_t connectionNumber = size_t(i);
-
-        if (it != sortBySeqDesc.cend()) {
->>>>>>> 66104f17
             // normally, we always be here
-            connectionNumber = it->second;
+            conn_number = it->second;
             ++it;
         }
-
-        ConnectionPtr neighbour = transport_->getConnectionByNumber(connectionNumber);
-
+        ConnectionPtr neighbour = transport_->getConnectionByNumber(conn_number);
         if (neighbour && !neighbour->isSignal) {
-            neighbours_[currentNeighbour].setIndex(uint8_t(connectionNumber));
-            neighbours_[currentNeighbour].setPublicKey(neighbour->key);
-
-            ++currentNeighbour;
+            neighbours_[currentNh].setIndex(uint8_t(conn_number));
+            neighbours_[currentNh].setPublicKey(neighbour->key);
+            ++currentNh;
         }
     }
 
