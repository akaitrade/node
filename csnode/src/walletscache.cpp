#include <algorithm>
#include <map>

#include <blockchain.hpp>
#include <csdb/amount_commission.hpp>
#include <csnode/multiwallets.hpp>
#include <csnode/staking.hpp>
#include <csnode/walletscache.hpp>
#include <csnode/walletsids.hpp>
#include <lib/system/logger.hpp>
#include <solver/smartcontracts.hpp>
#include <solver/consensus.hpp>

namespace {
const uint8_t kUntrustedMarker = 255;
const char* kLogPrefix = "WalletsCache: ";
}  // namespace

namespace cs {

WalletsCache::WalletsCache(WalletsIds& walletsIds) : walletsIds_(walletsIds) {
    multiWallets_ = std::make_unique<MultiWallets>();
    staking_ = std::make_unique<Staking>(
      [this](const PublicKey& k) -> WalletData {
          WalletData data;
          data.key_ = k;
          multiWallets_->getWalletData(data);
          return data;
      },
      [this](const WalletsCache::WalletData& wallet) {
          multiWallets_->onWalletCacheUpdated(wallet);
      }
    );
}

WalletsCache::~WalletsCache() = default;

uint64_t WalletsCache::getCount() const {
    return multiWallets_->size();
}

std::unique_ptr<WalletsCache::Updater> WalletsCache::createUpdater() {
    return std::make_unique<Updater>(*this);
}

WalletsCache::Updater::Updater(WalletsCache& data)
  : data_(data) {}

WalletsCache::Updater::~Updater() = default;

std::unique_ptr<WalletsCache::WalletData> WalletsCache::Updater::findWallet(const PublicKey& key) const {
    WalletsCache::WalletData data;
    data.key_ = key;
    if (!data_.multiWallets_->getWalletData(data)) {
        return nullptr;
    }
    return std::make_unique<WalletsCache::WalletData>(data);
}

std::unique_ptr<WalletsCache::WalletData> WalletsCache::Updater::findWallet(const csdb::Address& addr) const {
  return findWallet(toPublicKey(addr));
}

WalletsCache::WalletData WalletsCache::Updater::getWalletData(const PublicKey& key) {
  WalletsCache::WalletData data;
  data.key_ = key;
  data_.multiWallets_->getWalletData(data);
  return data;
}

WalletsCache::WalletData WalletsCache::Updater::getWalletData(const csdb::Address& addr) {
  return getWalletData(toPublicKey(addr));
}

PublicKey WalletsCache::Updater::toPublicKey(const csdb::Address& addr) const {
    csdb::Address res;
    if (addr.is_public_key() || !data_.walletsIds_.normal().findaddr(addr.wallet_id(), res)) {
        return addr.public_key();
    }
    return res.public_key();
}

void WalletsCache::Updater::loadNextBlock(const csdb::Pool& pool,
                                          const cs::ConfidantsKeys& confidants,
                                          const BlockChain& blockchain,
                                          bool inverse /* = false */) {
    auto& transactions = pool.transactions();
    csdb::Amount totalAmountOfCountedFee = 0;

    for (auto itTrx = transactions.begin(); itTrx != transactions.end(); ++itTrx) {
        totalAmountOfCountedFee += load(*itTrx, blockchain, inverse);
        if (SmartContracts::is_new_state(*itTrx)) {
            fundConfidantsWalletsWithExecFee(*itTrx, blockchain, inverse);
        }
    }

    if (totalAmountOfCountedFee > csdb::Amount(0)) {
        fundConfidantsWalletsWithFee(totalAmountOfCountedFee, confidants,
                                     cs::Utils::bitsToMask(pool.numberTrusted(),
                                     pool.realTrusted()), inverse);
    }

    data_.staking_->cleanObsoletteDelegations(BlockChain::getBlockTime(pool));

#ifdef MONITOR_NODE
    const auto& wrWall = pool.writer_public_key();

    auto it_writer = data_.trusted_info_.find(wrWall);
    if (it_writer == data_.trusted_info_.end()) {
        auto res = data_.trusted_info_.insert(std::make_pair(wrWall, TrustedData()));
        it_writer = res.first;
    }
    if (!inverse) ++it_writer->second.times;
    else --it_writer->second.times;

    for (const auto& it : confidants) {
        auto it_trusted = data_.trusted_info_.find(it);
        if (it_trusted == data_.trusted_info_.end()) {
            const auto res = data_.trusted_info_.insert(std::make_pair(it, TrustedData()));
            it_trusted = res.first;
        }
        if (!inverse) ++it_trusted->second.times_trusted;
        else --it_trusted->second.times_trusted;
    }
    auto timeStamp = atoll(pool.user_field(0).value<std::string>().c_str());
    setWalletTime(wrWall, timeStamp);
#endif
}

void WalletsCache::Updater::invokeReplenishPayableContract(const csdb::Transaction& transaction, bool inverse /* = false */) {
    auto wallData = getWalletData(transaction.target());

    if (!inverse) {
        wallData.balance_ -= transaction.amount();
        data_.smartPayableTransactions_.push_back(transaction.id());
    }
    else {
        wallData.balance_ += transaction.amount();
        data_.smartPayableTransactions_.remove(transaction.id());
    }

    if (!SmartContracts::is_executable(transaction)) {
        auto sourceWallData = getWalletData(transaction.source());
        if (!inverse) {
            sourceWallData.balance_ += csdb::Amount(transaction.counted_fee().to_double());
            sourceWallData.balance_ -= csdb::Amount(transaction.max_fee().to_double());
        }
        else {
            sourceWallData.balance_ -= csdb::Amount(transaction.counted_fee().to_double());
            sourceWallData.balance_ += csdb::Amount(transaction.max_fee().to_double());
        }

        data_.multiWallets_->onWalletCacheUpdated(sourceWallData);
    }

    data_.multiWallets_->onWalletCacheUpdated(wallData);
}

void WalletsCache::Updater::smartSourceTransactionReleased(const csdb::Transaction& smartSourceTrx,
                                                           const csdb::Transaction& initTrx,
                                                           bool inverse /* = false */) {
    auto countedFee = csdb::Amount(smartSourceTrx.counted_fee().to_double());

    auto smartWallData = getWalletData(smartSourceTrx.source());
    auto initWallData = getWalletData(initTrx.source());

    if (!inverse) {
        smartWallData.balance_ += countedFee;
        initWallData.balance_ -= countedFee;
    }
    else {
        smartWallData.balance_ -= countedFee;
        initWallData.balance_ += countedFee;
    }

    data_.multiWallets_->onWalletCacheUpdated(smartWallData);
    data_.multiWallets_->onWalletCacheUpdated(initWallData);
}

void WalletsCache::Updater::rollbackExceededTimeoutContract(const csdb::Transaction& transaction,
                                                            const csdb::Amount& execFee,
                                                            bool inverse /* = false */) {
    auto wallData = getWalletData(transaction.source());
    if (!inverse) {
        wallData.balance_ += transaction.amount();
        wallData.balance_ += csdb::Amount(transaction.max_fee().to_double());
        wallData.balance_ -= csdb::Amount(transaction.counted_fee().to_double());
    }
    else {
        wallData.balance_ -= transaction.amount();
        wallData.balance_ -= csdb::Amount(transaction.max_fee().to_double());
        wallData.balance_ += csdb::Amount(transaction.counted_fee().to_double());
    }

    if (SmartContracts::is_executable(transaction)) {
        auto it = data_.canceledSmarts_.find(transaction.target());
        if (it == data_.canceledSmarts_.end() && !inverse) {
            data_.canceledSmarts_.insert(std::make_pair(transaction.target(), std::list<csdb::TransactionID>{transaction.id()}));
        }
        else {
            if (!inverse) {
                it->second.push_front(transaction.id());
            }
            else {
                it->second.remove(transaction.id());
                if (it->second.size() == 0) {
                    data_.canceledSmarts_.erase(transaction.target());
                }
            }
        }
    }
    else {
        auto it = std::find(data_.smartPayableTransactions_.cbegin(), data_.smartPayableTransactions_.cend(), transaction.id());
        if (it != data_.smartPayableTransactions_.cend() && !inverse) {
            data_.smartPayableTransactions_.erase(it);
            wallData.balance_ -= execFee;
        }
        else {
            if (inverse) {
                data_.smartPayableTransactions_.push_back(transaction.id());
                wallData.balance_ += execFee;
            }
        }
    }

    data_.multiWallets_->onWalletCacheUpdated(wallData);
}

#ifdef MONITOR_NODE
bool WalletsCache::Updater::setWalletTime(const PublicKey& address, const uint64_t& p_timeStamp) {
    auto it = data_.wallets_.find(address);
    if (it != data_.wallets_.end()) {
        if (it->second.createTime_ == 0) {
            it->second.createTime_ = p_timeStamp;
        }
        emit walletUpdateEvent(it->first, it->second);
        return true;
    }
    return false;
}
#endif

void WalletsCache::Updater::fundConfidantsWalletsWithFee(const csdb::Amount& totalFee,
                                                         const cs::ConfidantsKeys& confidants,
                                                         const std::vector<uint8_t>& realTrusted,
                                                         bool inverse) {
    if (!confidants.size()) {
        cslog() << kLogPrefix << "NO CONFIDANTS";
        return;
    }

    csdb::Amount totalStake = 0;
    std::map<PublicKey, csdb::Amount> confidantAndStake;
    int32_t realTrustedNumber = 0;

    for (size_t i = 0; i < confidants.size() && i < realTrusted.size(); ++i) {
        if (realTrusted[i] == kUntrustedMarker) {
            continue;
        }
<<<<<<< HEAD
        ++realTrustedNumber;
        auto& wallet = getWalletData(confidants[i]);
=======

        auto wallet = getWalletData(confidants[i]);
>>>>>>> b5c16f72
        totalStake += wallet.balance_;
        confidantAndStake[confidants[i]] += wallet.balance_;

        auto miningDelegations = data_.staking_->getMiningDelegations(confidants[i]);
        if (!miningDelegations) {
            continue;
        }

        for (auto& keyAndStake : *miningDelegations) {
            confidantAndStake[keyAndStake.first] += keyAndStake.second.amount;
            totalStake += keyAndStake.second.amount;
        }
    }
    csdb::Amount feeWithMining = totalFee  + totalFee * Consensus::miningCoefficient + Consensus::blockReward;
    csdb::Amount onePartOfFee = Consensus::stakingOn ? feeWithMining / totalStake : feeWithMining/realTrustedNumber;
    csdb::Amount payedFee = 0;
    size_t numPayedTrusted = 0;

    for (auto& confAndStake : confidantAndStake) {
            auto walletData = getWalletData(confAndStake.first);
            csdb::Amount feeToPay = 0; 

            if (numPayedTrusted == confidantAndStake.size() - 1) {
                feeToPay = feeWithMining - payedFee;
            }
            else {
                feeToPay = Consensus::stakingOn ? onePartOfFee * confAndStake.second : onePartOfFee;
            }

            if (!inverse) {
                walletData.balance_ += feeToPay;
            }
            else {
                walletData.balance_ -= feeToPay;
            }

#ifdef MONITOR_NODE
            auto it_writer = data_.trusted_info_.find(confAndStake.first);
            if (it_writer != data_.trusted_info_.end()) {
                if (!inverse) {
                    it_writer->second.totalFee += feeToPay;
                }
                else {
                    it_writer->second.totalFee -= feeToPay;
                }
            }
#endif

            payedFee += feeToPay;
            ++numPayedTrusted;

            data_.multiWallets_->onWalletCacheUpdated(walletData);
    }
}

void WalletsCache::Updater::fundConfidantsWalletsWithExecFee(const csdb::Transaction& transaction,
                                                             const BlockChain& blockchain,
                                                             bool inverse) {
    if (!SmartContracts::is_new_state(transaction)) {
        csmeta(cswarning) << "transaction is not new state";
        return;
    }

    SmartContractRef smartRef(transaction.user_field(trx_uf::new_state::RefStart));
    if (!smartRef.is_valid()) {
        csmeta(cserror) << "incorrect reference to starter transaction in new state";
        return;
    }

    csdb::Pool pool = blockchain.loadBlock(smartRef.sequence);
    if (!pool.is_valid()) {
        csmeta(cserror) << "invalid pool";
        return;
    }

    fundConfidantsWalletsWithFee(
        transaction.user_field(trx_uf::new_state::Fee).value<csdb::Amount>(),
        pool.confidants(),
        cs::Utils::bitsToMask(pool.numberTrusted(), pool.realTrusted()),
        inverse
    );
}

double WalletsCache::Updater::loadTrxForSource(const csdb::Transaction& tr,
                                               const BlockChain& blockchain,
                                               bool inverse) {
    csdb::Address wallAddress;
    bool smartIniter = false;
    csdb::Transaction initTransaction;
    if (SmartContracts::is_new_state(tr)) {
        csdb::UserField fld = tr.user_field(cs::trx_uf::new_state::RefStart);
        if (fld.is_valid()) {
            cs::SmartContractRef ref(fld);
            csdb::Pool pool = blockchain.loadBlock(ref.sequence);
            if (pool.is_valid() && pool.transactions_count() > ref.transaction) {
                initTransaction = pool.transactions()[ref.transaction];
                wallAddress = initTransaction.source();
            }
        }
        smartIniter = true;
    }
    else {
        wallAddress = tr.source();
    }

    // Attention!!!
    // In case of contract new state (smartIniter == true) and wallData is initer, not contract
    // Otherwise (smartIniter = false) and wallData is tr.source()

    auto wallData = getWalletData(wallAddress);

    if (SmartContracts::is_executable(tr)) {
        if (!inverse) {
            wallData.balance_ -= csdb::Amount(tr.max_fee().to_double());
        }
        else {
            wallData.balance_ += csdb::Amount(tr.max_fee().to_double());
        }
    }
    else if (SmartContracts::is_new_state(tr)) {
        if (!initTransaction.is_valid()) {
            const auto id = tr.id();
            csdebug() << kLogPrefix << "failed to load init transaction for new state " << FormatRef(id.pool_seq(), (size_t)id.index());
        }
        else {
            const auto start_id = initTransaction.id();
            const auto start_target = initTransaction.target();
            const csdb::Amount start_max_fee(initTransaction.max_fee().to_double());
            const csdb::Amount start_counted_fee(initTransaction.counted_fee().to_double());
            if (isCanceledSmart(start_target, start_id)) {
                csdebug() << kLogPrefix << "(deprecated behaviour) contract "
                    << FormatRef(start_id.pool_seq(), (size_t )start_id.index())
                    << " was canceled before , and now new_state is found in "
                    << WithDelimiters(tr.id().pool_seq());
                if (!inverse) {
                    wallData.balance_ -= initTransaction.amount();
                    wallData.balance_ -= start_max_fee;
                    wallData.balance_ += start_counted_fee;
                }
                else {
                    wallData.balance_ += initTransaction.amount();
                    wallData.balance_ += start_max_fee;
                    wallData.balance_ -= start_counted_fee;
                }
            }
            checkCanceledSmart(start_target, start_id, inverse);
            if (SmartContracts::is_executable(initTransaction)) {
                if (!inverse) {
                    wallData.balance_ += start_max_fee;
                    wallData.balance_ -= start_counted_fee;
                    wallData.balance_ -= csdb::Amount(tr.counted_fee().to_double());
                    wallData.balance_ -= csdb::Amount(tr.user_field(trx_uf::new_state::Fee).value<csdb::Amount>());
                }
                else {
                    wallData.balance_ -= start_max_fee;
                    wallData.balance_ += start_counted_fee;
                    wallData.balance_ += csdb::Amount(tr.counted_fee().to_double());
                    wallData.balance_ += csdb::Amount(tr.user_field(trx_uf::new_state::Fee).value<csdb::Amount>());
                }
            }
            else {
                checkSmartWaitingForMoney(initTransaction, tr, inverse);
            }
        }
        auto wallData_s = getWalletData(tr.source());
        if (!inverse) {
            ++wallData_s.transNum_;
            wallData_s.trxTail_.push(tr.innerID());
            wallData_s.lastTransaction_ = tr.id();

            auto pubKey = toPublicKey(tr.source());
            csdetails() << "Wallets: innerID of (new_state) "
                        << EncodeBase58(cs::Bytes(pubKey.begin(), pubKey.end()))
                        << " <- " << tr.innerID();
        }
        else {
            --wallData_s.transNum_;
        }

        data_.multiWallets_->onWalletCacheUpdated(wallData_s);
    }
    else {
        if (!inverse) {
            wallData.balance_ -= csdb::Amount(tr.counted_fee().to_double());
        }
        else {
            wallData.balance_ += csdb::Amount(tr.counted_fee().to_double());
        }
    }
	//wallData = sources Account
    if (!smartIniter) {
        csdb::UserField ufld = tr.user_field(trx_uf::sp::delegated);
        if (!inverse) {
            if (ufld.is_valid()) {
                data_.staking_->addDelegationsForSource(
                    ufld,
                    toPublicKey(tr.source()),
                    toPublicKey(tr.target()),
                    tr.amount()
                );
            }
            else {
                wallData.balance_ -= tr.amount();
            }
            ++wallData.transNum_;
            wallData.trxTail_.push(tr.innerID());
            wallData.lastTransaction_ = tr.id();

            auto pubKey = toPublicKey(wallAddress);
            csdetails() << "Wallets: innerID of "
                        << EncodeBase58(cs::Bytes(pubKey.begin(), pubKey.end()))
                        << " <- " << tr.innerID();

#ifdef MONITOR_NODE        
            setWalletTime(pubKey, tr.get_time());
#endif
        }
        else {
            if (ufld.is_valid()) {
                data_.staking_->revertDelegationsForSource(
                    ufld,
                    toPublicKey(tr.source()),
                    toPublicKey(tr.target()),
                    tr.amount(),
                    tr.id()
                );
            }
            else {
                wallData.balance_ += tr.amount();
            }
            --wallData.transNum_;
        }
    }

    if (inverse) {
        if (smartIniter) {
            wallAddress = tr.source();
        }
        auto wallData_s = getWalletData(wallAddress);
        auto pubKey = toPublicKey(wallAddress);
        csdetails() << "Wallets: erase innerID of "
            << EncodeBase58(cs::Bytes(pubKey.begin(), pubKey.end()))
            << " -> " << tr.innerID();
        wallData_s.trxTail_.erase(tr.innerID());
        data_.multiWallets_->onWalletCacheUpdated(wallData_s);
    }

    data_.multiWallets_->onWalletCacheUpdated(wallData);
    return tr.counted_fee().to_double();
}

bool WalletsCache::Updater::isCanceledSmart(const csdb::Address& contract_addr, const csdb::TransactionID& tid) {
    auto it = data_.canceledSmarts_.find(contract_addr);
    if (it == data_.canceledSmarts_.end()) {
        return false;
    }
    const auto seq = tid.pool_seq();
    const auto idx = tid.index();
    return it->second.end() != std::find_if(it->second.begin(), it->second.end(),
        [&](const csdb::TransactionID& item) { return item.pool_seq() == seq && item.index() == idx; });
}

void WalletsCache::Updater::checkCanceledSmart(const csdb::Address& contract_addr,
    const csdb::TransactionID& tid,
    bool /*inverse*/) {

   /* if (inverse) {
        auto it = data_.canceledSmarts_.find(contract_addr);
        if (it == data_.canceledSmarts_.end()) {
            data_.canceledSmarts_.insert(std::make_pair(contract_addr, std::list<csdb::TransactionID>{tid}));
        }
        else {
            it->second.push_front(tid);
        }
        return;
    }*/

    auto it = data_.canceledSmarts_.find(contract_addr);
    if (it == data_.canceledSmarts_.end()) {
        return;
    }
    const auto seq = tid.pool_seq();
    const auto idx = tid.index();
    for (auto i = it->second.cbegin(); i != it->second.cend(); ++i) {
        const auto s = i->pool_seq();
        if (s <= seq || (s == seq && i->index() <= idx)) {
            it->second.erase(i, it->second.cend());
            break;
        }
    }
    if (it->second.empty()) {
        data_.canceledSmarts_.erase(it);
    }
}

void WalletsCache::Updater::checkSmartWaitingForMoney(const csdb::Transaction& initTransaction,
    const csdb::Transaction& newStateTransaction,
    bool inverse) {
    if (!cs::SmartContracts::is_state_updated(newStateTransaction)) {
        csdb::Amount fee(0);
        csdb::UserField fld = newStateTransaction.user_field(trx_uf::new_state::Fee);
        if (fld.is_valid()) {
            fee = fld.value<csdb::Amount>();
        }
        rollbackExceededTimeoutContract(initTransaction, fee, inverse);
        auto wallDataIniter = getWalletData(initTransaction.source());
        if (!inverse) {
            wallDataIniter.balance_ -= csdb::Amount(newStateTransaction.counted_fee().to_double());
        }
        else {
            wallDataIniter.balance_ += csdb::Amount(newStateTransaction.counted_fee().to_double());
        }
        data_.multiWallets_->onWalletCacheUpdated(wallDataIniter);
        return;
    }
    bool waitingSmart = false;
    auto it = std::find(data_.smartPayableTransactions_.cbegin(), data_.smartPayableTransactions_.cend(), initTransaction.id());
    if (it != data_.smartPayableTransactions_.cend()) {
        if (!inverse) {
            data_.smartPayableTransactions_.erase(it);
            waitingSmart = true;
        }
    }
    else {
        if (inverse) {
            data_.smartPayableTransactions_.push_back(initTransaction.id());

            auto wallDataIniter = getWalletData(initTransaction.source());
            wallDataIniter.balance_ += csdb::Amount(newStateTransaction.user_field(trx_uf::new_state::Fee).value<csdb::Amount>());
            wallDataIniter.balance_ += csdb::Amount(initTransaction.counted_fee().to_double());
            wallDataIniter.balance_ -= csdb::Amount(initTransaction.max_fee().to_double());
            wallDataIniter.balance_ += csdb::Amount(newStateTransaction.counted_fee().to_double());

            auto wallData = getWalletData(initTransaction.target());
            wallData.balance_ -= initTransaction.amount();

            data_.multiWallets_->onWalletCacheUpdated(wallDataIniter);
            data_.multiWallets_->onWalletCacheUpdated(wallData);
        }
    }

    if (waitingSmart && !inverse) {
        auto wallDataIniter = getWalletData(initTransaction.source());
        wallDataIniter.balance_ -= csdb::Amount(newStateTransaction.user_field(trx_uf::new_state::Fee).value<csdb::Amount>());
        wallDataIniter.balance_ -= csdb::Amount(initTransaction.counted_fee().to_double());
        wallDataIniter.balance_ += csdb::Amount(initTransaction.max_fee().to_double());
        wallDataIniter.balance_ -= csdb::Amount(newStateTransaction.counted_fee().to_double());

        auto wallData = getWalletData(initTransaction.target());
        wallData.balance_ += initTransaction.amount();

        data_.multiWallets_->onWalletCacheUpdated(wallDataIniter);
        data_.multiWallets_->onWalletCacheUpdated(wallData);
    }
}

void WalletsCache::Updater::loadTrxForTarget(const csdb::Transaction& tr, bool inverse) {
    auto wallData = getWalletData(tr.target());
    csdb::UserField ufld = tr.user_field(trx_uf::sp::delegated);
    if (!inverse) {
        if (ufld.is_valid()) {
            data_.staking_->addDelegationsForTarget(
                ufld,
                toPublicKey(tr.source()),
                toPublicKey(tr.target()),
                tr.amount(),
                tr.id()
            );
        }
        else {
            wallData.balance_ += tr.amount();
        }

#ifdef MONITOR_NODE
        setWalletTime(toPublicKey(tr.target()), tr.get_time());
#endif
        wallData.lastTransaction_ = tr.id();
    }
    else {
        if (ufld.is_valid()) {
            data_.staking_->revertDelegationsForTarget(
                ufld,
                toPublicKey(tr.source()),
                toPublicKey(tr.target()),
                tr.amount(),
                tr.id()
            );
        }
        else {
            wallData.balance_ -= tr.amount();
        }
    }

    if (tr.source() != tr.target()) { // Already counted in loadTrxForSource
        !inverse ? ++wallData.transNum_ : --wallData.transNum_;
    }

    data_.multiWallets_->onWalletCacheUpdated(wallData);
}

void WalletsCache::Updater::updateLastTransactions(const std::vector<std::pair<PublicKey, csdb::TransactionID>>& updates) {
    for (const auto& u : updates) {
        WalletsCache::WalletData wallet;
        wallet.key_ = u.first;
        if (!data_.multiWallets_->getWalletData(wallet)) {
            continue;
        }

        wallet.lastTransaction_ = u.second;
        data_.multiWallets_->onWalletCacheUpdated(wallet);
    }
}

void WalletsCache::iterateOverWallets(const std::function<bool(const PublicKey&, const WalletData&)> func) {
    multiWallets_->iterate(func);
}

#ifdef MONITOR_NODE
void WalletsCache::iterateOverWriters(const std::function<bool(const PublicKey&, const TrustedData&)> func) {
    for (const auto& wrd : trusted_info_) {
        if (!func(wrd.first, wrd.second)) {
            break;
        }
    }
}
#endif
}  // namespace cs<|MERGE_RESOLUTION|>--- conflicted
+++ resolved
@@ -257,13 +257,8 @@
         if (realTrusted[i] == kUntrustedMarker) {
             continue;
         }
-<<<<<<< HEAD
         ++realTrustedNumber;
-        auto& wallet = getWalletData(confidants[i]);
-=======
-
         auto wallet = getWalletData(confidants[i]);
->>>>>>> b5c16f72
         totalStake += wallet.balance_;
         confidantAndStake[confidants[i]] += wallet.balance_;
 
