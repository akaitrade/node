#include <csdb/amount_commission.hpp>
#include <algorithm>
#include <csnode/walletscache.hpp>
#include <csnode/walletsids.hpp>
#include <lib/system/logger.hpp>

using namespace std;

namespace cs {
void WalletsCache::convert(const csdb::Address& address, WalletData::Address& walletAddress) {
  const csdb::internal::byte_array& addrVec = address.public_key();
  copy(addrVec.begin(), addrVec.end(), walletAddress.begin());
}

void WalletsCache::convert(const WalletData::Address& walletAddress, csdb::Address& address) {
  csdb::internal::byte_array hashBytes(walletAddress.begin(), walletAddress.end());
  address = csdb::Address::from_public_key(hashBytes);
}

WalletsCache::WalletsCache(const Config& config, csdb::Address genesisAddress, csdb::Address startAddress,
                           WalletsIds& walletsIds)
: config_(config)
, walletsIds_(walletsIds)
, genesisAddress_(genesisAddress)
, startAddress_(startAddress) {
  wallets_.reserve(config.initialWalletsNum_);
}

WalletsCache::~WalletsCache() {
  for (auto el : wallets_)
    delete el;
}

std::unique_ptr<WalletsCache::Initer> WalletsCache::createIniter() {
  return std::unique_ptr<Initer>(new Initer(*this));
}

std::unique_ptr<WalletsCache::Updater> WalletsCache::createUpdater() {
  return std::unique_ptr<Updater>(new Updater(*this));
}

// Initer
WalletsCache::Initer::Initer(WalletsCache& data)
: ProcessorBase(data) {
  walletsSpecial_.reserve(data_.config_.initialWalletsNum_);
}

void WalletsCache::Initer::loadPrevBlock(csdb::Pool& curr, const std::vector<std::vector<uint8_t>>& confidants) {
  load(curr, confidants);
}

// Updater
WalletsCache::Updater::Updater(WalletsCache& data)
: ProcessorBase(data) {
  modified_.resize(data.wallets_.size(), false);
}

void WalletsCache::Updater::loadNextBlock(csdb::Pool& curr, const std::vector<std::vector<uint8_t>>& confidants) {
  modified_.reset();
  load(curr, confidants);
}

// ProcessorBase
void WalletsCache::ProcessorBase::load(csdb::Pool& pool, const std::vector<std::vector<uint8_t>>& confidants) {
  const csdb::Pool::Transactions& transactions = pool.transactions();
<<<<<<< HEAD
  csdb::Address writer_address = writer_address.from_public_key(pool.writer_public_key());

#ifdef MONITOR_NODE
  auto wrWall = pool.writer_public_key();

  //
  WalletData::Address addr;
  std::copy(wrWall.begin(), wrWall.end(), addr.begin());
  //

  auto wrWrIt = data_.writers_.find(addr);
  if (wrWrIt == data_.writers_.end()) {
    auto res = data_.writers_.insert(std::make_pair(addr, WriterData()));
    wrWrIt = res.first;
  }

  ++wrWrIt->second.times;
#endif

=======
  double totalAmountOfCountedFee = 0;
>>>>>>> 69bbfb92
  for (auto itTrx = transactions.crbegin(); itTrx != transactions.crend(); ++itTrx) {
    totalAmountOfCountedFee += load(*itTrx);
  }
  cslog() << "WALLETS CACHE>> total amount of counted fee in pool: " << totalAmountOfCountedFee;
  if (totalAmountOfCountedFee > 0) {
    fundConfidantsWalletsWithFee(totalAmountOfCountedFee, confidants);
  }
}

void WalletsCache::ProcessorBase::fundConfidantsWalletsWithFee(double totalFee, const std::vector<std::vector<uint8_t>>& confidants) {
  if (!confidants.size()) {
    cslog() << "WALLETS CACHE>> NO CONFIDANTS";
    return;
  }
  double feeToEachConfidant = totalFee / confidants.size();
  for (size_t i = 0; i < confidants.size(); ++i) {
    WalletId confidantId{};
    csdb::Address confidantAddress = csdb::Address::from_public_key(confidants[i]);
    if (!findWalletId(confidantAddress, confidantId)) {
      LOG_ERROR("Cannot find confidant wallet, source is " << confidantAddress.to_string());
      return;
    }
    WalletData& walletData = getWalletData(confidantId, confidantAddress);
    walletData.balance_ += feeToEachConfidant;
    setModified(confidantId);
  }
}

double WalletsCache::ProcessorBase::load(const csdb::Transaction& tr) {
  loadTrxForTarget(tr);
  return loadTrxForSource(tr);
}

double WalletsCache::ProcessorBase::loadTrxForSource(const csdb::Transaction& tr) {
  csdb::Address wallAddress = tr.source();

  if (wallAddress == data_.genesisAddress_ || wallAddress == data_.startAddress_)
    return 0;
  WalletId id{};
  if (!findWalletId(wallAddress, id)) {
    LOG_ERROR("Cannot find source wallet, source is " << wallAddress.to_string());
    return 0;
  }
  WalletData& wallData = getWalletData(id, tr.source());
  wallData.balance_ -= tr.amount();
  wallData.balance_ -= tr.counted_fee().to_double();
  wallData.trxTail_.push(tr.innerID());
  setModified(id);

  return tr.counted_fee().to_double();
}

void WalletsCache::ProcessorBase::loadTrxForTarget(const csdb::Transaction& tr) {
  csdb::Address wallAddress = tr.target();

  if (wallAddress == data_.genesisAddress_ || wallAddress == data_.startAddress_)
    return;
  WalletId id{};
  if (!findWalletId(wallAddress, id)) {
    LOG_ERROR("Cannot find target wallet, target is " << wallAddress.to_string());
    return;
  }

  WalletData& wallData = getWalletData(id, tr.target());

  wallData.balance_ += tr.amount();
  setModified(id);
}

bool WalletsCache::Initer::findWalletId(const csdb::Address& address, WalletId& id) {
  if (!data_.walletsIds_.special().findAnyOrInsertSpecial(address, id))
    return false;
  return true;
}

bool WalletsCache::Updater::findWalletId(const csdb::Address& address, WalletId& id) {
  if (!data_.walletsIds_.normal().find(address, id))
    return false;
  return true;
}

WalletsCache::WalletData& WalletsCache::ProcessorBase::getWalletData(Data& wallets, WalletId id,
                                                                     const csdb::Address& address) {
  id = WalletsIds::Special::makeNormal(id);

  if (id >= wallets.size())
    wallets.resize(id + 1);

  if (!wallets[id]) {
    wallets[id] = new WalletData{};
    convert(address, wallets[id]->address_);
  }
  return *wallets[id];
}

WalletsCache::WalletData& WalletsCache::Initer::getWalletData(WalletId id, const csdb::Address& address) {
  if (WalletsIds::Special::isSpecial(id))
    return ProcessorBase::getWalletData(walletsSpecial_, id, address);
  else
    return ProcessorBase::getWalletData(data_.wallets_, id, address);
}

WalletsCache::WalletData& WalletsCache::Updater::getWalletData(WalletId id, const csdb::Address& address) {
  return ProcessorBase::getWalletData(data_.wallets_, id, address);
}

void WalletsCache::Initer::setModified(WalletId) {
}

void WalletsCache::Updater::setModified(WalletId id) {
  modified_.resize(data_.wallets_.size());
  if (id >= modified_.size()) {
    LOG_ERROR("id >= modified_.size: id=" << id << " modified_.size=" << modified_.size());
    return;
  }
  modified_.set(id);
}

bool WalletsCache::Initer::moveData(WalletId srcIdSpecial, WalletId destIdNormal) {
  if (!WalletsIds::Special::isSpecial(srcIdSpecial))
    return false;
  srcIdSpecial = WalletsIds::Special::makeNormal(srcIdSpecial);

  if (srcIdSpecial >= walletsSpecial_.size())
    return false;
  if (!walletsSpecial_[srcIdSpecial]) {
    LOG_ERROR("Src wallet data should not be empty");
    return false;
  }

  if (destIdNormal >= data_.wallets_.size())
    data_.wallets_.resize(destIdNormal + 1);
  if (data_.wallets_[destIdNormal]) {
    LOG_ERROR("Dest wallet data should be empty");
    //        return false; // examine it
  }
  data_.wallets_[destIdNormal] = walletsSpecial_[srcIdSpecial];
  walletsSpecial_[srcIdSpecial] = nullptr;
  return true;
}

bool WalletsCache::Initer::isFinishedOk() const {
  for (const auto& ptr : walletsSpecial_) {
    if (ptr) {
      LOG_ERROR("Some new wallet was not added to block");
      return false;
    }
  }
  return true;
}

const WalletsCache::WalletData* WalletsCache::Updater::findWallet(WalletId id) const {
  if (id >= data_.wallets_.size())
    return nullptr;
  return data_.wallets_[id];
}

void WalletsCache::iterateOverWallets(const std::function<bool(const WalletData::Address&, const WalletData&)> func) {
  /*for (const auto& wdp : data_) {
    if (!func(wdp.first, wdp.second))
      break;
  }*/

  for (const auto& wdp : wallets_) {
    if (wdp != nullptr && !func(wdp->address_, *wdp))
      break;
  }
}

#ifdef MONITOR_NODE
void WalletsCache::iterateOverWriters(const std::function<bool(const WalletData::Address&, const WriterData&)> func) {
  for (const auto& wrd : writers_) {
    if (!func(wrd.first, wrd.second))
      break;
  }
}
#endif

/*void WalletsCache::load(csdb::Pool& curr, Mode mode)
{
  PoolHash poolHash;
  convert(curr.hash(), poolHash);
  //LOG_NOTICE(__FUNCTION__ << ": mode=" << mode << " poolHash=" << poolHash << " trxNum=" << curr.transactions_count());

  const uint64_t timeStamp = atoll(curr.user_field(0).value<std::string>().c_str());

  auto* walDataPtr = getWalletData(curr.writer_public_key(), timeStamp);
  WalletsCache::WalletData& walWriter = *walDataPtr;
#ifdef MONITOR_NODE
  auto wrWall = curr.writer_public_key();
  auto wrWrIt = writers_.find(curr.writer_public_key());
  if (wrWrIt == writers_.end()) {
    auto res = writers_.insert(std::make_pair(curr.writer_public_key(), WriterData()));
    wrWrIt = res.first;
  }

  ++wrWrIt->second.times;
#endif

  for (size_t i = 0; i < curr.transactions_count(); i++)
  {
    csdb::Transaction tr = curr.transaction(i);
#ifdef MONITOR_NODE
    wrWrIt->second.totalFee += tr.counted_fee();
#endif
    load(tr, mode, poolHash, walWriter, timeStamp);
  }
}*/

}  // namespace cs<|MERGE_RESOLUTION|>--- conflicted
+++ resolved
@@ -63,9 +63,7 @@
 // ProcessorBase
 void WalletsCache::ProcessorBase::load(csdb::Pool& pool, const std::vector<std::vector<uint8_t>>& confidants) {
   const csdb::Pool::Transactions& transactions = pool.transactions();
-<<<<<<< HEAD
-  csdb::Address writer_address = writer_address.from_public_key(pool.writer_public_key());
-
+  double totalAmountOfCountedFee = 0;
 #ifdef MONITOR_NODE
   auto wrWall = pool.writer_public_key();
 
@@ -83,9 +81,6 @@
   ++wrWrIt->second.times;
 #endif
 
-=======
-  double totalAmountOfCountedFee = 0;
->>>>>>> 69bbfb92
   for (auto itTrx = transactions.crbegin(); itTrx != transactions.crend(); ++itTrx) {
     totalAmountOfCountedFee += load(*itTrx);
   }
@@ -135,6 +130,10 @@
   wallData.trxTail_.push(tr.innerID());
   setModified(id);
 
+#ifdef MONITOR_NODE
+  ++wallData.transNum_;
+#endif
+
   return tr.counted_fee().to_double();
 }
 
@@ -153,6 +152,10 @@
 
   wallData.balance_ += tr.amount();
   setModified(id);
+
+#ifdef MONITOR_NODE
+  ++wallData.transNum_;
+#endif
 }
 
 bool WalletsCache::Initer::findWalletId(const csdb::Address& address, WalletId& id) {
