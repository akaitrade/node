#ifndef NODE_CORE_HPP
#define NODE_CORE_HPP

#include <csdb/pool.h>
#include <map>
#include <unordered_map>
#include <unordered_set>

#include <boost/circular_buffer.hpp>

#include <client/params.hpp>
#include <csnode/transactionspacket.hpp>

#include <lib/system/common.hpp>
#include <lib/system/keys.hpp>
#include <lib/system/metastorage.hpp>

// time in ms only
const std::size_t TIME_TO_AWAIT_ACTIVITY = 50;
const std::size_t ROUND_DELAY = 1000;
const std::size_t TIME_TO_AWAIT_SS_ROUND = 7000;

namespace std {
// transactions packet hash specialization
template <>
struct hash<cs::TransactionsPacketHash> {
  std::size_t operator()(const cs::TransactionsPacketHash& packetHash) const noexcept;
};
}  // namespace std

enum NodeLevel {
  Normal,
  Confidant,
  Main,
  Writer
};

namespace cs {
// table for fast transactions storage
using TransactionsPacketTable =
    std::map<TransactionsPacketHash, TransactionsPacket>;  // TODO: chechk performance of map/unordered_map

// array of packets
using TransactionsBlock = std::vector<cs::TransactionsPacket>;

// array of notifications
using Notifications = std::vector<cs::Bytes>;

// round data
using ConfidantsKeys = std::vector<PublicKey>;
using Hashes = std::vector<cs::TransactionsPacketHash>;
using Packets = std::vector<cs::TransactionsPacket>;

using PoolsRequestedSequences = std::vector<RoundNumber>;
using PoolsBlock = std::vector<csdb::Pool>;

enum NodeConsts : uint32_t {
  PublicKeyLength = PUBLIC_KEY_LENGTH,
  Black2HashLength = BLAKE2_HASH_LENGTH,
  HashLength = HASH_LENGTH,
  SignatureLength = SIGNATURE_LENGTH,
  PrivateKeyLength = PRIVATE_KEY_LENGTH,
<<<<<<< HEAD
  NeighboursRequestDelay = 500
=======
  NeighboursRequestDelay = 350
>>>>>>> d8ebf900
};

enum SolverConsts : uint32_t {
  TransactionsFlushRound = 2,
  TransactionsPacketInterval = 50,
  MaxPacketTransactions = 500,
};

// all info about round
struct Characteristic {
  cs::Bytes mask;
};

struct RoundTable {
  RoundNumber round = 0;
  PublicKey general;
  ConfidantsKeys confidants;
  Hashes hashes;
  Characteristic charBytes;
};

struct PoolMetaInfo {
  std::string timestamp;
  csdb::Pool::sequence_t sequenceNumber;
};

struct HashVector {
  uint8_t sender;
  cs::Hash hash;
  cs::Signature signature;
};

constexpr std::size_t hashVectorCount = 5;

struct HashMatrix {
  uint8_t sender;
  HashVector hashVector[hashVectorCount];
  cs::Signature signature;
};

// metas
struct PoolSyncMeta {
  csdb::Pool pool;
  cs::Signature signature;
  cs::PublicKey sender;
};

using PoolMetaMap = std::map<csdb::Pool::sequence_t, cs::PoolSyncMeta>;

struct ConveyerMeta {
  cs::Characteristic characteristic;
  cs::TransactionsPacketTable hashTable;
  cs::Hashes neededHashes;
  cs::RoundTable roundTable;
  cs::Notifications notifications;
  cs::TransactionsPacket invalidTransactions;
};

struct CharacteristicMeta {
  cs::Bytes bytes;
  cs::PublicKey sender;
};

// meta storages
using ConveyerMetaStorage = cs::MetaStorage<cs::ConveyerMeta>;
using CharacteristicMetaStorage = cs::MetaStorage<cs::CharacteristicMeta>;
}  // namespace cs

#endif  // NODE_CORE_HPP<|MERGE_RESOLUTION|>--- conflicted
+++ resolved
@@ -60,11 +60,7 @@
   HashLength = HASH_LENGTH,
   SignatureLength = SIGNATURE_LENGTH,
   PrivateKeyLength = PRIVATE_KEY_LENGTH,
-<<<<<<< HEAD
-  NeighboursRequestDelay = 500
-=======
   NeighboursRequestDelay = 350
->>>>>>> d8ebf900
 };
 
 enum SolverConsts : uint32_t {
