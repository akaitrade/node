--- conflicted
+++ resolved
@@ -87,12 +87,8 @@
 
 struct PoolMetaInfo {
   std::string timestamp;
-<<<<<<< HEAD
+  cs::PublicKey writerKey;
   cs::Sequence sequenceNumber;
-=======
-  cs::PublicKey writerKey;
-  csdb::Pool::sequence_t sequenceNumber;
->>>>>>> 041bcc86
 };
 
 struct HashVector {
