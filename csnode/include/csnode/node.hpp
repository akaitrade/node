--- conflicted
+++ resolved
@@ -1,476 +1,471 @@
-#ifndef NODE_HPP
-#define NODE_HPP
-
-#include <iostream>
-#include <memory>
-#include <string>
-
-#include <csstats.hpp>
-
-#include <csconnector/csconnector.hpp>
-
-#include <csnode/conveyer.hpp>
-#include <csnode/compressor.hpp>
-
-#include <lib/system/timer.hpp>
-
-#include <net/neighbourhood.hpp>
-
-#include "blockchain.hpp"
-#include "confirmationlist.hpp"
-#include "packstream.hpp"
-#include "roundstat.hpp"
-
-class Transport;
-
-namespace cs {
-class SolverCore;
-}
-
-namespace cs {
-class PoolSynchronizer;
-class BlockValidator;
-}  // namespace cs
-
-namespace cs::config {
-class Observer;
-}
-
-namespace cs {
-class RoundPackage;
-}
-
-class Node {
-public:
-    enum Level {
-        Normal,
-        Confidant,
-        Main,
-        Writer
-    };
-
-    enum MessageActions {
-        Process,
-        Postpone,
-        Drop
-    };
-
-    using RefExecution = std::pair<cs::Sequence, uint32_t>;
-
-    explicit Node(cs::config::Observer& observer);
-    ~Node();
-
-    bool isGood() const {
-        return good_;
-    }
-
-    void run();
-    void stop();
-
-    static void requestStop();
-    static bool autoShutdownEnabled() {
-        return autoShutdownEnabled_;
-    }
-
-    bool isStopRequested() const {
-        return stopRequested_;
-    }
-
-    std::string getSenderText(const cs::PublicKey& sender);
-
-    // incoming requests processing
-    void getBigBang(const uint8_t* data, const size_t size, const cs::RoundNumber rNum);
-    void getRoundTableSS(const uint8_t* data, const size_t size, const cs::RoundNumber);
-    void getTransactionsPacket(const uint8_t* data, const std::size_t size);
-    void getNodeStopRequest(const cs::RoundNumber round, const uint8_t* data, const std::size_t size);
-
-    // critical is true if network near to be down, all capable trusted node required
-    bool canBeTrusted(bool critical);
-
-    // SOLVER3 methods
-    void getRoundTable(const uint8_t* data, const size_t size, const cs::RoundNumber, const cs::PublicKey& sender);
-    void setCurrentRP(const cs::RoundPackage& rp);
-    void performRoundPackage(cs::RoundPackage& rPackage, const cs::PublicKey& sender, bool updateRound);
-    void clearRPCache(cs::RoundNumber rNum);
-    void sendHash(cs::RoundNumber round);
-    void getHash(const uint8_t* data, const size_t size, cs::RoundNumber rNum, const cs::PublicKey& sender);
-    void roundPackRequest(const cs::PublicKey& respondent, cs::RoundNumber round);
-    void getRoundPackRequest(const uint8_t* data, const size_t size, cs::RoundNumber rNum, const cs::PublicKey& sender);
-    void emptyRoundPackReply(const cs::PublicKey & respondent);
-    void getEmptyRoundPack(const uint8_t * data, const size_t size, cs::RoundNumber rNum, const cs::PublicKey & sender);
-    void roundPackReply(const cs::PublicKey& respondent);
-    void sendHashReply(const csdb::PoolHash& hash, const cs::PublicKey& respondent);
-    void getHashReply(const uint8_t* data, const size_t size, cs::RoundNumber rNum, const cs::PublicKey& sender);
-
-    // consensus communication
-    void sendStageOne(const cs::StageOne&);
-    void sendStageTwo(cs::StageTwo&);
-    void sendStageThree(cs::StageThree&);
-
-    void getStageOne(const uint8_t* data, const size_t size, const cs::PublicKey& sender);
-    void getStageTwo(const uint8_t* data, const size_t size, const cs::PublicKey& sender);
-    void getStageThree(const uint8_t* data, const size_t size);
-
-    void adjustStageThreeStorage();
-    void stageRequest(MsgTypes msgType, uint8_t respondent, uint8_t required, uint8_t iteration);
-    void getStageRequest(const MsgTypes msgType, const uint8_t* data, const size_t size, const cs::PublicKey& requester);
-    void sendStageReply(const uint8_t sender, const cs::Signature& signature, const MsgTypes msgType, const uint8_t requester, cs::Bytes& message);
-    void sendConfidants(const std::vector<cs::PublicKey>&);
-
-    // smart-contracts consensus communicatioin
-    void sendSmartStageOne(const cs::ConfidantsKeys& smartConfidants, const cs::StageOneSmarts& stageOneInfo);
-    void getSmartStageOne(const uint8_t* data, const size_t size, const cs::RoundNumber rNum, const cs::PublicKey& sender);
-    void sendSmartStageTwo(const cs::ConfidantsKeys& smartConfidants, cs::StageTwoSmarts& stageTwoInfo);
-    void getSmartStageTwo(const uint8_t* data, const size_t size, const cs::RoundNumber rNum, const cs::PublicKey& sender);
-    void sendSmartStageThree(const cs::ConfidantsKeys& smartConfidants, cs::StageThreeSmarts& stageThreeInfo);
-    void getSmartStageThree(const uint8_t* data, const size_t size, const cs::RoundNumber rNum, const cs::PublicKey& sender);
-    void smartStageEmptyReply(uint8_t requesterNumber);
-    void smartStageRequest(MsgTypes msgType, uint64_t smartID, cs::PublicKey confidant, uint8_t respondent, uint8_t required);
-    void getSmartStageRequest(const MsgTypes msgType, const uint8_t* data, const size_t size, const cs::PublicKey& requester);
-    void sendSmartStageReply(const cs::Bytes& message, const cs::Signature& signature, const MsgTypes msgType, const cs::PublicKey& requester);
-
-    void addSmartConsensus(uint64_t id);
-    void removeSmartConsensus(uint64_t id);
-    void checkForSavedSmartStages(uint64_t id);
-
-    void sendSmartReject(const std::vector<RefExecution>& rejectList);
-    void getSmartReject(const uint8_t* data, const size_t size, const cs::RoundNumber rNum, const cs::PublicKey& sender);
-
-    csdb::PoolHash spoileHash(const csdb::PoolHash& hashToSpoil);
-    csdb::PoolHash spoileHash(const csdb::PoolHash& hashToSpoil, const cs::PublicKey& pKey);
-
-    cs::ConfidantsKeys retriveSmartConfidants(const cs::Sequence startSmartRoundNumber) const;
-
-    void onRoundStart(const cs::RoundTable& roundTable, bool updateRound);
-    void startConsensus();
-
-    void prepareRoundTable(cs::RoundTable& roundTable, const cs::PoolMetaInfo& poolMetaInfo, cs::StageThree& st3);
-    bool receivingSignatures(cs::RoundPackage& rPackage, cs::PublicKeys& currentConfidants);
-    bool rpSpeedOk(cs::RoundPackage& rPackage);
-    void addRoundSignature(const cs::StageThree& st3);
-    // smart-contracts consensus stages sending and getting
-
-    // send request for next round info from trusted node specified by index in list
-    void sendRoundTableRequest(uint8_t respondent);
-
-    // send request for next round info from node specified node
-    void sendRoundTableRequest(const cs::PublicKey& respondent);
-    void getRoundTableRequest(const uint8_t*, const size_t, const cs::RoundNumber, const cs::PublicKey&);
-    void sendRoundTableReply(const cs::PublicKey& target, bool hasRequestedInfo);
-    void getRoundTableReply(const uint8_t* data, const size_t size, const cs::PublicKey& respondent);
-
-    // called by solver, review required:
-    bool tryResendRoundTable(const cs::PublicKey& target, const cs::RoundNumber rNum);
-    void sendRoundTable(cs::RoundPackage& rPackage);
-    bool gotSSMessageVerify(const cs::Signature& sign, const cs::Byte* data, const size_t size);
-
-    // transaction's pack syncro
-    void getPacketHashesRequest(const uint8_t*, const std::size_t, const cs::RoundNumber, const cs::PublicKey&);
-    void getPacketHashesReply(const uint8_t*, const std::size_t, const cs::RoundNumber, const cs::PublicKey& sender);
-    void getBlockAlarm(const uint8_t*, const std::size_t, const cs::RoundNumber, const cs::PublicKey& sender);
-
-    void getCharacteristic(cs::RoundPackage& rPackage);
-
-    void createTestTransaction();
-
-    void sendBlockAlarm(cs::Sequence seq);
-
-    void cleanConfirmationList(cs::RoundNumber rNum);
-
-    // state syncro functions
-    
-    void sendStateRequest(const csdb::Address& contract_abs_addr, const cs::PublicKeys& confidants);
-    void getStateRequest(const uint8_t*, const std::size_t, const cs::RoundNumber, const cs::PublicKey& sender);
-    void sendStateReply(const cs::PublicKey& respondent, const csdb::Address& contract_abs_addr, const cs::Bytes& data);
-    void getStateReply(const uint8_t*, const std::size_t, const cs::RoundNumber, const cs::PublicKey& sender);
-
-    // syncro get functions
-    void getBlockRequest(const uint8_t*, const size_t, const cs::PublicKey& sender);
-    void getBlockReply(const uint8_t*, const size_t);
-
-    // transaction's pack syncro
-    void sendTransactionsPacket(const cs::TransactionsPacket& packet);
-    void sendPacketHashesRequest(const cs::PacketsHashes& hashes, const cs::RoundNumber round, uint32_t requestStep);
-    void sendPacketHashesRequestToRandomNeighbour(const cs::PacketsHashes& hashes, const cs::RoundNumber round);
-    void sendPacketHashesReply(const cs::Packets& packets, const cs::RoundNumber round, const cs::PublicKey& target);
-
-    // smarts consensus additional functions:
-
-    // syncro send functions
-    void sendBlockReply(const cs::PoolsBlock& poolsBlock, const cs::PublicKey& target, std::size_t packCounter);
-
-    void initCurrentRP();
-    void becomeWriter();
-
-    bool isPoolsSyncroStarted();
-
-    std::optional<cs::TrustedConfirmation> getConfirmation(cs::RoundNumber round) const;
-
-    // this function should filter the packages only using their roundNumber
-    MessageActions chooseMessageAction(const cs::RoundNumber, const MsgTypes, const cs::PublicKey);
-
-    void updateConfigFromFile();
-
-    const cs::PublicKey& getNodeIdKey() const {
-        return nodeIdKey_;
-    }
-
-    Level getNodeLevel() const {
-        return myLevel_;
-    }
-
-    uint8_t getConfidantNumber() const {
-        return myConfidantIndex_;
-    }
-
-    uint8_t subRound() const {
-        return subRound_;
-    }
-
-    BlockChain& getBlockChain() {
-        return blockChain_;
-    }
-
-    const BlockChain& getBlockChain() const {
-        return blockChain_;
-    }
-
-    cs::SolverCore* getSolver() {
-        return solver_;
-    }
-
-    const cs::SolverCore* getSolver() const {
-        return solver_;
-    }
-
-    void setDeltaTimeSS(long long timeSS) {
-        auto curTime = std::chrono::duration_cast<std::chrono::seconds>(std::chrono::system_clock::now().time_since_epoch()).count();
-        deltaTimeSS = curTime - timeSS;
-    }
-
-    long long getDeltaTimeSS() const {
-        return deltaTimeSS;
-    }
-
-    long long timePassedSinceBB(long long receiveTime) {
-        auto curTime = std::chrono::duration_cast<std::chrono::seconds>(std::chrono::system_clock::now().time_since_epoch()).count();
-        return curTime - (receiveTime + getDeltaTimeSS());
-    }
-
-#ifdef NODE_API
-    csconnector::connector* getConnector() {
-        return api_.get();
-    }
-#endif
-
-    template <typename T>
-    using SmartsSignal = cs::Signal<void(T&, bool)>;
-    using SmartStageRequestSignal = cs::Signal<void(uint8_t, uint64_t, uint8_t, uint8_t, cs::PublicKey&)>;
-    using StopSignal = cs::Signal<void()>;
-
-    // args: [failed list, restart list]
-    using RejectedSmartContractsSignal = cs::Signal<void(const std::vector<RefExecution>&)>;
-
-    bool alwaysExecuteContracts() {
-        return alwaysExecuteContracts_;
-    }
-
-public signals:
-    SmartsSignal<cs::StageOneSmarts> gotSmartStageOne;
-    SmartsSignal<cs::StageTwoSmarts> gotSmartStageTwo;
-    SmartsSignal<cs::StageThreeSmarts> gotSmartStageThree;
-    SmartStageRequestSignal receivedSmartStageRequest;
-    RejectedSmartContractsSignal gotRejectedContracts;
-
-    inline static StopSignal stopRequested;
-
-private slots:
-    void onStopRequested();
-
-public slots:
-    void processTimer();
-    void onTransactionsPacketFlushed(const cs::TransactionsPacket& packet);
-    void onPingReceived(cs::Sequence sequence, const cs::PublicKey& sender);
-    void sendBlockRequest(const ConnectionPtr target, const cs::PoolsRequestedSequences& sequences, std::size_t packCounter);
-    void validateBlock(csdb::Pool block, bool* shouldStop);
-    void onRoundTimeElapsed();
-
-private:
-    bool init();
-    void setupNextMessageBehaviour();
-
-    void sendRoundPackage(const cs::RoundNumber rNum, const cs::PublicKey& target);
-    void sendRoundPackageToAll(cs::RoundPackage& rPackage);
-
-    bool readRoundData(cs::RoundTable& roundTable, bool bang);
-    void reviewConveyerHashes();
-
-    void processSync();
-
-    // conveyer
-    void processPacketsRequest(cs::PacketsHashes&& hashes, const cs::RoundNumber round, const cs::PublicKey& sender);
-    void processPacketsReply(cs::Packets&& packets, const cs::RoundNumber round);
-    void processTransactionsPacket(cs::TransactionsPacket&& packet);
-
-    /// sending interace methods
-
-    // default methods without flags
-    template <typename... Args>
-    void sendToTargetBroadcast(const cs::PublicKey& target, const MsgTypes msgType, const cs::RoundNumber round, Args&&... args);
-
-    // to neighbour
-    template <typename... Args>
-    bool sendToNeighbour(const cs::PublicKey& target, const MsgTypes msgType, const cs::RoundNumber round, Args&&... args);
-
-    template <typename... Args>
-    void sendToNeighbour(const ConnectionPtr target, const MsgTypes msgType, const cs::RoundNumber round, Args&&... args);
-
-    template <class... Args>
-    void tryToSendDirect(const cs::PublicKey& target, const MsgTypes msgType, const cs::RoundNumber round, Args&&... args);
-
-    template <class... Args>
-    bool sendToRandomNeighbour(const MsgTypes msgType, const cs::RoundNumber round, Args&&... args);
-
-    template <class... Args>
-    void sendToConfidants(const MsgTypes msgType, const cs::RoundNumber round, Args&&... args);
-
-    // smarts
-    template <class... Args>
-    void sendToList(const std::vector<cs::PublicKey>& listMembers, const cs::Byte listExeption, const MsgTypes msgType, const cs::RoundNumber round, Args&&... args);
-
-    template <class... Args>
-    void sendToSingle(const cs::PublicKey& target, const MsgTypes msgType, const cs::RoundNumber round, Args&&... args);
-
-    // to neighbours
-    template <typename... Args>
-    bool sendToNeighbours(const MsgTypes msgType, const cs::RoundNumber round, Args&&... args);
-
-    // broadcast
-    template <class... Args>
-    void sendToBroadcast(const MsgTypes msgType, const cs::RoundNumber round, Args&&... args);
-
-    template <typename... Args>
-    void sendToBroadcastImpl(const MsgTypes& msgType, const cs::RoundNumber round, Args&&... args);
-
-    // write values to stream
-    template <typename... Args>
-    void writeDefaultStream(Args&&... args);
-
-    // TODO: C++ 17 static inline?
-    static const csdb::Address genesisAddress_;
-    static const csdb::Address startAddress_;
-
-    const cs::PublicKey nodeIdKey_;
-    const cs::PrivateKey nodeIdPrivate_;
-    bool good_ = true;
-
-    std::atomic_bool stopRequested_{ false };
-    static inline bool autoShutdownEnabled_;
-
-    // file names for crypto public/private keys
-    inline const static std::string privateKeyFileName_ = "NodePrivate.txt";
-    inline const static std::string publicKeyFileName_ = "NodePublic.txt";
-
-    Level myLevel_{Level::Normal};
-    cs::Byte myConfidantIndex_{cs::ConfidantConsts::InvalidConfidantIndex};
-
-    // main cs storage
-    BlockChain blockChain_;
-
-    // appidional dependencies
-    cs::SolverCore* solver_;
-    Transport* transport_;
-
-#ifdef NODE_API
-    std::unique_ptr<csconnector::connector> api_;
-#endif
-
-    RegionAllocator allocator_;
-    RegionAllocator packStreamAllocator_;
-
-    uint32_t startPacketRequestPoint_ = 0;
-
-    // ms timeout
-    static const uint32_t packetRequestStep_ = 450;
-    static const size_t maxPacketRequestSize_ = 1000;
-    static const int64_t maxPingSynchroDelay_ = 30000;
-
-    // serialization/deserialization entities
-    cs::IPackStream istream_;
-    cs::OPackStream ostream_;
-
-    cs::PoolSynchronizer* poolSynchronizer_;
-
-    // sends transactions blocks to network
-    cs::Timer sendingTimer_;
-    cs::Byte subRound_{0};
-
-    // round package sent data storage
-    struct SentRoundData {
-        cs::RoundTable table;
-        cs::Byte subRound{0};
-    };
-
-    struct SentSignatures {
-        cs::Signatures poolSignatures;
-        cs::Signatures roundSignatures;
-        cs::Signatures trustedConfirmation;
-    };
-
-    cs::Bytes lastRoundTableMessage_;
-    cs::Bytes lastSignaturesMessage_;
-
-    std::vector<cs::Bytes> stageOneMessage_;
-    std::vector<cs::Bytes> stageTwoMessage_;
-    std::vector<cs::Bytes> stageThreeMessage_;
-    bool stageThreeSent_ = false;
-
-    std::vector<cs::Bytes> smartStageOneMessage_;
-    std::vector<cs::Bytes> smartStageTwoMessage_;
-    std::vector<cs::Bytes> smartStageThreeMessage_;
-
-    std::vector<cs::StageOneSmarts> smartStageOneStorage_;
-    std::vector<cs::StageTwoSmarts> smartStageTwoStorage_;
-    std::vector<cs::StageThreeSmarts> smartStageThreeStorage_;
-
-<<<<<<< HEAD
-    //std::vector<cs::Stage> smartStageTemporary_;
-    // smart consensus IDs:
-    std::vector<uint64_t> activeSmartConsensuses_;
-=======
-    std::vector<cs::Stage> smartStageTemporary_;
-    std::vector<uint64_t> activeSmartConsensuses_;  // smart consensus IDs:
->>>>>>> 6fc3db59
-
-    SentRoundData lastSentRoundData_;
-    SentSignatures lastSentSignatures_;
-
-    std::vector<bool> badHashReplyCounter_;
-
-    // round stat
-    cs::RoundStat stat_;
-
-    // confirmation list
-    cs::ConfirmationList confirmationList_;
-    cs::RoundTableMessage currentRoundTableMessage_;
-
-    //expected rounds
-    std::vector<cs::RoundNumber> expectedRounds_;
-    cs::Bytes lastTrustedMask_;
-    std::unique_ptr<cs::BlockValidator> blockValidator_;
-    std::vector<cs::RoundPackage> roundPackageCache_;
-    cs::RoundPackage currentRp_;
-    size_t roundPackRequests_ = 0;
-    std::map<cs::RoundNumber, uint8_t> recdBangs;
-
-    bool alwaysExecuteContracts_ = false;
-
-    cs::config::Observer& observer_;
-    cs::Compressor compressor_;
-
-    long long deltaTimeSS{};
-};
-
-std::ostream& operator<<(std::ostream& os, Node::Level nodeLevel);
-
-#endif  // NODE_HPP
+#ifndef NODE_HPP
+#define NODE_HPP
+
+#include <iostream>
+#include <memory>
+#include <string>
+
+#include <csstats.hpp>
+
+#include <csconnector/csconnector.hpp>
+
+#include <csnode/conveyer.hpp>
+#include <csnode/compressor.hpp>
+
+#include <lib/system/timer.hpp>
+
+#include <net/neighbourhood.hpp>
+
+#include "blockchain.hpp"
+#include "confirmationlist.hpp"
+#include "packstream.hpp"
+#include "roundstat.hpp"
+
+class Transport;
+
+namespace cs {
+class SolverCore;
+}
+
+namespace cs {
+class PoolSynchronizer;
+class BlockValidator;
+}  // namespace cs
+
+namespace cs::config {
+class Observer;
+}
+
+namespace cs {
+class RoundPackage;
+}
+
+class Node {
+public:
+    enum Level {
+        Normal,
+        Confidant,
+        Main,
+        Writer
+    };
+
+    enum MessageActions {
+        Process,
+        Postpone,
+        Drop
+    };
+
+    using RefExecution = std::pair<cs::Sequence, uint32_t>;
+
+    explicit Node(cs::config::Observer& observer);
+    ~Node();
+
+    bool isGood() const {
+        return good_;
+    }
+
+    void run();
+    void stop();
+
+    static void requestStop();
+    static bool autoShutdownEnabled() {
+        return autoShutdownEnabled_;
+    }
+
+    bool isStopRequested() const {
+        return stopRequested_;
+    }
+
+    std::string getSenderText(const cs::PublicKey& sender);
+
+    // incoming requests processing
+    void getBigBang(const uint8_t* data, const size_t size, const cs::RoundNumber rNum);
+    void getRoundTableSS(const uint8_t* data, const size_t size, const cs::RoundNumber);
+    void getTransactionsPacket(const uint8_t* data, const std::size_t size);
+    void getNodeStopRequest(const cs::RoundNumber round, const uint8_t* data, const std::size_t size);
+
+    // critical is true if network near to be down, all capable trusted node required
+    bool canBeTrusted(bool critical);
+
+    // SOLVER3 methods
+    void getRoundTable(const uint8_t* data, const size_t size, const cs::RoundNumber, const cs::PublicKey& sender);
+    void setCurrentRP(const cs::RoundPackage& rp);
+    void performRoundPackage(cs::RoundPackage& rPackage, const cs::PublicKey& sender, bool updateRound);
+    void clearRPCache(cs::RoundNumber rNum);
+    void sendHash(cs::RoundNumber round);
+    void getHash(const uint8_t* data, const size_t size, cs::RoundNumber rNum, const cs::PublicKey& sender);
+    void roundPackRequest(const cs::PublicKey& respondent, cs::RoundNumber round);
+    void getRoundPackRequest(const uint8_t* data, const size_t size, cs::RoundNumber rNum, const cs::PublicKey& sender);
+    void emptyRoundPackReply(const cs::PublicKey & respondent);
+    void getEmptyRoundPack(const uint8_t * data, const size_t size, cs::RoundNumber rNum, const cs::PublicKey & sender);
+    void roundPackReply(const cs::PublicKey& respondent);
+    void sendHashReply(const csdb::PoolHash& hash, const cs::PublicKey& respondent);
+    void getHashReply(const uint8_t* data, const size_t size, cs::RoundNumber rNum, const cs::PublicKey& sender);
+
+    // consensus communication
+    void sendStageOne(const cs::StageOne&);
+    void sendStageTwo(cs::StageTwo&);
+    void sendStageThree(cs::StageThree&);
+
+    void getStageOne(const uint8_t* data, const size_t size, const cs::PublicKey& sender);
+    void getStageTwo(const uint8_t* data, const size_t size, const cs::PublicKey& sender);
+    void getStageThree(const uint8_t* data, const size_t size);
+
+    void adjustStageThreeStorage();
+    void stageRequest(MsgTypes msgType, uint8_t respondent, uint8_t required, uint8_t iteration);
+    void getStageRequest(const MsgTypes msgType, const uint8_t* data, const size_t size, const cs::PublicKey& requester);
+    void sendStageReply(const uint8_t sender, const cs::Signature& signature, const MsgTypes msgType, const uint8_t requester, cs::Bytes& message);
+    void sendConfidants(const std::vector<cs::PublicKey>&);
+
+    // smart-contracts consensus communicatioin
+    void sendSmartStageOne(const cs::ConfidantsKeys& smartConfidants, const cs::StageOneSmarts& stageOneInfo);
+    void getSmartStageOne(const uint8_t* data, const size_t size, const cs::RoundNumber rNum, const cs::PublicKey& sender);
+    void sendSmartStageTwo(const cs::ConfidantsKeys& smartConfidants, cs::StageTwoSmarts& stageTwoInfo);
+    void getSmartStageTwo(const uint8_t* data, const size_t size, const cs::RoundNumber rNum, const cs::PublicKey& sender);
+    void sendSmartStageThree(const cs::ConfidantsKeys& smartConfidants, cs::StageThreeSmarts& stageThreeInfo);
+    void getSmartStageThree(const uint8_t* data, const size_t size, const cs::RoundNumber rNum, const cs::PublicKey& sender);
+    void smartStageEmptyReply(uint8_t requesterNumber);
+    void smartStageRequest(MsgTypes msgType, uint64_t smartID, cs::PublicKey confidant, uint8_t respondent, uint8_t required);
+    void getSmartStageRequest(const MsgTypes msgType, const uint8_t* data, const size_t size, const cs::PublicKey& requester);
+    void sendSmartStageReply(const cs::Bytes& message, const cs::Signature& signature, const MsgTypes msgType, const cs::PublicKey& requester);
+
+    void addSmartConsensus(uint64_t id);
+    void removeSmartConsensus(uint64_t id);
+    void checkForSavedSmartStages(uint64_t id);
+
+    void sendSmartReject(const std::vector<RefExecution>& rejectList);
+    void getSmartReject(const uint8_t* data, const size_t size, const cs::RoundNumber rNum, const cs::PublicKey& sender);
+
+    csdb::PoolHash spoileHash(const csdb::PoolHash& hashToSpoil);
+    csdb::PoolHash spoileHash(const csdb::PoolHash& hashToSpoil, const cs::PublicKey& pKey);
+
+    cs::ConfidantsKeys retriveSmartConfidants(const cs::Sequence startSmartRoundNumber) const;
+
+    void onRoundStart(const cs::RoundTable& roundTable, bool updateRound);
+    void startConsensus();
+
+    void prepareRoundTable(cs::RoundTable& roundTable, const cs::PoolMetaInfo& poolMetaInfo, cs::StageThree& st3);
+    bool receivingSignatures(cs::RoundPackage& rPackage, cs::PublicKeys& currentConfidants);
+    bool rpSpeedOk(cs::RoundPackage& rPackage);
+    void addRoundSignature(const cs::StageThree& st3);
+    // smart-contracts consensus stages sending and getting
+
+    // send request for next round info from trusted node specified by index in list
+    void sendRoundTableRequest(uint8_t respondent);
+
+    // send request for next round info from node specified node
+    void sendRoundTableRequest(const cs::PublicKey& respondent);
+    void getRoundTableRequest(const uint8_t*, const size_t, const cs::RoundNumber, const cs::PublicKey&);
+    void sendRoundTableReply(const cs::PublicKey& target, bool hasRequestedInfo);
+    void getRoundTableReply(const uint8_t* data, const size_t size, const cs::PublicKey& respondent);
+
+    // called by solver, review required:
+    bool tryResendRoundTable(const cs::PublicKey& target, const cs::RoundNumber rNum);
+    void sendRoundTable(cs::RoundPackage& rPackage);
+    bool gotSSMessageVerify(const cs::Signature& sign, const cs::Byte* data, const size_t size);
+
+    // transaction's pack syncro
+    void getPacketHashesRequest(const uint8_t*, const std::size_t, const cs::RoundNumber, const cs::PublicKey&);
+    void getPacketHashesReply(const uint8_t*, const std::size_t, const cs::RoundNumber, const cs::PublicKey& sender);
+    void getBlockAlarm(const uint8_t*, const std::size_t, const cs::RoundNumber, const cs::PublicKey& sender);
+
+    void getCharacteristic(cs::RoundPackage& rPackage);
+
+    void createTestTransaction();
+
+    void sendBlockAlarm(cs::Sequence seq);
+
+    void cleanConfirmationList(cs::RoundNumber rNum);
+
+    // state syncro functions
+    
+    void sendStateRequest(const csdb::Address& contract_abs_addr, const cs::PublicKeys& confidants);
+    void getStateRequest(const uint8_t*, const std::size_t, const cs::RoundNumber, const cs::PublicKey& sender);
+    void sendStateReply(const cs::PublicKey& respondent, const csdb::Address& contract_abs_addr, const cs::Bytes& data);
+    void getStateReply(const uint8_t*, const std::size_t, const cs::RoundNumber, const cs::PublicKey& sender);
+
+    // syncro get functions
+    void getBlockRequest(const uint8_t*, const size_t, const cs::PublicKey& sender);
+    void getBlockReply(const uint8_t*, const size_t);
+
+    // transaction's pack syncro
+    void sendTransactionsPacket(const cs::TransactionsPacket& packet);
+    void sendPacketHashesRequest(const cs::PacketsHashes& hashes, const cs::RoundNumber round, uint32_t requestStep);
+    void sendPacketHashesRequestToRandomNeighbour(const cs::PacketsHashes& hashes, const cs::RoundNumber round);
+    void sendPacketHashesReply(const cs::Packets& packets, const cs::RoundNumber round, const cs::PublicKey& target);
+
+    // smarts consensus additional functions:
+
+    // syncro send functions
+    void sendBlockReply(const cs::PoolsBlock& poolsBlock, const cs::PublicKey& target, std::size_t packCounter);
+
+    void initCurrentRP();
+    void becomeWriter();
+
+    bool isPoolsSyncroStarted();
+
+    std::optional<cs::TrustedConfirmation> getConfirmation(cs::RoundNumber round) const;
+
+    // this function should filter the packages only using their roundNumber
+    MessageActions chooseMessageAction(const cs::RoundNumber, const MsgTypes, const cs::PublicKey);
+
+    void updateConfigFromFile();
+
+    const cs::PublicKey& getNodeIdKey() const {
+        return nodeIdKey_;
+    }
+
+    Level getNodeLevel() const {
+        return myLevel_;
+    }
+
+    uint8_t getConfidantNumber() const {
+        return myConfidantIndex_;
+    }
+
+    uint8_t subRound() const {
+        return subRound_;
+    }
+
+    BlockChain& getBlockChain() {
+        return blockChain_;
+    }
+
+    const BlockChain& getBlockChain() const {
+        return blockChain_;
+    }
+
+    cs::SolverCore* getSolver() {
+        return solver_;
+    }
+
+    const cs::SolverCore* getSolver() const {
+        return solver_;
+    }
+
+    void setDeltaTimeSS(long long timeSS) {
+        auto curTime = std::chrono::duration_cast<std::chrono::seconds>(std::chrono::system_clock::now().time_since_epoch()).count();
+        deltaTimeSS = curTime - timeSS;
+    }
+
+    long long getDeltaTimeSS() const {
+        return deltaTimeSS;
+    }
+
+    long long timePassedSinceBB(long long receiveTime) {
+        auto curTime = std::chrono::duration_cast<std::chrono::seconds>(std::chrono::system_clock::now().time_since_epoch()).count();
+        return curTime - (receiveTime + getDeltaTimeSS());
+    }
+
+#ifdef NODE_API
+    csconnector::connector* getConnector() {
+        return api_.get();
+    }
+#endif
+
+    template <typename T>
+    using SmartsSignal = cs::Signal<void(T&, bool)>;
+    using SmartStageRequestSignal = cs::Signal<void(uint8_t, uint64_t, uint8_t, uint8_t, cs::PublicKey&)>;
+    using StopSignal = cs::Signal<void()>;
+
+    // args: [failed list, restart list]
+    using RejectedSmartContractsSignal = cs::Signal<void(const std::vector<RefExecution>&)>;
+
+    bool alwaysExecuteContracts() {
+        return alwaysExecuteContracts_;
+    }
+
+public signals:
+    SmartsSignal<cs::StageOneSmarts> gotSmartStageOne;
+    SmartsSignal<cs::StageTwoSmarts> gotSmartStageTwo;
+    SmartsSignal<cs::StageThreeSmarts> gotSmartStageThree;
+    SmartStageRequestSignal receivedSmartStageRequest;
+    RejectedSmartContractsSignal gotRejectedContracts;
+
+    inline static StopSignal stopRequested;
+
+private slots:
+    void onStopRequested();
+
+public slots:
+    void processTimer();
+    void onTransactionsPacketFlushed(const cs::TransactionsPacket& packet);
+    void onPingReceived(cs::Sequence sequence, const cs::PublicKey& sender);
+    void sendBlockRequest(const ConnectionPtr target, const cs::PoolsRequestedSequences& sequences, std::size_t packCounter);
+    void validateBlock(csdb::Pool block, bool* shouldStop);
+    void onRoundTimeElapsed();
+
+private:
+    bool init();
+    void setupNextMessageBehaviour();
+
+    void sendRoundPackage(const cs::RoundNumber rNum, const cs::PublicKey& target);
+    void sendRoundPackageToAll(cs::RoundPackage& rPackage);
+
+    bool readRoundData(cs::RoundTable& roundTable, bool bang);
+    void reviewConveyerHashes();
+
+    void processSync();
+
+    // conveyer
+    void processPacketsRequest(cs::PacketsHashes&& hashes, const cs::RoundNumber round, const cs::PublicKey& sender);
+    void processPacketsReply(cs::Packets&& packets, const cs::RoundNumber round);
+    void processTransactionsPacket(cs::TransactionsPacket&& packet);
+
+    /// sending interace methods
+
+    // default methods without flags
+    template <typename... Args>
+    void sendToTargetBroadcast(const cs::PublicKey& target, const MsgTypes msgType, const cs::RoundNumber round, Args&&... args);
+
+    // to neighbour
+    template <typename... Args>
+    bool sendToNeighbour(const cs::PublicKey& target, const MsgTypes msgType, const cs::RoundNumber round, Args&&... args);
+
+    template <typename... Args>
+    void sendToNeighbour(const ConnectionPtr target, const MsgTypes msgType, const cs::RoundNumber round, Args&&... args);
+
+    template <class... Args>
+    void tryToSendDirect(const cs::PublicKey& target, const MsgTypes msgType, const cs::RoundNumber round, Args&&... args);
+
+    template <class... Args>
+    bool sendToRandomNeighbour(const MsgTypes msgType, const cs::RoundNumber round, Args&&... args);
+
+    template <class... Args>
+    void sendToConfidants(const MsgTypes msgType, const cs::RoundNumber round, Args&&... args);
+
+    // smarts
+    template <class... Args>
+    void sendToList(const std::vector<cs::PublicKey>& listMembers, const cs::Byte listExeption, const MsgTypes msgType, const cs::RoundNumber round, Args&&... args);
+
+    template <class... Args>
+    void sendToSingle(const cs::PublicKey& target, const MsgTypes msgType, const cs::RoundNumber round, Args&&... args);
+
+    // to neighbours
+    template <typename... Args>
+    bool sendToNeighbours(const MsgTypes msgType, const cs::RoundNumber round, Args&&... args);
+
+    // broadcast
+    template <class... Args>
+    void sendToBroadcast(const MsgTypes msgType, const cs::RoundNumber round, Args&&... args);
+
+    template <typename... Args>
+    void sendToBroadcastImpl(const MsgTypes& msgType, const cs::RoundNumber round, Args&&... args);
+
+    // write values to stream
+    template <typename... Args>
+    void writeDefaultStream(Args&&... args);
+
+    // TODO: C++ 17 static inline?
+    static const csdb::Address genesisAddress_;
+    static const csdb::Address startAddress_;
+
+    const cs::PublicKey nodeIdKey_;
+    const cs::PrivateKey nodeIdPrivate_;
+    bool good_ = true;
+
+    std::atomic_bool stopRequested_{ false };
+    static inline bool autoShutdownEnabled_;
+
+    // file names for crypto public/private keys
+    inline const static std::string privateKeyFileName_ = "NodePrivate.txt";
+    inline const static std::string publicKeyFileName_ = "NodePublic.txt";
+
+    Level myLevel_{Level::Normal};
+    cs::Byte myConfidantIndex_{cs::ConfidantConsts::InvalidConfidantIndex};
+
+    // main cs storage
+    BlockChain blockChain_;
+
+    // appidional dependencies
+    cs::SolverCore* solver_;
+    Transport* transport_;
+
+#ifdef NODE_API
+    std::unique_ptr<csconnector::connector> api_;
+#endif
+
+    RegionAllocator allocator_;
+    RegionAllocator packStreamAllocator_;
+
+    uint32_t startPacketRequestPoint_ = 0;
+
+    // ms timeout
+    static const uint32_t packetRequestStep_ = 450;
+    static const size_t maxPacketRequestSize_ = 1000;
+    static const int64_t maxPingSynchroDelay_ = 30000;
+
+    // serialization/deserialization entities
+    cs::IPackStream istream_;
+    cs::OPackStream ostream_;
+
+    cs::PoolSynchronizer* poolSynchronizer_;
+
+    // sends transactions blocks to network
+    cs::Timer sendingTimer_;
+    cs::Byte subRound_{0};
+
+    // round package sent data storage
+    struct SentRoundData {
+        cs::RoundTable table;
+        cs::Byte subRound{0};
+    };
+
+    struct SentSignatures {
+        cs::Signatures poolSignatures;
+        cs::Signatures roundSignatures;
+        cs::Signatures trustedConfirmation;
+    };
+
+    cs::Bytes lastRoundTableMessage_;
+    cs::Bytes lastSignaturesMessage_;
+
+    std::vector<cs::Bytes> stageOneMessage_;
+    std::vector<cs::Bytes> stageTwoMessage_;
+    std::vector<cs::Bytes> stageThreeMessage_;
+    bool stageThreeSent_ = false;
+
+    std::vector<cs::Bytes> smartStageOneMessage_;
+    std::vector<cs::Bytes> smartStageTwoMessage_;
+    std::vector<cs::Bytes> smartStageThreeMessage_;
+
+    std::vector<cs::StageOneSmarts> smartStageOneStorage_;
+    std::vector<cs::StageTwoSmarts> smartStageTwoStorage_;
+    std::vector<cs::StageThreeSmarts> smartStageThreeStorage_;
+
+    //std::vector<cs::Stage> smartStageTemporary_;
+    // smart consensus IDs:
+    std::vector<uint64_t> activeSmartConsensuses_;
+
+    SentRoundData lastSentRoundData_;
+    SentSignatures lastSentSignatures_;
+
+    std::vector<bool> badHashReplyCounter_;
+
+    // round stat
+    cs::RoundStat stat_;
+
+    // confirmation list
+    cs::ConfirmationList confirmationList_;
+    cs::RoundTableMessage currentRoundTableMessage_;
+
+    //expected rounds
+    std::vector<cs::RoundNumber> expectedRounds_;
+    cs::Bytes lastTrustedMask_;
+    std::unique_ptr<cs::BlockValidator> blockValidator_;
+    std::vector<cs::RoundPackage> roundPackageCache_;
+    cs::RoundPackage currentRp_;
+    size_t roundPackRequests_ = 0;
+    std::map<cs::RoundNumber, uint8_t> recdBangs;
+
+    bool alwaysExecuteContracts_ = false;
+
+    cs::config::Observer& observer_;
+    cs::Compressor compressor_;
+
+    long long deltaTimeSS{};
+};
+
+std::ostream& operator<<(std::ostream& os, Node::Level nodeLevel);
+
+#endif  // NODE_HPP