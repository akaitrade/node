--- conflicted
+++ resolved
@@ -57,25 +57,15 @@
   bool isLastRequest();
 
 private:  // Members
-
-  inline static const uint8_t s_maxBlockCount = 2;
+  inline static const uint8_t s_maxBlockCount = 4;
   inline static const cs::RoundNumber s_roundDifferentForSync = 2;
-  inline static const uint8_t s_roundDifferentForRepeatRequest = 0;  // round count for repeat request : 0 - every round
-  inline static const uint8_t s_packetCountForHelp = 2;          // packet Counter for connect another neighbor
+  inline static const uint8_t s_roundDifferentForRepeatRequest = 4;  // round count for repeat request : 0 - every round
+  inline static const uint8_t s_packetCountForHelp = 3;              // packet Counter for connect another neighbor
 
   Transport* m_transport;
   BlockChain* m_blockChain;
 
-<<<<<<< HEAD
   // flag starting  syncronization
-=======
-  inline static const int m_maxBlockCount = 4;
-  inline static const cs::RoundNumber s_roundDifferent = 2;
-  inline static const int m_maxWaitingTimeReply = 15;  // reply count
-  inline static const int m_maxWaitingTimeRound = 4;  // round count
-
-  // syncro variables
->>>>>>> c469fb2b
   bool m_isSyncroStarted = false;
   // number of the last needed sequence
   cs::RoundNumber m_roundToSync = 0;
@@ -121,17 +111,12 @@
       return m_RoundCounter;
     }
 
-<<<<<<< HEAD
     inline bool isAvailableRequest() const {
       return m_RoundCounter > s_roundDifferentForRepeatRequest;
     }
     inline bool increaseRoundCounter() {
       ++m_RoundCounter;
       return isAvailableRequest();
-=======
-    bool operator<(const NeighboursSetElemet& rhs) const {
-      return sequence < rhs.sequence;
->>>>>>> c469fb2b
     }
 
   private:
