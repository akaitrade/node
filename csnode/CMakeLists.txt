--- conflicted
+++ resolved
@@ -39,11 +39,7 @@
   src/nodecore.cpp
 )
 
-<<<<<<< HEAD
-target_link_libraries (csnode net csdb Solver base58 Boost::thread)
-=======
-target_link_libraries (csnode net csdb Solver base58 lz4)
->>>>>>> 70109cfb
+target_link_libraries (csnode net csdb Solver base58 lz4 Boost::thread)
 
 target_include_directories(csnode PUBLIC ${CMAKE_CURRENT_SOURCE_DIR}/include
                                          ${CMAKE_CURRENT_SOURCE_DIR}/include/csnode
