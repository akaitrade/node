/* Send blaming letters to @yrtimd */
#include <iostream>
#include <regex>
#include <stdexcept>
#include <string>

#include <boost/algorithm/string.hpp>
#include <boost/asio.hpp>
#include <boost/filesystem.hpp>
#include <boost/log/utility/setup/settings_parser.hpp>
#include <boost/property_tree/ini_parser.hpp>
#include <boost/property_tree/json_parser.hpp>
#include <boost/property_tree/xml_parser.hpp>

#include <base58.h>

#include <lib/system/logger.hpp>
#include <lib/system/utils.hpp>

#include <cscrypto/cscrypto.hpp>
#include "config.hpp"

#ifdef _WIN32
#include <windows.h>
#include <conio.h>
#else
#include <termios.h>
#include <unistd.h>
#endif

const std::string BLOCK_NAME_PARAMS = "params";
const std::string BLOCK_NAME_SIGNAL_SERVER = "signal_server";
const std::string BLOCK_NAME_HOST_INPUT = "host_input";
const std::string BLOCK_NAME_HOST_OUTPUT = "host_output";
const std::string BLOCK_NAME_HOST_ADDRESS = "host_address";
const std::string BLOCK_NAME_POOL_SYNC = "pool_sync";
const std::string BLOCK_NAME_API = "api";

const std::string PARAM_NAME_NODE_TYPE = "node_type";
const std::string PARAM_NAME_BOOTSTRAP_TYPE = "bootstrap_type";
const std::string PARAM_NAME_HOSTS_FILENAME = "hosts_filename";
const std::string PARAM_NAME_USE_IPV6 = "ipv6";
const std::string PARAM_NAME_MAX_NEIGHBOURS = "max_neighbours";
const std::string PARAM_NAME_CONNECTION_BANDWIDTH = "connection_bandwidth";
const std::string PARAM_NAME_OBSERVER_WAIT_TIME = "observer_wait_time";
const std::string PARAM_NAME_CONVEYER_SEND_CACHE = "conveyer_send_cache_value";

const std::string PARAM_NAME_IP = "ip";
const std::string PARAM_NAME_PORT = "port";

const std::string PARAM_NAME_POOL_SYNC_ONE_REPLY_BLOCK = "one_reply_block";
const std::string PARAM_NAME_POOL_SYNC_FAST_MODE = "fast_mode";
const std::string PARAM_NAME_POOL_SYNC_POOLS_COUNT = "block_pools_count";
const std::string PARAM_NAME_POOL_SYNC_ROUND_COUNT = "request_repeat_round_count";
const std::string PARAM_NAME_POOL_SYNC_PACKET_COUNT = "neighbour_packets_count";
const std::string PARAM_NAME_POOL_SYNC_SEQ_VERIF_FREQ = "sequences_verification_frequency";

const std::string PARAM_NAME_API_PORT = "port";
const std::string PARAM_NAME_AJAX_PORT = "ajax_port";
const std::string PARAM_NAME_EXECUTOR_PORT = "executor_port";
const std::string PARAM_NAME_APIEXEC_PORT = "apiexec_port";
const std::string PARAM_NAME_EXECUTOR_SEND_TIMEOUT = "executor_send_timeout";
const std::string PARAM_NAME_EXECUTOR_RECEIVE_TIMEOUT = "executor_receive_timeout";
const std::string PARAM_NAME_SERVER_SEND_TIMEOUT = "server_send_timeout";
const std::string PARAM_NAME_SERVER_RECEIVE_TIMEOUT = "server_receive_timeout";
const std::string PARAM_NAME_AJAX_SERVER_SEND_TIMEOUT = "ajax_server_send_timeout";
const std::string PARAM_NAME_AJAX_SERVER_RECEIVE_TIMEOUT = "ajax_server_receive_timeout";
const std::string PARAM_NAME_EXECUTOR_IP = "executor_ip";
const std::string PARAM_NAME_EXECUTOR_CMDLINE = "executor_command";

const std::string ARG_NAME_CONFIG_FILE = "config-file";
const std::string ARG_NAME_DB_PATH = "db-path";
const std::string ARG_NAME_PUBLIC_KEY_FILE = "public-key-file";
const std::string ARG_NAME_PRIVATE_KEY_FILE = "private-key-file";
const std::string ARG_NAME_ENCRYPT_KEY_FILE = "encryptkey";
const std::string ARG_NAME_RECREATE_INDEX = "recreate-index";

const std::string PARAM_NAME_ALWAYS_EXECUTE_CONTRACTS = "always_execute_contracts";

const uint32_t MIN_PASSWORD_LENGTH = 3;
const uint32_t MAX_PASSWORD_LENGTH = 128;

const std::map<std::string, NodeType> NODE_TYPES_MAP = {{"client", NodeType::Client}, {"router", NodeType::Router}};
const std::map<std::string, BootstrapType> BOOTSTRAP_TYPES_MAP = {{"signal_server", BootstrapType::SignalServer}, {"list", BootstrapType::IpList}};

static const size_t DEFAULT_NODE_KEY_ID = 0;
static const double kTimeoutSeconds = 5;

static EndpointData readEndpoint(const boost::property_tree::ptree& config, const std::string& propName) {
    const boost::property_tree::ptree& epTree = config.get_child(propName);

    EndpointData result;

    if (epTree.count(PARAM_NAME_IP)) {
        result.ipSpecified = true;
        result.ip = ip::make_address(epTree.get<std::string>(PARAM_NAME_IP));
    }
    else {
        result.ipSpecified = false;
    }

    result.port = epTree.get<Port>(PARAM_NAME_PORT);

    return result;
}

EndpointData EndpointData::fromString(const std::string& str) {
    static std::regex ipv4Regex("^([0-9]{1,3}\\.[0-9]{1,3}\\.[0-9]{1,3}\\.[0-9]{1,3})\\:([0-9]{1,5})$");
    static std::regex ipv6Regex("^\\[([0-9a-z\\:\\.]+)\\]\\:([0-9]{1,5})$");

    std::smatch match;
    EndpointData result;

    if (std::regex_match(str, match, ipv4Regex)) {
        result.ip = ip::make_address_v4(match[1]);
    }
    else if (std::regex_match(str, match, ipv6Regex)) {
        result.ip = ip::make_address_v6(match[1]);
    }
    else {
        throw std::invalid_argument(str);
    }

    result.port = static_cast<uint16_t>(std::stoul(match[2]));

    return result;
}

template <typename MapType>
typename MapType::mapped_type getFromMap(const std::string& pName, const MapType& map) {
    auto it = map.find(pName);

    if (it != map.end()) {
        return it->second;
    }

    throw boost::property_tree::ptree_bad_data("Bad param value", pName);
}

static inline std::string getArgFromCmdLine(const po::variables_map& vm, const std::string& name, const std::string& defVal) {
    return vm.count(name) ? vm[name].as<std::string>() : defVal;
}

static inline void writeFile(const std::string name, const std::string data) {
    std::ofstream file(name);
    file << data;
    file.close();
}

void Config::dumpJSONKeys(const std::string& fName) const {
    auto sk = privateKey_.access();

    auto pk58 = EncodeBase58(publicKey_.data(), publicKey_.data() + publicKey_.size());
    auto sk58 = EncodeBase58(sk.data(), sk.data() + sk.size());

    std::ofstream f(fName);
    f << "{\"key\":{\"public\":\"" << pk58 << "\",\"private\":\"" << sk58 << "\"}}";

    cscrypto::fillWithZeros(const_cast<char*>(pk58.data()), pk58.size());
    cscrypto::fillWithZeros(const_cast<char*>(sk58.data()), sk58.size());
}

<<<<<<< HEAD
Config Config::read(po::variables_map& vm) {
=======
void Config::swap(Config& config) {
    Config temp = std::move(config);
    config = std::move(*this);
    (*this) = std::move(temp);
}

Config Config::read(po::variables_map& vm, bool seedEnter) {
>>>>>>> 11fba114
    Config result = readFromFile(getArgFromCmdLine(vm, ARG_NAME_CONFIG_FILE, DEFAULT_PATH_TO_CONFIG));

    result.recreateIndex_ = vm.count(ARG_NAME_RECREATE_INDEX);
    result.pathToDb_ = getArgFromCmdLine(vm, ARG_NAME_DB_PATH, DEFAULT_PATH_TO_DB);

    return result;
}

#ifndef _WIN32
int getch() {
    int ch;
    struct termios t_old, t_new;

    tcgetattr(STDIN_FILENO, &t_old);
    t_new = t_old;
    t_new.c_lflag &= ~(ICANON | ECHO);
    tcsetattr(STDIN_FILENO, TCSANOW, &t_new);

    ch = getchar();

    tcsetattr(STDIN_FILENO, TCSANOW, &t_old);
    return ch;
}

static int _getch() {
    return getch();
}

static int _kbhit() {
    static const int STDIN = 0;
    static bool initialized = false;

    if (! initialized) {
        // Use termios to turn off line buffering
        termios term;
        tcgetattr(STDIN, &term);
        term.c_lflag &= ~ICANON;
        tcsetattr(STDIN, TCSANOW, &term);
        setbuf(stdin, NULL);
        initialized = true;
    }

    int bytesWaiting;
    ioctl(STDIN, FIONREAD, &bytesWaiting);
    return bytesWaiting;
}
#endif

template <typename T>
static bool readPasswordFromCin(T& mem) {
    auto ptr = mem.data();
    unsigned char ch = 0;

#ifdef _WIN32
    const char BACKSPACE = 8;
    const char RETURN = 13;

    DWORD con_mode;
    DWORD dwRead;

    HANDLE hIn = GetStdHandle(STD_INPUT_HANDLE);

    GetConsoleMode(hIn, &con_mode);
    SetConsoleMode(hIn, con_mode & ~(ENABLE_ECHO_INPUT | ENABLE_LINE_INPUT));

    while (ReadConsoleA(hIn, &ch, 1, &dwRead, NULL) && ch != RETURN) {
#else
    const char BACKSPACE = 127;
    const char RETURN = 10;

    while ((ch = getch()) != RETURN) {
#endif
        if (ch == BACKSPACE) {
            if (ptr != mem.data()) {
                *(ptr--) = '\0';
                std::cout << "\b \b" << std::flush;
            }
        }
        else if ((size_t)(ptr - mem.data()) < (mem.size() - 1) && ch >= 32 && ch <= 126) {
            *(ptr++) = ch;
            std::cout << '*' << std::flush;
        }
        else
            break;
    }

    *ptr = '\0';
    std::cout << std::endl;

    const auto sz = strlen(mem.data());
    if (!sz)
        return false;

    return ferror(stdin) == 0;
}

static bool encryptWithPassword(const cscrypto::PrivateKey& sk, std::vector<uint8_t>& skBytes) {
    bool pGood = false;
    cscrypto::MemGuard<char, 256> pass;

    while (!pGood) {
        std::cout << "Enter password: " << std::flush;
        if (!readPasswordFromCin(pass)) {
            return false;
        }
        const auto pLen = strlen(pass.data());

        if (pLen < MIN_PASSWORD_LENGTH) {
            std::cout << "Password is too short, minimum length is " << MIN_PASSWORD_LENGTH << std::endl;
            continue;
        }
        else if (pLen > MAX_PASSWORD_LENGTH) {
            std::cout << "Password is too long, maximum length is " << MAX_PASSWORD_LENGTH << std::endl;
            continue;
        }

        std::cout << "Confirm password: " << std::flush;
        cscrypto::MemGuard<char, 256> passConf;
        if (!readPasswordFromCin(passConf))
            return false;

        if (strcmp(pass.data(), passConf.data()) != 0) {
            std::cout << "Passwords do not match" << std::endl;
            continue;
        }

        pGood = true;
    }

    skBytes = sk.getEncrypted(pass.data(), std::strlen(pass.data()));
    return true;
}

static bool getBufFromFile(std::string& buf) {
    std::string pathToFile;
    std::fstream f;
    while (!f.is_open()) {
        std::cout << "\nEnter path to file (will be used as cipher key): " << std::flush;
        std::cin >> pathToFile;
        f.open(pathToFile, std::fstream::binary | std::fstream::in);
        if (!f.is_open()) {
            std::cout << "Can't open file " << pathToFile
                      << ", try another? (y/n): " << std::flush;
            char choice = '\0';
            std::cin >> choice;
            if (choice != 'y') {
                return false;
            }
        }
    }
    std::stringstream ss;
    ss << f.rdbuf();
    buf = ss.str();
    return true;
}

static bool encryptWithFile(const cscrypto::PrivateKey& sk, std::vector<uint8_t>& skBytes) {
    std::string buf;
    if (!getBufFromFile(buf)) {
        return false;
    }
    skBytes = sk.getEncrypted(buf.data(), buf.size());
    return true;
}

static bool usePassword() {
    char choice = '\0';
    while (choice != 'p' && choice != 'f') {
        std::cout << "\nTo use password for encrytion/decryption press \"p\", to use file press \"f\": "
                  << std::flush;
        std::cin >> choice;
        std::cout << std::endl;
    }
    if (choice == 'p') {
        return true;
    }
    return false;
}

static bool getEncryptedPrivateBytes(const cscrypto::PrivateKey& sk, std::vector<uint8_t>& skBytes) {
    if (!std::cin.good()) {
        return false;
    }
    if (usePassword()) {
        return encryptWithPassword(sk, skBytes);
    }
    return encryptWithFile(sk, skBytes);
}

static bool findWordInDictionary(const char* word, size_t& index) {
    using cscrypto::mnemonic::langs::en;
    bool found = false;
    for (size_t i = 0; i < en.size(); ++i) {
        if (std::strcmp(word, en[i]) == 0) {
            found = true;
            index = i;
        }
    }
    return found;
}

bool Config::enterWithSeed() {
    std::cout << "Type seed phrase (24 words devided with spaces):" << std::endl << std::flush;
    std::string seedPhrase;
    std::getline(std::cin, seedPhrase);
    std::stringstream ss(seedPhrase);
    cscrypto::mnemonic::WordList words;
    bool allValid = true;
    
    for (auto it = words.begin(); it != words.end(); ++it) {
        if (!ss) {
            allValid = false;
            break;
        }
        std::string word;
        ss >> word;
        size_t index;
        if (!findWordInDictionary(word.c_str(), index)) {
            allValid = false;
            break;
        }
        *it = cscrypto::mnemonic::langs::en[index];
    }

    if (!allValid) {
        cslog() << "Invalid seed phrase";
        return false;
    }
    auto ms = cscrypto::mnemonic::wordsToMasterSeed(words);
    auto keys = cscrypto::keys_derivation::deriveKeyPair(ms, DEFAULT_NODE_KEY_ID);
    publicKey_ = keys.first;
    privateKey_ = keys.second;
    return true;
}

void Config::showKeys(const std::string& pk58) {
    double secondsPassed = 0;
    double prevSec = 0;
    std::cout << "To show your keys not encrypted press \"s\"." << std::endl;
    std::cout << "Seconds left:" << std::endl;
    std::clock_t start = std::clock();
    while (secondsPassed < kTimeoutSeconds) {
        secondsPassed = (double)(std::clock() - start) / CLOCKS_PER_SEC;
        if (prevSec < secondsPassed) {
            std::cout << static_cast<int>(kTimeoutSeconds - secondsPassed) << "\r" << std::flush;
            prevSec = secondsPassed + 1;
        }
        if (_kbhit()) {
            if (_getch() == 's') {
                std::cout << "\n\nPress any key to continue...\n" << std::endl;
                auto sk = privateKey_.access();
                std::string sk58tmp = EncodeBase58(sk.data(), sk.data() + sk.size());
                std::cout << "PublicKey: " << pk58 << " PrivateKey: " << sk58tmp << std::flush;
                cscrypto::fillWithZeros(sk58tmp.data(), sk58tmp.size());
                _getch();
                std::cout << "\r" << std::string(cscrypto::kPrivateKeySize * 5, 'x') << std::endl
                          << std::flush;
                break;
            }
        }
    }
}

void Config::changePasswordOption(const std::string& pathToSk) {
    std::cout << "To change password press \"p\".\n" << std::flush;
    std::cout << "Seconds left:" << std::endl;
    double secondsPassed = 0;
    double prevSec = 0;
    std::clock_t start = std::clock();
    while (secondsPassed < kTimeoutSeconds) {
        secondsPassed = (double)(std::clock() - start) / CLOCKS_PER_SEC;
        if (prevSec < secondsPassed) {
            std::cout << static_cast<int>(kTimeoutSeconds - secondsPassed) << "\r" << std::flush;
            prevSec = secondsPassed + 1;
        }
        if (_kbhit()) {
            if (_getch() == 'p') {
                std::cout << "Encrypting the private key file with new password..." << std::endl;
                std::vector<uint8_t> skBytes;
                const bool encSucc = getEncryptedPrivateBytes(privateKey_, skBytes);
                if (encSucc) {
                    std::string sk58tmp = EncodeBase58(skBytes.data(), skBytes.data() + skBytes.size());
                    writeFile(pathToSk, sk58tmp);
                    cscrypto::fillWithZeros(const_cast<char*>(sk58tmp.data()), sk58tmp.size());
                    cslog() << "Key in " << pathToSk << " has been encrypted successfully";
                } else {
                    cslog() << "Not encrypting the private key file due to errors";
                }
                break;
            }
        }
    }
}

/*private*/
bool Config::readKeys(const std::string& pathToPk, const std::string& pathToSk, const bool encrypt) {
    // First read private
    std::ifstream skFile(pathToSk);
    std::string pk58;
    bool callShowKeys = false;

    if (skFile.is_open()) {
        std::string sk58;
        std::vector<uint8_t> sk;

        std::getline(skFile, sk58);
        skFile.close();
        DecodeBase58(sk58, sk);

        bool encFlag = false;
        if (sk.size() < cscrypto::kPrivateKeySize) {
            cserror() << "Bad private key file in " << pathToSk;
            return false;
        }
        else if (sk.size() > cscrypto::kPrivateKeySize) {
            encFlag = true;
            callShowKeys = true;
        }

        if (encFlag) {  // Check the encryption flag
            std::cout << "The key file seems to be encrypted" << std::endl;

            while (!privateKey_) {
                if (!std::cin.good())
                    return false;
                if (usePassword()) {
                    std::cout << "Enter password: " << std::flush;
                    cscrypto::MemGuard<char, 256> pass;
                    if (!readPasswordFromCin(pass)) {
                        return false;
                    }
                    std::cout << "Trying to open file..." << std::endl;
                    privateKey_ = cscrypto::PrivateKey::readFromEncrypted(sk, pass.data(), std::strlen(pass.data()));
                }
                else {
                    std::string buf;
                    if (!getBufFromFile(buf)) {
                        return false;
                    }
                    privateKey_ = cscrypto::PrivateKey::readFromEncrypted(sk, buf.data(), buf.size());
                }

                if (!privateKey_) {
                    std::cout << "Incorrect password (or corrupted file)" << std::endl;
                }
            }
            changePasswordOption(pathToSk);
        }
        else {
            privateKey_ = cscrypto::PrivateKey::readFromBytes(sk);

            if (!privateKey_) {
                cserror() << "Bad private key in " << pathToSk;
                return false;
            }

            cscrypto::fillWithZeros(sk.data(), sk.size());
            cscrypto::fillWithZeros(sk58.data(), sk58.size());

            if (encrypt) {
                callShowKeys = true;
                std::cout << "Encrypting the private key file..." << std::endl;
                std::vector<uint8_t> skBytes;
                const bool encSucc = getEncryptedPrivateBytes(privateKey_, skBytes);
                if (encSucc) {
                    std::string sk58tmp = EncodeBase58(skBytes.data(), skBytes.data() + skBytes.size());
                    writeFile(pathToSk, sk58tmp);
                    cscrypto::fillWithZeros(const_cast<char*>(sk58tmp.data()), sk58tmp.size());
                    cslog() << "Key in " << pathToSk << " has been encrypted successfully";
                }
                else {
                    cslog() << "Not encrypting the private key file due to errors";
                }
            }
        }

        publicKey_ = cscrypto::getMatchingPublic(privateKey_);
        pk58 = EncodeBase58(publicKey_.data(), publicKey_.data() + publicKey_.size());
    }
    else {
        // No private key detected
        for (;;) {
            std::cout << "No suitable keys were found. Type \"g\" to generate or \"q\" to quit." << std::endl;
            char flag;
            std::cin >> flag;

            if (flag == 'g') {
                std::vector<uint8_t> skBytes;
                auto ms = cscrypto::keys_derivation::generateMasterSeed();
                auto keys = cscrypto::keys_derivation::deriveKeyPair(ms, DEFAULT_NODE_KEY_ID);
                privateKey_ = keys.second;
                publicKey_ = keys.first;

                std::cout << "\nSave this phrase to restore your keys in futute, and press any key to continue:" << std::endl;
                auto words = cscrypto::mnemonic::masterSeedToWords(ms);
                for (auto w : words) {
                    std::cout << w << " ";
                }
                std::cout << std::flush;
                _getch();
                std::cout << "\r" << std::string(ms.size() * 10, 'x') << std::endl << std::flush;

                std::cout << "Choose your private key file encryption type (enter number):" << std::endl;
                std::cout << "[1] Encrypt with password (recommended)" << std::endl;
                std::cout << "[2] No encryption" << std::endl;
                std::cout << "[q] Quit" << std::endl;

                char sChoice = '\0';
                while (sChoice != '1' && sChoice != '2' && sChoice != 'q') {
                    std::cout << "Enter choice: " << std::flush;
                    std::cin >> sChoice;
                    if (!std::cin.good())
                        return false;
                }

                if (sChoice == 'q')
                    return false;
                else if (sChoice == '1') {
                    callShowKeys = true;
                    if (!getEncryptedPrivateBytes(privateKey_, skBytes))
                        return false;
                }
                else {
                    auto sk = privateKey_.access();
                    skBytes.assign(sk.data(), sk.data() + sk.size());
                }

                pk58 = EncodeBase58(publicKey_.data(), publicKey_.data() + publicKey_.size());
                std::string sk58 = EncodeBase58(skBytes.data(), skBytes.data() + skBytes.size());

                writeFile(pathToPk, pk58);
                writeFile(pathToSk, sk58);

                // Just in case...
                cscrypto::fillWithZeros(const_cast<char*>(sk58.data()), sk58.size());
                cscrypto::fillWithZeros(const_cast<uint8_t*>(skBytes.data()), skBytes.size());

                cslog() << "Keys generated";
                break;
            }
            else if (flag == 'q')
                return false;
        }
    }

    // Okay so by now we have both public and private key fields filled up
    std::ifstream pkFile(pathToPk);
    bool pkGood = false;

    if (pkFile.is_open()) {
        std::string pkFileCont;
        std::getline(pkFile, pkFileCont);
        pkFile.close();

        pkGood = (pkFileCont == pk58);
    }

    if (!pkGood) {
        std::cout << "The PUBLIC key file not found or doesn't contain a valid key (matching the provided private key). Type \"f\" to rewrite the PUBLIC key file." << std::endl;
        char flag;
        std::cin >> flag;
        if (flag == 'f')
            writeFile(pathToPk, pk58);
        else
            return false;
    }

    if (callShowKeys) {
        showKeys(pk58);
    }

    return true;
}

/*public*/
bool Config::readKeys(const po::variables_map& vm) {
    return readKeys(getArgFromCmdLine(vm, ARG_NAME_PUBLIC_KEY_FILE, DEFAULT_PATH_TO_PUBLIC_KEY),
        getArgFromCmdLine(vm, ARG_NAME_PRIVATE_KEY_FILE, DEFAULT_PATH_TO_PRIVATE_KEY), vm.count(ARG_NAME_ENCRYPT_KEY_FILE));
}

Config Config::readFromFile(const std::string& fileName) {
    Config result;

    boost::property_tree::ptree config;

    try {
        auto ext = boost::filesystem::extension(fileName);
        boost::algorithm::to_lower(ext);
        if (ext == "json") {
            boost::property_tree::read_json(fileName, config);
        }
        else if (ext == "xml") {
            boost::property_tree::read_xml(fileName, config);
        }
        else {
            boost::property_tree::read_ini(fileName, config);
        }

        result.inputEp_ = readEndpoint(config, BLOCK_NAME_HOST_INPUT);

        if (config.count(BLOCK_NAME_HOST_OUTPUT)) {
            result.outputEp_ = readEndpoint(config, BLOCK_NAME_HOST_OUTPUT);

            result.twoSockets_ = true; /*(result.outputEp_.ip != result.inputEp_.ip ||
                                         result.outputEp_.port != result.inputEp_.port);*/
        }
        else {
            result.twoSockets_ = false;
        }

        const boost::property_tree::ptree& params = config.get_child(BLOCK_NAME_PARAMS);

        result.ipv6_ = !(params.count(PARAM_NAME_USE_IPV6) && params.get<std::string>(PARAM_NAME_USE_IPV6) == "false");

        result.maxNeighbours_ = params.count(PARAM_NAME_MAX_NEIGHBOURS) ? params.get<uint32_t>(PARAM_NAME_MAX_NEIGHBOURS) : DEFAULT_MAX_NEIGHBOURS;
        if (result.maxNeighbours_ > DEFAULT_MAX_NEIGHBOURS) {
            result.maxNeighbours_ = DEFAULT_MAX_NEIGHBOURS; // see neighbourhood.hpp, some containers are of static size
        }

        result.connectionBandwidth_ = params.count(PARAM_NAME_CONNECTION_BANDWIDTH) ? params.get<uint64_t>(PARAM_NAME_CONNECTION_BANDWIDTH) : DEFAULT_CONNECTION_BANDWIDTH;
        result.observerWaitTime_ = params.count(PARAM_NAME_OBSERVER_WAIT_TIME) ? params.get<uint64_t>(PARAM_NAME_OBSERVER_WAIT_TIME) : DEFAULT_OBSERVER_WAIT_TIME;
        result.conveyerSendCacheValue_ = params.count(PARAM_NAME_CONVEYER_SEND_CACHE) ? params.get<size_t>(PARAM_NAME_CONVEYER_SEND_CACHE) : DEFAULT_CONVEYER_SEND_CACHE_VALUE;

        result.nType_ = getFromMap(params.get<std::string>(PARAM_NAME_NODE_TYPE), NODE_TYPES_MAP);

        if (config.count(BLOCK_NAME_HOST_ADDRESS)) {
            result.hostAddressEp_ = readEndpoint(config, BLOCK_NAME_HOST_ADDRESS);
            result.symmetric_ = false;
        }
        else {
            result.symmetric_ = true;
        }

        result.bType_ = getFromMap(params.get<std::string>(PARAM_NAME_BOOTSTRAP_TYPE), BOOTSTRAP_TYPES_MAP);

        if (result.bType_ == BootstrapType::SignalServer || result.nType_ == NodeType::Router) {
            result.signalServerEp_ = readEndpoint(config, BLOCK_NAME_SIGNAL_SERVER);
        }

        if (result.bType_ == BootstrapType::IpList) {
            const auto hostsFileName = params.get<std::string>(PARAM_NAME_HOSTS_FILENAME);

            std::string line;

            std::ifstream hostsFile;
            hostsFile.exceptions(std::ifstream::failbit);
            hostsFile.open(hostsFileName);
            hostsFile.exceptions(std::ifstream::goodbit);

            while (getline(hostsFile, line)) {
                if (!line.empty()) {
                    result.bList_.push_back(EndpointData::fromString(line));
                }
            }

            if (result.bList_.empty()) {
                throw std::length_error("No hosts specified");
            }
        }

        if (params.count(PARAM_NAME_ALWAYS_EXECUTE_CONTRACTS) > 0) {
            result.alwaysExecuteContracts_ = params.get<bool>(PARAM_NAME_ALWAYS_EXECUTE_CONTRACTS);
        }

        result.setLoggerSettings(config);
        result.readPoolSynchronizerData(config);
        result.readApiData(config);
        result.good_ = true;
    }
    catch (boost::property_tree::ini_parser_error& e) {
        cserror() << "Couldn't read config file \"" << fileName << "\": " << e.what();
        result.good_ = false;
    }
    catch (boost::property_tree::ptree_bad_data& e) {
        cserror() << e.what() << ": " << e.data<std::string>();
    }
    catch (boost::property_tree::ptree_error& e) {
        cserror() << "Errors in config file: " << e.what();
    }
    catch (std::invalid_argument& e) {
        cserror() << "Parsing error at \"" << e.what() << "\".";
    }
    catch (std::ifstream::failure& e) {
        cserror() << "Cannot open file: " << e.what();
    }
    catch (std::exception& e) {
        cserror() << e.what();
    }
    catch (...) {
        cserror() << "Errors in config file";
    }

    return result;
}

void Config::setLoggerSettings(const boost::property_tree::ptree& config) {
    boost::property_tree::ptree settings;
    auto core = config.get_child_optional("Core");
    if (core) {
        settings.add_child("Core", *core);
    }
    auto sinks = config.get_child_optional("Sinks");
    if (sinks) {
        for (const auto& val : *sinks) {
            settings.add_child(boost::property_tree::ptree::path_type("Sinks." + val.first, '/'), val.second);
        }
    }
    for (const auto& item : config) {
        if (item.first.find("Sinks.") == 0)
            settings.add_child(boost::property_tree::ptree::path_type(item.first, '/'), item.second);
    }
    std::stringstream ss;
    boost::property_tree::write_ini(ss, settings);
    loggerSettings_ = boost::log::parse_settings(ss);
}

void Config::readPoolSynchronizerData(const boost::property_tree::ptree& config) {
    const std::string& block = BLOCK_NAME_POOL_SYNC;

    if (!config.count(block)) {
        return;
    }

    const boost::property_tree::ptree& data = config.get_child(block);

    checkAndSaveValue(data, block, PARAM_NAME_POOL_SYNC_ONE_REPLY_BLOCK, poolSyncData_.oneReplyBlock);
    checkAndSaveValue(data, block, PARAM_NAME_POOL_SYNC_FAST_MODE, poolSyncData_.isFastMode);
    checkAndSaveValue(data, block, PARAM_NAME_POOL_SYNC_POOLS_COUNT, poolSyncData_.blockPoolsCount);
    checkAndSaveValue(data, block, PARAM_NAME_POOL_SYNC_ROUND_COUNT, poolSyncData_.requestRepeatRoundCount);
    checkAndSaveValue(data, block, PARAM_NAME_POOL_SYNC_PACKET_COUNT, poolSyncData_.neighbourPacketsCount);
    checkAndSaveValue(data, block, PARAM_NAME_POOL_SYNC_SEQ_VERIF_FREQ, poolSyncData_.sequencesVerificationFrequency);
}

void Config::readApiData(const boost::property_tree::ptree& config) {
    if (!config.count(BLOCK_NAME_API)) {
        return;
    }

    const boost::property_tree::ptree& data = config.get_child(BLOCK_NAME_API);

    checkAndSaveValue(data, BLOCK_NAME_API, PARAM_NAME_API_PORT, apiData_.port);
    checkAndSaveValue(data, BLOCK_NAME_API, PARAM_NAME_AJAX_PORT, apiData_.ajaxPort);
    checkAndSaveValue(data, BLOCK_NAME_API, PARAM_NAME_EXECUTOR_PORT, apiData_.executorPort);
    checkAndSaveValue(data, BLOCK_NAME_API, PARAM_NAME_EXECUTOR_SEND_TIMEOUT, apiData_.executorSendTimeout);
    checkAndSaveValue(data, BLOCK_NAME_API, PARAM_NAME_EXECUTOR_RECEIVE_TIMEOUT, apiData_.executorReceiveTimeout);
    checkAndSaveValue(data, BLOCK_NAME_API, PARAM_NAME_SERVER_SEND_TIMEOUT, apiData_.serverSendTimeout);
    checkAndSaveValue(data, BLOCK_NAME_API, PARAM_NAME_SERVER_RECEIVE_TIMEOUT, apiData_.serverReceiveTimeout);
    checkAndSaveValue(data, BLOCK_NAME_API, PARAM_NAME_AJAX_SERVER_SEND_TIMEOUT, apiData_.ajaxServerSendTimeout);
    checkAndSaveValue(data, BLOCK_NAME_API, PARAM_NAME_AJAX_SERVER_RECEIVE_TIMEOUT, apiData_.ajaxServerReceiveTimeout);
    checkAndSaveValue(data, BLOCK_NAME_API, PARAM_NAME_APIEXEC_PORT, apiData_.apiexecPort);

    if (data.count(PARAM_NAME_EXECUTOR_IP) > 0) {
        apiData_.executorHost = data.get<std::string>(PARAM_NAME_EXECUTOR_IP);
    }
    if (data.count(PARAM_NAME_EXECUTOR_CMDLINE) > 0) {
        apiData_.executorCmdLine = data.get<std::string>(PARAM_NAME_EXECUTOR_CMDLINE);
    }
}

template <typename T>
bool Config::checkAndSaveValue(const boost::property_tree::ptree& data, const std::string& block, const std::string& param, T& value) {
    if (data.count(param)) {
        const int readValue = std::is_same_v<T, bool> ? data.get<bool>(param) : data.get<int>(param);
        const auto max = cs::getMax(value);
        const auto min = cs::getMin(value);

        if (readValue > max || readValue < min) {
            std::cout << "[warning] Config.ini> Please, check the block: [" << block << "], so that param: [" << param << "],  will be: [" << cs::numeric_cast<int>(min) << ", "
                      << cs::numeric_cast<int>(max) << "]" << std::endl;
            return false;
        }

        value = cs::numeric_cast<T>(readValue);
        return true;
    }

    return false;
}

bool operator==(const EndpointData& lhs, const EndpointData& rhs) {
#if !defined(BOOST_ASIO_NO_DEPRECATED)
    boost::system::error_code ec;
    auto result = lhs.ip.to_string(ec) == rhs.ip.to_string(ec);
#else
    auto result = lhs.ip.to_string() == rhs.ip.to_string();
#endif
    return result &&
           lhs.port == rhs.port &&
           lhs.ipSpecified == rhs.ipSpecified;
}

bool operator!=(const EndpointData& lhs, const EndpointData& rhs) {
    return !(lhs == rhs);
}

bool operator==(const PoolSyncData& lhs, const PoolSyncData& rhs) {
    return lhs.oneReplyBlock == rhs.oneReplyBlock &&
           lhs.isFastMode == rhs.isFastMode &&
           lhs.blockPoolsCount == rhs.blockPoolsCount &&
           lhs.requestRepeatRoundCount && rhs.requestRepeatRoundCount &&
           lhs.neighbourPacketsCount && rhs.neighbourPacketsCount &&
           lhs.sequencesVerificationFrequency && rhs.sequencesVerificationFrequency;
}

bool operator!=(const PoolSyncData& lhs, const PoolSyncData& rhs) {
    return !(lhs == rhs);
}

bool operator==(const ApiData& lhs, const ApiData& rhs) {
    return lhs.port == rhs.port &&
           lhs.ajaxPort == rhs.ajaxPort &&
           lhs.executorPort == rhs.executorPort &&
           lhs.apiexecPort == rhs.apiexecPort &&
           lhs.executorSendTimeout == rhs.executorSendTimeout &&
           lhs.executorReceiveTimeout == rhs.executorReceiveTimeout &&
           lhs.serverSendTimeout == rhs.serverSendTimeout &&
           lhs.serverReceiveTimeout == rhs.serverReceiveTimeout &&
           lhs.ajaxServerSendTimeout == rhs.ajaxServerSendTimeout &&
           lhs.ajaxServerReceiveTimeout == rhs.ajaxServerReceiveTimeout &&
           lhs.executorHost == rhs.executorHost &&
           lhs.executorCmdLine == rhs.executorCmdLine;
}

bool operator!=(const ApiData& lhs, const ApiData& rhs) {
    return !(lhs == rhs);
}

// logger settings not checked
bool operator==(const Config& lhs, const Config& rhs) {
    return lhs.good_ == rhs.good_ &&
           lhs.inputEp_ == rhs.inputEp_ &&
           lhs.twoSockets_ == rhs.twoSockets_ &&
           lhs.outputEp_ == rhs.outputEp_ &&
           lhs.nType_ == rhs.nType_ &&
           lhs.ipv6_ == rhs.ipv6_ &&
           lhs.maxNeighbours_ == rhs.maxNeighbours_ &&
           lhs.connectionBandwidth_ == rhs.connectionBandwidth_ &&
           lhs.symmetric_ == rhs.symmetric_ &&
           lhs.hostAddressEp_ == rhs.hostAddressEp_ &&
           lhs.bType_ == rhs.bType_ &&
           lhs.signalServerEp_ == rhs.signalServerEp_ &&
           lhs.bList_ == rhs.bList_ &&
           lhs.pathToDb_ == rhs.pathToDb_ &&
           lhs.publicKey_ == rhs.publicKey_ &&
           lhs.privateKey_ == rhs.privateKey_ &&
           lhs.poolSyncData_ == rhs.poolSyncData_ &&
           lhs.apiData_ == rhs.apiData_ &&
           lhs.alwaysExecuteContracts_ == rhs.alwaysExecuteContracts_ &&
           lhs.recreateIndex_ == rhs.recreateIndex_ &&
           lhs.observerWaitTime_ == rhs.observerWaitTime_ &&
           lhs.conveyerSendCacheValue_ == rhs.conveyerSendCacheValue_;
}

bool operator!=(const Config& lhs, const Config& rhs) {
    return !(lhs == rhs);
}<|MERGE_RESOLUTION|>--- conflicted
+++ resolved
@@ -160,17 +160,13 @@
     cscrypto::fillWithZeros(const_cast<char*>(sk58.data()), sk58.size());
 }
 
-<<<<<<< HEAD
-Config Config::read(po::variables_map& vm) {
-=======
 void Config::swap(Config& config) {
     Config temp = std::move(config);
     config = std::move(*this);
     (*this) = std::move(temp);
 }
 
-Config Config::read(po::variables_map& vm, bool seedEnter) {
->>>>>>> 11fba114
+Config Config::read(po::variables_map& vm) {
     Config result = readFromFile(getArgFromCmdLine(vm, ARG_NAME_CONFIG_FILE, DEFAULT_PATH_TO_CONFIG));
 
     result.recreateIndex_ = vm.count(ARG_NAME_RECREATE_INDEX);
