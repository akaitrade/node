/* Send blaming letters to @yrtimd */
#ifndef CONFIG_HPP
#define CONFIG_HPP

#include <string>

#include <boost/asio.hpp>
#include <boost/log/utility/setup/settings.hpp>
#include <boost/program_options.hpp>

#include <lib/system/common.hpp>

#include <net/neighbourhood.hpp> // using Neighbourhood::MaxNeighbours constant

namespace po = boost::program_options;
namespace ip = boost::asio::ip;

<<<<<<< HEAD
typedef uint16_t NodeVersion;
const NodeVersion NODE_VERSION = 422;
=======
using NodeVersion = uint16_t;
const NodeVersion NODE_VERSION = 421;
>>>>>>> 40bc074b

const std::string DEFAULT_PATH_TO_CONFIG = "config.ini";
const std::string DEFAULT_PATH_TO_DB = "test_db";
const std::string DEFAULT_PATH_TO_KEY = "keys.dat";

const std::string DEFAULT_PATH_TO_PUBLIC_KEY = "NodePublic.txt";
const std::string DEFAULT_PATH_TO_PRIVATE_KEY = "NodePrivate.txt";

const uint32_t DEFAULT_MAX_NEIGHBOURS = Neighbourhood::MaxNeighbours;
const uint32_t DEFAULT_CONNECTION_BANDWIDTH = 1 << 19;
const uint32_t DEFAULT_OBSERVER_WAIT_TIME = 5 * 60 * 1000;  // ms

using Port = short unsigned;

struct EndpointData {
    bool ipSpecified;
    short unsigned port;
    ip::address ip;

    static EndpointData fromString(const std::string&);
};

enum NodeType {
    Client,
    Router
};

enum BootstrapType {
    SignalServer,
    IpList
};

struct PoolSyncData {
    bool oneReplyBlock = true;                      // true: sendBlockRequest one pool at a time. false: equal to number of pools requested.
    bool isFastMode = false;                        // true: is silent mode synchro(sync up to the current round). false: normal mode
    uint8_t blockPoolsCount = 25;                   // max block count in one request: cannot be 0
    uint8_t requestRepeatRoundCount = 20;           // round count for repeat request : 0-never
    uint8_t neighbourPacketsCount = 10;             // packet count for connect another neighbor : 0-never
    uint16_t sequencesVerificationFrequency = 350;  // sequences received verification frequency : 0-never; 1-once per round: other- in ms;
};

struct ApiData {
    uint16_t port = 9090;
    uint16_t ajaxPort = 8081;
    uint16_t executorPort = 9080;
    uint16_t apiexecPort = 9070;
    int executorSendTimeout = 4000;
    int executorReceiveTimeout = 4000;
    int serverSendTimeout = 30000;
    int serverReceiveTimeout = 30000;
    int ajaxServerSendTimeout = 30000;
    int ajaxServerReceiveTimeout = 30000;
    std::string executorHost{ "localhost" };
    std::string executorCmdLine{};
};

class Config {
public:
    Config() {
    }  // necessary for testing

    Config(const Config&) = default;
    Config(Config&&) = default;
    Config& operator=(const Config&) = default;
    Config& operator=(Config&&) = default;

    static Config read(po::variables_map&, bool seedEnter = false);

    const EndpointData& getInputEndpoint() const {
        return inputEp_;
    }
    const EndpointData& getOutputEndpoint() const {
        return outputEp_;
    }

    const EndpointData& getSignalServerEndpoint() const {
        return signalServerEp_;
    }

    BootstrapType getBootstrapType() const {
        return bType_;
    }
    NodeType getNodeType() const {
        return nType_;
    }
    const std::vector<EndpointData>& getIpList() const {
        return bList_;
    }

    const std::string& getPathToDB() const {
        return pathToDb_;
    }

    bool isGood() const {
        return good_;
    }

    bool useIPv6() const {
        return ipv6_;
    }
    bool hasTwoSockets() const {
        return twoSockets_;
    }

    uint32_t getMaxNeighbours() const {
        return maxNeighbours_;
    }
    uint64_t getConnectionBandwidth() const {
        return connectionBandwidth_;
    }

    bool isSymmetric() const {
        return symmetric_;
    }
    const EndpointData& getAddressEndpoint() const {
        return hostAddressEp_;
    }

    const boost::log::settings& getLoggerSettings() const {
        return loggerSettings_;
    }

    const PoolSyncData& getPoolSyncSettings() const {
        return poolSyncData_;
    }

    const ApiData& getApiSettings() const {
        return apiData_;
    }

    bool recreateIndex() const {
        return recreateIndex_;
    }

    const cs::PublicKey& getMyPublicKey() const {
        return publicKey_;
    }
    const cs::PrivateKey& getMyPrivateKey() const {
        return privateKey_;
    }

    static NodeVersion getNodeVersion() {
        return NODE_VERSION;
    }

    void dumpJSONKeys(const std::string& fName) const;

    bool alwaysExecuteContracts() const {
        return alwaysExecuteContracts_;
    }

    uint64_t observerWaitTime() const {
        return observerWaitTime_;
    }

private:
    static Config readFromFile(const std::string& fileName);
    void setLoggerSettings(const boost::property_tree::ptree& config);
    void readPoolSynchronizerData(const boost::property_tree::ptree& config);
    void readApiData(const boost::property_tree::ptree& config);

    bool readKeys(const std::string& pathToPk, const std::string& pathToSk, const bool encrypt);
    bool enterWithSeed();
    void showKeys(const std::string& pk58);
    
    void changePasswordOption(const std::string& pathToSk);

    template <typename T>
    bool checkAndSaveValue(const boost::property_tree::ptree& data, const std::string& block, const std::string& param, T& value);

    bool good_ = false;

    EndpointData inputEp_;

    bool twoSockets_;
    EndpointData outputEp_;

    NodeType nType_;

    bool ipv6_;
    uint32_t maxNeighbours_;
    uint64_t connectionBandwidth_;

    bool symmetric_;
    EndpointData hostAddressEp_;

    BootstrapType bType_;
    EndpointData signalServerEp_;

    std::vector<EndpointData> bList_;

    std::string pathToDb_;

    cs::PublicKey publicKey_;
    cs::PrivateKey privateKey_;

    boost::log::settings loggerSettings_;

    PoolSyncData poolSyncData_;
    ApiData apiData_;

    bool alwaysExecuteContracts_ = false;
    bool recreateIndex_ = false;

    uint64_t observerWaitTime_;

    friend bool operator==(const Config&, const Config&);
};

// all operators
bool operator==(const EndpointData& lhs, const EndpointData& rhs);
bool operator!=(const EndpointData& lhs, const EndpointData& rhs);

bool operator==(const PoolSyncData& lhs, const PoolSyncData& rhs);
bool operator!=(const PoolSyncData& lhs, const PoolSyncData& rhs);

bool operator==(const ApiData& lhs, const ApiData& rhs);
bool operator!=(const ApiData& lhs, const ApiData& rhs);

bool operator==(const Config& lhs, const Config& rhs);
bool operator!=(const Config& lhs, const Config& rhs);

#endif  // CONFIG_HPP<|MERGE_RESOLUTION|>--- conflicted
+++ resolved
@@ -15,13 +15,8 @@
 namespace po = boost::program_options;
 namespace ip = boost::asio::ip;
 
-<<<<<<< HEAD
-typedef uint16_t NodeVersion;
+using NodeVersion = uint16_t;
 const NodeVersion NODE_VERSION = 422;
-=======
-using NodeVersion = uint16_t;
-const NodeVersion NODE_VERSION = 421;
->>>>>>> 40bc074b
 
 const std::string DEFAULT_PATH_TO_CONFIG = "config.ini";
 const std::string DEFAULT_PATH_TO_DB = "test_db";
