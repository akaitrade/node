--- conflicted
+++ resolved
@@ -173,16 +173,14 @@
         return observerWaitTime_;
     }
 
-<<<<<<< HEAD
     bool readKeys(const po::variables_map& vm);
     bool enterWithSeed();
-=======
+
     size_t conveyerSendCacheValue() const {
         return conveyerSendCacheValue_;
     }
 
     void swap(Config& config);
->>>>>>> 11fba114
 
 private:
     static Config readFromFile(const std::string& fileName);
