/* Send blaming letters to @yrtimd */
#ifndef CONFIG_HPP
#define CONFIG_HPP

#include <string>

#include <boost/asio.hpp>
#include <boost/log/utility/setup/settings.hpp>
#include <boost/program_options.hpp>

#include <lib/system/common.hpp>
#include <lib/system/reflection.hpp>

#include <net/neighbourhood.hpp> // using Neighbourhood::MaxNeighbours constant

namespace po = boost::program_options;
namespace ip = boost::asio::ip;

using NodeVersion = cs::Version;
extern const NodeVersion NODE_VERSION;

const std::string DEFAULT_PATH_TO_CONFIG = "config.ini";
const std::string DEFAULT_PATH_TO_DB = "db";
const std::string DEFAULT_PATH_TO_KEY = "keys.dat";

const std::string DEFAULT_PATH_TO_PUBLIC_KEY = "NodePublic.txt";
const std::string DEFAULT_PATH_TO_PRIVATE_KEY = "NodePrivate.txt";

const uint32_t DEFAULT_MIN_NEIGHBOURS = Neighbourhood::kMinNeighbours;
const uint32_t DEFAULT_MAX_NEIGHBOURS = Neighbourhood::kMaxNeighbours;
const uint32_t DEFAULT_CONNECTION_BANDWIDTH = 1 << 19;
const uint32_t DEFAULT_OBSERVER_WAIT_TIME = 5 * 60 * 1000;  // ms
const uint32_t DEFAULT_ROUND_ELAPSE_TIME = 1000 * 60; // ms
<<<<<<< HEAD
const uint32_t DEFAULT_STORE_BLOCK_ELAPSE_TIME = 1000 * 40; // ms
=======
const double DEFAULT_BROADCAST_FILLING = 100.0; // 33.3%
>>>>>>> 38834fbd

const size_t DEFAULT_CONVEYER_MAX_PACKET_LIFETIME = 10; // rounds

using Port = short unsigned;

struct EndpointData {
    bool ipSpecified = false;

    std::string id;
    std::string ip;
    short unsigned port = 0;

    static EndpointData fromString(const std::string&);
};

enum BootstrapType {
    IpList
};

struct PoolSyncData {
    cs::Sequence blockPoolsCount = 25;               // max block count in one request: cannot be 0
    uint16_t sequencesVerificationFrequency = 350;   // sequences received verification frequency : 0-never; 1-once per round: other- in ms;
};

struct ApiData {
    // on by default:
    uint16_t port = 9090;
    // off by default:
    uint16_t ajaxPort = 0; // former 8081;
    // on by default:
    uint16_t executorPort = 9080;
    // on by default:
    uint16_t apiexecPort = 9070;
    // off by default:
    uint16_t diagPort = 0; // former 9060;
    int executorSendTimeout = 4000;
    int executorReceiveTimeout = 4000;
    int serverSendTimeout = 30000;
    int serverReceiveTimeout = 30000;
    int ajaxServerSendTimeout = 30000;
    int ajaxServerReceiveTimeout = 30000;
    std::string executorHost{ "localhost" };
    std::string executorCmdLine{};
    int executorRunDelay = 100;
    int executorBackgroundThreadDelay = 100;
    int executorCheckVersionDelay = 5000;
    bool executorMultiInstance = false;
    int executorCommitMin = 1506;   // first commit with support of checking
    int executorCommitMax{-1};      // unlimited range on the right
    std::string jpsCmdLine = "jps";
};

struct ConveyerData {
    size_t maxPacketLifeTime = DEFAULT_CONVEYER_MAX_PACKET_LIFETIME;
};

struct EventsReportData {
    // event reports collector address
    EndpointData collector_ep;

    // general on/off
    bool on = false;

    // report filters, only actual if on is true

    // report every liar in consensus
    bool consensus_liar = false;
    // report every silent trusted node in consensus
    bool consensus_silent = false;
    // report consensus is not achieved
    bool consensus_failed = true;
    // report every liar in smart contracts consensus
    bool contracts_liar = false;
    // report every silent trusted node in smart contracts consensus
    bool contracts_silent = false;
    // report smart contracts consensus is not achieved
    bool contracts_failed = true;
    // report put node into gray list
    bool add_to_gray_list = true;
    // report remove node from gray list
    bool erase_from_gray_list = false;
    // basic transaction is rejected by final consensus
    bool reject_transaction = true;
    // contract-related transaction is rejected just after execution, before consensus started
    bool reject_contract_execution = true;
    // contract-related transaction is rejected by final basic consensus
    bool reject_contract_consensus = true;
    // invalid block detected by node
    bool alarm_invalid_block = true;
};

struct DbSQLData {
    // SQL server host name or ip address
    std::string host { "localhost" };
    // connection port 5432 by default
    int port = 5432;
    // name of database
    std::string name { "roundinfo" };
    // username and password for access
    std::string user { "postgres" };
    std::string password { "postgres" };
};

namespace cs::config {
class Observer;
}

class Config {
public:
    Config() = default;

    explicit Config(const ConveyerData& conveyerData);

    Config(const Config&) = default;
    Config(Config&&) = default;
    Config& operator=(const Config&) = default;
    Config& operator=(Config&&) = default;

    static Config read(po::variables_map&);
    
    const EndpointData& getInputEndpoint() const {
        return inputEp_;
    }

    const EndpointData& getOutputEndpoint() const {
        return outputEp_;
    }

    const std::vector<EndpointData>& getIpList() const {
        return bList_;
    }

    const std::vector<cs::PublicKey>& getInitialConfidants() const {
        return initialConfidants_;
    }

    const std::string& getPathToDB() const {
        return pathToDb_;
    }

    bool isGood() const {
        return good_;
    }

    bool useIPv6() const {
        return ipv6_;
    }

    bool hasTwoSockets() const {
        return twoSockets_;
    }

    uint32_t getMinNeighbours() const {
        return minNeighbours_;
    }

    uint32_t getMaxNeighbours() const {
        return maxNeighbours_;
    }

    uint64_t getConnectionBandwidth() const {
        return connectionBandwidth_;
    }

    bool isSymmetric() const {
        return symmetric_;
    }

    const EndpointData& getAddressEndpoint() const {
        return hostAddressEp_;
    }

    const boost::log::settings& getLoggerSettings() const {
        return loggerSettings_;
    }

    const PoolSyncData& getPoolSyncSettings() const {
        return poolSyncData_;
    }

    const ApiData& getApiSettings() const {
        return apiData_;
    }

    bool recreateIndex() const {
        return recreateIndex_;
    }

    bool autoShutdownEnabled() const {
        return autoShutdownEnabled_;
    }

    const cs::PublicKey& getMyPublicKey() const {
        return publicKey_;
    }

    const cs::PrivateKey& getMyPrivateKey() const {
        return privateKey_;
    }

    static NodeVersion getNodeVersion() {
        return NODE_VERSION;
    }

    NodeVersion getMinCompatibleVersion() const {
        return minCompatibleVersion_;
    }

    void dumpJSONKeys(const std::string& fName) const;

    bool alwaysExecuteContracts() const {
        return alwaysExecuteContracts_;
    }

    bool newBlockchainTop() const {
        return newBlockchainTop_;
    }

    bool isCompatibleVersion() const {
        return compatibleVersion_;
    }

    bool traverseNAT() const {
        return traverseNAT_;
    }

    uint64_t newBlockchainTopSeq() const {
        return newBlockchainTopSeq_;
    }

    uint64_t observerWaitTime() const {
        return observerWaitTime_;
    }

    uint64_t roundElapseTime() const {
        return roundElapseTime_;
    }

    uint64_t storeBlockElapseTime() const {
        return storeBlockElapseTime_;
    }

    bool readKeys(const po::variables_map& vm);
    bool enterWithSeed();

    const ConveyerData& conveyerData() const {
        return conveyerData_;
    }

    void swap(Config& config);

    const EventsReportData& getEventsReportData() const {
        return eventsReport_;
    }

    const DbSQLData& getDbSQLData() const {
        return dbSQLData_;
    }

private:
    static Config readFromFile(const std::string& fileName);

    void setLoggerSettings(const boost::property_tree::ptree& config);
    void readPoolSynchronizerData(const boost::property_tree::ptree& config);
    void readApiData(const boost::property_tree::ptree& config);
    void readConveyerData(const boost::property_tree::ptree& config);
    void readEventsReportData(const boost::property_tree::ptree& config);
    void readDbSQLData(const boost::property_tree::ptree& config);

    bool readKeys(const std::string& pathToPk, const std::string& pathToSk, const bool encrypt);
    void showKeys(const std::string& pk58);

    void changePasswordOption(const std::string& pathToSk);

    template <typename T>
    bool checkAndSaveValue(const boost::property_tree::ptree& data, const std::string& block, const std::string& param, T& value);
    bool checkAndSaveValue(const boost::property_tree::ptree& data, const std::string& block, const std::string& param, std::string& value);

    bool good_ = false;

    EndpointData inputEp_;

    bool twoSockets_ = false;

    EndpointData outputEp_;

    NodeVersion minCompatibleVersion_ = NODE_VERSION;

    bool ipv6_ = false;

    uint32_t minNeighbours_ = DEFAULT_MIN_NEIGHBOURS;
    uint32_t maxNeighbours_ = DEFAULT_MAX_NEIGHBOURS;
    bool restrictNeighbours_ = false;
    uint64_t connectionBandwidth_ = DEFAULT_CONNECTION_BANDWIDTH;

    bool symmetric_ = false;

    EndpointData hostAddressEp_;

    std::vector<EndpointData> bList_;
    std::vector<cs::PublicKey> initialConfidants_;

    std::string pathToDb_;

    cs::PublicKey publicKey_{};
    cs::PrivateKey privateKey_{};

    boost::log::settings loggerSettings_{};

    PoolSyncData poolSyncData_;
    ApiData apiData_;
    DbSQLData dbSQLData_;

    bool alwaysExecuteContracts_ = false;
    bool recreateIndex_ = false;
    bool newBlockchainTop_ = false;
    bool autoShutdownEnabled_ = true;
    bool compatibleVersion_ = true;
    bool traverseNAT_ = true;
    uint64_t newBlockchainTopSeq_;

    uint64_t observerWaitTime_ = DEFAULT_OBSERVER_WAIT_TIME;
    uint64_t roundElapseTime_ = DEFAULT_ROUND_ELAPSE_TIME;
    uint64_t storeBlockElapseTime_ = DEFAULT_STORE_BLOCK_ELAPSE_TIME;

    ConveyerData conveyerData_;

    EventsReportData eventsReport_;

    friend bool operator==(const Config&, const Config&);
    friend class cs::config::Observer;
};

// all operators
bool operator==(const EndpointData& lhs, const EndpointData& rhs);
bool operator!=(const EndpointData& lhs, const EndpointData& rhs);

bool operator==(const PoolSyncData& lhs, const PoolSyncData& rhs);
bool operator!=(const PoolSyncData& lhs, const PoolSyncData& rhs);

bool operator==(const ApiData& lhs, const ApiData& rhs);
bool operator!=(const ApiData& lhs, const ApiData& rhs);

bool operator==(const DbSQLData& lhs, const DbSQLData& rhs);
bool operator!=(const DbSQLData& lhs, const DbSQLData& rhs);

bool operator==(const ConveyerData& lhs, const ConveyerData& rhs);
bool operator!=(const ConveyerData& lhs, const ConveyerData& rhs);

bool operator==(const Config& lhs, const Config& rhs);
bool operator!=(const Config& lhs, const Config& rhs);

#endif  // CONFIG_HPP<|MERGE_RESOLUTION|>--- conflicted
+++ resolved
@@ -31,11 +31,7 @@
 const uint32_t DEFAULT_CONNECTION_BANDWIDTH = 1 << 19;
 const uint32_t DEFAULT_OBSERVER_WAIT_TIME = 5 * 60 * 1000;  // ms
 const uint32_t DEFAULT_ROUND_ELAPSE_TIME = 1000 * 60; // ms
-<<<<<<< HEAD
 const uint32_t DEFAULT_STORE_BLOCK_ELAPSE_TIME = 1000 * 40; // ms
-=======
-const double DEFAULT_BROADCAST_FILLING = 100.0; // 33.3%
->>>>>>> 38834fbd
 
 const size_t DEFAULT_CONVEYER_MAX_PACKET_LIFETIME = 10; // rounds
 
