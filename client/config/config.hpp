--- conflicted
+++ resolved
@@ -15,13 +15,8 @@
 namespace po = boost::program_options;
 namespace ip = boost::asio::ip;
 
-<<<<<<< HEAD
-using NodeVersion = uint16_t;
-const NodeVersion NODE_VERSION = 427;
-=======
 using NodeVersion = cs::Version;
 extern const NodeVersion NODE_VERSION;
->>>>>>> 9b51a835
 
 const std::string DEFAULT_PATH_TO_CONFIG = "config.ini";
 const std::string DEFAULT_PATH_TO_DB = "test_db";
