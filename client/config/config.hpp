/* Send blaming letters to @yrtimd */
#ifndef CONFIG_HPP
#define CONFIG_HPP

#include <string>

#include <boost/asio.hpp>
#include <boost/log/utility/setup/settings.hpp>
#include <boost/program_options.hpp>

#include <lib/system/common.hpp>

#include <net/neighbourhood.hpp> // using Neighbourhood::MaxNeighbours constant

namespace po = boost::program_options;
namespace ip = boost::asio::ip;

using NodeVersion = cs::Version;
extern const NodeVersion NODE_VERSION;

const std::string DEFAULT_PATH_TO_CONFIG = "config.ini";
const std::string DEFAULT_PATH_TO_DB = "test_db";
const std::string DEFAULT_PATH_TO_KEY = "keys.dat";

const std::string DEFAULT_PATH_TO_PUBLIC_KEY = "NodePublic.txt";
const std::string DEFAULT_PATH_TO_PRIVATE_KEY = "NodePrivate.txt";

const uint32_t DEFAULT_MIN_NEIGHBOURS = 5;
const uint32_t DEFAULT_MAX_NEIGHBOURS = Neighbourhood::MaxNeighbours;
const uint32_t DEFAULT_CONNECTION_BANDWIDTH = 1 << 19;
const uint32_t DEFAULT_OBSERVER_WAIT_TIME = 5 * 60 * 1000;  // ms
const uint32_t DEFAULT_ROUND_ELAPSE_TIME = 1000 * 60; // ms

const size_t DEFAULT_CONVEYER_SEND_CACHE_VALUE = 10;             // rounds
const size_t DEFAULT_CONVEYER_MAX_RESENDS_SEND_CACHE = 10;       // retries

[[maybe_unused]]
const uint8_t DELTA_ROUNDS_VERIFY_NEW_SERVER = 100;
using Port = short unsigned;

struct EndpointData {
    bool ipSpecified = false;
    short unsigned port = 0;
    ip::address ip{};

    static EndpointData fromString(const std::string&);
};

enum NodeType {
    Client,
    Router
};

enum BootstrapType {
    SignalServer,
    IpList
};

struct PoolSyncData {
    bool oneReplyBlock = true;                      // true: sendBlockRequest one pool at a time. false: equal to number of pools requested.
    bool isFastMode = false;                        // true: is silent mode synchro(sync up to the current round). false: normal mode
    uint8_t blockPoolsCount = 25;                   // max block count in one request: cannot be 0
    uint8_t requestRepeatRoundCount = 20;           // round count for repeat request : 0-never
    uint8_t neighbourPacketsCount = 10;             // packet count for connect another neighbor : 0-never
    uint16_t sequencesVerificationFrequency = 350;  // sequences received verification frequency : 0-never; 1-once per round: other- in ms;
};

struct ApiData {
    uint16_t port = 9090;
    uint16_t ajaxPort = 8081;
    uint16_t executorPort = 9080;
    uint16_t apiexecPort = 9070;
    int executorSendTimeout = 4000;
    int executorReceiveTimeout = 4000;
    int serverSendTimeout = 30000;
    int serverReceiveTimeout = 30000;
    int ajaxServerSendTimeout = 30000;
    int ajaxServerReceiveTimeout = 30000;
    std::string executorHost{ "localhost" };
    std::string executorCmdLine{};
    int executorRunDelay = 10;
    int executorBackgroundThreadDelay = 100;
    int executorCommitMin = 1506;   // first commit with support of checking
    int executorCommitMax{-1};      // unlimited range on the right
};

struct ConveyerData {
    size_t sendCacheValue = DEFAULT_CONVEYER_SEND_CACHE_VALUE;
    size_t maxResendsSendCache = DEFAULT_CONVEYER_MAX_RESENDS_SEND_CACHE;
};

class Config {
public:
    Config() {
    }  // necessary for testing

    Config(const Config&) = default;
    Config(Config&&) = default;
    Config& operator=(const Config&) = default;
    Config& operator=(Config&&) = default;

    static Config read(po::variables_map&);
    
    template<typename ... Ts>
    using IsConvertToString = std::enable_if_t<(std::is_convertible_v<Ts, std::string>&& ...)>;

    template<typename T, typename ... Ts, typename = IsConvertToString<T, Ts...>>
    static bool replaceBlock(T&& blockName, Ts&& ... newLines);

    const EndpointData& getInputEndpoint() const {
        return inputEp_;
    }
    const EndpointData& getOutputEndpoint() const {
        return outputEp_;
    }

    const EndpointData& getSignalServerEndpoint() const {
        return signalServerEp_;
    }

    BootstrapType getBootstrapType() const {
        return bType_;
    }
    NodeType getNodeType() const {
        return nType_;
    }
    const std::vector<EndpointData>& getIpList() const {
        return bList_;
    }

    const std::string& getPathToDB() const {
        return pathToDb_;
    }

    bool isGood() const {
        return good_;
    }

    bool useIPv6() const {
        return ipv6_;
    }
    bool hasTwoSockets() const {
        return twoSockets_;
    }

    uint32_t getMinNeighbours() const {
        return minNeighbours_;
    }

    uint32_t getMaxNeighbours() const {
        return maxNeighbours_;
    }
    uint64_t getConnectionBandwidth() const {
        return connectionBandwidth_;
    }

    bool isSymmetric() const {
        return symmetric_;
    }
    const EndpointData& getAddressEndpoint() const {
        return hostAddressEp_;
    }

    const boost::log::settings& getLoggerSettings() const {
        return loggerSettings_;
    }

    const PoolSyncData& getPoolSyncSettings() const {
        return poolSyncData_;
    }

    const ApiData& getApiSettings() const {
        return apiData_;
    }

    bool recreateIndex() const {
        return recreateIndex_;
    }

    bool autoShutdownEnabled() const {
        return autoShutdownEnabled_;
    }

    const cs::PublicKey& getMyPublicKey() const {
        return publicKey_;
    }
    const cs::PrivateKey& getMyPrivateKey() const {
        return privateKey_;
    }

    static NodeVersion getNodeVersion() {
        return NODE_VERSION;
    }

    NodeVersion getMinCompatibleVersion() const {
        return minCompatibleVersion_;
    }

    void dumpJSONKeys(const std::string& fName) const;

    bool alwaysExecuteContracts() const {
        return alwaysExecuteContracts_;
    }

    bool newBlockchainTop() const {
        return newBlockchainTop_;
    }

    bool isCompatibleVersion() const {
        return compatibleVersion_;
    }

    uint64_t newBlockchainTopSeq() const {
        return newBlockchainTopSeq_;
    }

    uint64_t observerWaitTime() const {
        return observerWaitTime_;
    }

    uint64_t roundElapseTime() const {
        return roundElapseTime_;
    }

    bool readKeys(const po::variables_map& vm);
    bool enterWithSeed();

    const ConveyerData& conveyerData() const {
        return conveyerData_;
    }

    void swap(Config& config);

private:
    static Config readFromFile(const std::string& fileName);

    void setLoggerSettings(const boost::property_tree::ptree& config);
    void readPoolSynchronizerData(const boost::property_tree::ptree& config);
    void readApiData(const boost::property_tree::ptree& config);
    void readConveyerData(const boost::property_tree::ptree& config);

    bool readKeys(const std::string& pathToPk, const std::string& pathToSk, const bool encrypt);
    void showKeys(const std::string& pk58);

    void changePasswordOption(const std::string& pathToSk);

    template <typename T>
    bool checkAndSaveValue(const boost::property_tree::ptree& data, const std::string& block, const std::string& param, T& value);

    bool good_ = false;

    EndpointData inputEp_;

    bool twoSockets_ = false;

    EndpointData outputEp_;

    NodeType nType_ = NodeType::Client;
    NodeVersion minCompatibleVersion_ = NODE_VERSION;

    bool ipv6_ = false;

    uint32_t minNeighbours_ = DEFAULT_MIN_NEIGHBOURS;
    uint32_t maxNeighbours_ = DEFAULT_MAX_NEIGHBOURS;
    uint64_t connectionBandwidth_ = DEFAULT_CONNECTION_BANDWIDTH;

    bool symmetric_ = false;
    EndpointData hostAddressEp_;

    BootstrapType bType_ = SignalServer;
    EndpointData signalServerEp_;

    std::vector<EndpointData> bList_;

    std::string pathToDb_;

    cs::PublicKey publicKey_{};
    cs::PrivateKey privateKey_{};

    boost::log::settings loggerSettings_{};

    PoolSyncData poolSyncData_;
    ApiData apiData_;

    bool alwaysExecuteContracts_ = false;
    bool recreateIndex_ = false;
    bool newBlockchainTop_ = false;
<<<<<<< HEAD
    bool compatibleVersion_ = true;
=======
    bool autoShutdownEnabled_ = true;
>>>>>>> 35e5a932

    uint64_t newBlockchainTopSeq_;

    uint64_t observerWaitTime_ = DEFAULT_OBSERVER_WAIT_TIME;
    uint64_t roundElapseTime_ = DEFAULT_ROUND_ELAPSE_TIME;

    ConveyerData conveyerData_;

    friend bool operator==(const Config&, const Config&);
};

// all operators
bool operator==(const EndpointData& lhs, const EndpointData& rhs);
bool operator!=(const EndpointData& lhs, const EndpointData& rhs);

bool operator==(const PoolSyncData& lhs, const PoolSyncData& rhs);
bool operator!=(const PoolSyncData& lhs, const PoolSyncData& rhs);

bool operator==(const ApiData& lhs, const ApiData& rhs);
bool operator!=(const ApiData& lhs, const ApiData& rhs);

bool operator==(const ConveyerData& lhs, const ConveyerData& rhs);
bool operator!=(const ConveyerData& lhs, const ConveyerData& rhs);

bool operator==(const Config& lhs, const Config& rhs);
bool operator!=(const Config& lhs, const Config& rhs);


template<typename T, typename ... Ts, typename>
bool Config::replaceBlock(T&& blockName, Ts&& ... newLines) {
    std::ifstream in(DEFAULT_PATH_TO_CONFIG, std::ios::in);

    if (!in) {
        cswarning() << "Couldn't read config file " << DEFAULT_PATH_TO_CONFIG;
        return false;
    }

    std::string newConfig = cs::Utils::readAllFileData(in);

    const std::string fullBlockName = "[" + std::string(blockName) + "]";
    const std::string fullReplaceString = fullBlockName + "\n" + ((std::string(newLines) + "\n") + ...) + "\n";

    if (const auto startPos = newConfig.find(fullBlockName); startPos != std::string::npos) {
        const auto tmpPos = newConfig.find("[", startPos + 1);
        const auto endPos = (tmpPos != std::string::npos ? tmpPos - 1 : newConfig.size());
        newConfig.replace(startPos, endPos, fullReplaceString);
    }
    else {
        newConfig += fullReplaceString;
    }

    in.close();

    std::ofstream out(DEFAULT_PATH_TO_CONFIG, std::ios::out | std::ios::trunc);

    if (!out) {
        cswarning() << "Couldn't read config file " << DEFAULT_PATH_TO_CONFIG;
        return false;
    }

    out << newConfig.data();
    out.close();

    return true;
}

#endif  // CONFIG_HPP<|MERGE_RESOLUTION|>--- conflicted
+++ resolved
@@ -285,12 +285,8 @@
     bool alwaysExecuteContracts_ = false;
     bool recreateIndex_ = false;
     bool newBlockchainTop_ = false;
-<<<<<<< HEAD
+    bool autoShutdownEnabled_ = true;
     bool compatibleVersion_ = true;
-=======
-    bool autoShutdownEnabled_ = true;
->>>>>>> 35e5a932
-
     uint64_t newBlockchainTopSeq_;
 
     uint64_t observerWaitTime_ = DEFAULT_OBSERVER_WAIT_TIME;
