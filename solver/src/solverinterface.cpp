#include <consensus.hpp>
#include <solvercore.hpp>
#include <solvercontext.hpp>
#include <smartcontracts.hpp>

#pragma warning(push)
#pragma warning(disable : 4267 4244 4100 4245)
#include <csnode/node.hpp>
#pragma warning(pop)

#include <csdb/currency.hpp>
#include <lib/system/logger.hpp>
#include <csnode/fee.hpp>

#include <chrono>

namespace cs
{

  void SolverCore::setKeysPair(const cs::PublicKey& pub, const cs::PrivateKey& priv)
  {
    public_key = pub;
    private_key = priv;
    psmarts->init(pub, pnode->getConnector().apiHandler());
  }

  void SolverCore::gotConveyerSync(cs::RoundNumber rNum)
  {
    // clear data
    markUntrusted.fill(0);

    if(!pstate) {
      return;
    }
    if(stateCompleted(pstate->onSyncTransactions(*pcontext, rNum))) {
      handleTransitions(Event::Transactions);
    }

    // restore possibly cached hashes from other nodes
    // this is actual if conveyer has just stored last required block
    if(!recv_hash.empty() && cur_round == rNum) {
      for(const auto& item : recv_hash) {
        if(stateCompleted(pstate->onHash(*pcontext, item.first, item.second))) {
          handleTransitions(Event::Hashes);
        }
      }
    }
  }

  const cs::PublicKey& SolverCore::getWriterPublicKey() const
  {
    // Previous solver returns confidant key with index equal result of takeDecision() method.
    // As analogue, found writer's index in stage3 if exists, otherwise return empty object as prev. solver does
    auto ptr = find_stage3(pnode->getConfidantNumber());
    if(ptr != nullptr) {
      const auto& trusted = cs::Conveyer::instance().currentRoundTable().confidants;
      if(trusted.size() >= ptr->writer) {
        return *(trusted.cbegin() + ptr->writer);
      }
    }
    // TODO: redesign getting ref to persistent object
    return SolverContext::zeroKey;
  }

  void SolverCore::gotBigBang()
  {
    // in case of bigbang resend all info we have got
    // assume normal (ordinary) nodes does not store stages
    const auto own_num = pnode->getConfidantNumber();
    const auto pstage1 = find_stage1(own_num);
    if(pstage1 != nullptr) {
      cslog() << "SolverCore: resend stage-1 after BigBang";
      pnode->sendStageOne(*pstage1);
    }
    else {
      cslog() << "SolverCore: stage-1 not ready to re-send after BigBang";
    }
    const auto pstage2 = find_stage2(own_num);
    if(pstage2 != nullptr) {
      cslog() << "SolverCore: resend stage-2 after BigBang";
      pnode->sendStageTwo(*pstage2);
    }
    else {
      cslog() << "SolverCore: stage-2 not ready to re-send after BigBang";
    }
    const auto pstage3 = find_stage3(own_num);
    if(pstage3 != nullptr) {
      cslog() << "SolverCore: resend stage-3 after BigBang";
      pnode->sendStageThree(*pstage3);
    }
    else {
      cslog() << "SolverCore: stage-3 not ready yet to re-send after BigBang";
    }
  }

  void SolverCore::gotHash(csdb::PoolHash&& hash, const cs::PublicKey& sender)
  {
    cs::Sequence delta = cur_round - pnode->getBlockChain().getLastSequence();
    if(delta > 1) {
      recv_hash.push_back(std::make_pair<>(hash, sender));
      csdebug() << "SolverCore: cache hash until last block ready";
      return;
    }

    if(!pstate) {
      return;
    }

    if(stateCompleted(pstate->onHash(*pcontext, hash, sender))) {
      handleTransitions(Event::Hashes);
    }
  }

  void SolverCore::beforeNextRound()
  {
    if(!pstate) {
      return;
    }
    pstate->onRoundEnd(*pcontext, false /*is_bigbang*/);
  }

  void SolverCore::nextRound()
  {
    if(pnode != nullptr) {
      auto tmp = pnode->getRoundNumber();
      if(cur_round == tmp) {
        cswarning() << "SolverCore: current round #" << tmp << " restarted (BigBang?)";
      }
      cur_round = tmp;
    }
    else {
      cur_round = 1;
    }

    // as store result of current round:
    if(Consensus::Log) {
      LOG_DEBUG("SolverCore: clear all stored round data (block hashes, stages-1..3)");
    }

    recv_hash.clear();
    stageOneStorage.clear();
    stageTwoStorage.clear();
    stageThreeStorage.clear();
    trueStageThreeStorage.clear();
    trusted_candidates.clear();

    if(!pstate) {
      return;
    }

    // update desired count of trusted nodes
    size_t cnt_trusted = cs::Conveyer::instance().currentRoundTable().confidants.size();
    if(cnt_trusted > cnt_trusted_desired) {
      cnt_trusted_desired = cnt_trusted;
    }

    // start timeout tracking
    //auto round = cur_round;
    //track_next_round.start(
    //  scheduler,
    //  Consensus::PostConsensusTimeout,
    //  [this, round]() {
    //    if(this->cur_round == round) {
    //      // round have not been changed yet
    //      cswarning() << "SolverCore: request next round info due to timeout " << Consensus::PostConsensusTimeout / 1000 << " sec";
    //      pnode->sendNextRoundRequest();
    //    }
    //  },
    //  true /*replace exisiting*/);

    if(stateCompleted(pstate->onRoundTable(*pcontext, cur_round))) {
      handleTransitions(Event::RoundTable);
    }
  }

  void SolverCore::gotStageOne(const cs::StageOne& stage)
  {
    if(find_stage1(stage.sender) != nullptr) {
      // duplicated
      return;
    }

    stageOneStorage.push_back(stage);
    LOG_NOTICE("SolverCore: <-- stage-1 [" << (int) stage.sender << "] = " << stageOneStorage.size());

    if(!pstate) {
      return;
    }
    if(stateCompleted(pstate->onStage1(*pcontext, stage))) {
      handleTransitions(Event::Stage1Enough);
    }
  }

  void SolverCore::gotStageOneRequest(uint8_t requester, uint8_t required)
  {
    LOG_NOTICE("SolverCore: [" << (int) requester << "] asks for stage-1 of [" << (int) required << "]");
    const auto ptr = find_stage1(required);
    if(ptr != nullptr) {
      pnode->sendStageReply(ptr->sender,ptr->signature, MsgTypes::FirstStage , requester);
    }
  }

  void SolverCore::gotStageTwoRequest(uint8_t requester, uint8_t required)
  {
    LOG_NOTICE("SolverCore: [" << (int) requester << "] asks for stage-2 of [" << (int) required << "]");
    const auto ptr = find_stage2(required);
    if(ptr != nullptr) {
      pnode->sendStageReply(ptr->sender, ptr->signature, MsgTypes::SecondStage, requester);
    }
  }

  void SolverCore::gotStageThreeRequest(uint8_t requester, uint8_t required)
  {
    LOG_NOTICE("SolverCore: [" << (int) requester << "] asks for stage-3 of [" << (int) required << "]");
    const auto ptr = find_stage3(required);
    if(ptr != nullptr) {
      pnode->sendStageReply(ptr->sender, ptr->signature, MsgTypes::ThirdStage, requester);
    }
  }

  void SolverCore::gotStageTwo(const cs::StageTwo& stage)
  {
    if(find_stage2(stage.sender) != nullptr) {
      // duplicated
      return;
    }

    stageTwoStorage.push_back(stage);
    LOG_NOTICE("SolverCore: <-- stage-2 [" << (int) stage.sender << "] = " << stageTwoStorage.size());

    if(!pstate) {
      return;
    }
    if(stateCompleted(pstate->onStage2(*pcontext, stage))) {
      handleTransitions(Event::Stage2Enough);
    }
  }

  void SolverCore::gotStageThree(const cs::StageThree& stage, const uint8_t flagg)
  {
    if(find_stage3(stage.sender) != nullptr) {
      // duplicated
      return;
    }
    switch (flagg) {
      case 0:
        stageThreeStorage.push_back(stage);
        break;
      case 1:
        for (auto& st : stageThreeStorage) {
          if(st.hashBlock == stage.hashBlock 
            && st.hashCandidatesList == stage.hashCandidatesList
            && st.hashHashesList == stage.hashHashesList
            && st.realTrustedMask == stage.realTrustedMask
            && st.writer == stage.writer) {
            trueStageThreeStorage.push_back(st);
          }
        }
        trueStageThreeStorage.push_back(stage);
        stageThreeStorage.push_back(stage);
        break;
      case 2:
        cs::StageThree st;
        for(auto& it : trueStageThreeStorage) {
          if(it.sender == pnode->getConfidantNumber()) {
            st = it;
          }
        }
        if (st.hashBlock == stage.hashBlock
          && st.hashCandidatesList == stage.hashCandidatesList
          && st.hashHashesList == stage.hashHashesList
          && st.realTrustedMask == stage.realTrustedMask
          && st.writer == stage.writer) {
          trueStageThreeStorage.push_back(stage);
        }
        stageThreeStorage.push_back(stage);
      break;
    }

    LOG_NOTICE("SolverCore: <-- stage-3 [" << (int) stage.sender << "] = " << stageThreeStorage.size() << " : " << trueStageThreeStorage.size());

    if(!pstate) {
      return;
    }
    if(stateCompleted(pstate->onStage3(*pcontext, stage))) {
      handleTransitions(Event::Stage3Enough);
    }
  }

  void SolverCore::send_wallet_transaction(const csdb::Transaction& tr)
  {
    //DEBUG:
#if defined(DEBUG_SMARTS)
    if(SmartContracts::is_smart_contract(tr)) {
      psmarts->force_execution = true;
    }
#endif
    csmeta(csdetails) << ": trx: src " << tr.source().to_string() << ", tgt " << tr.target().to_string();
<<<<<<< HEAD
    if (psmarts->test_smart_contract_emits(tr)) {
=======
    if(psmarts->test_smart_contract_emits(tr)) {
>>>>>>> f5e35530
      // avoid pass to conveyer until execution of emitter contract has finished
      cslog() << "SolverCore: running smart contract emits transaction";
      return;
    }
    cs::Conveyer::instance().addTransaction(tr);
  }

  void SolverCore::gotSmartContractEvent(const csdb::Pool block, size_t trx_idx)
  {
    if(trx_idx >= block.transactions_count()) {
      cserror() << "SolverCore: incorrect transaction index related to smart contract";
      return;
    }
    csdb::Transaction tr = * (block.transactions().cbegin() + trx_idx);
    if(!SmartContracts::is_smart_contract(tr)) {
      cserror() << "SolverCore: incorrect transaction type related to smart contract";
      return;
    }
    // dispatch transaction by its type
    bool is_deploy = psmarts->is_deploy(tr);
    bool is_start = is_deploy ? false : psmarts->is_start(tr);
    if(is_deploy || is_start) {
      if(is_deploy) {
        csdebug() << "SolverCore: smart contract is deployed, enqueue it for execution";
      }
      else {
        csdebug() << "SolverCore: smart contract is started, enqueue it for execution";
      }
      psmarts->enqueue(block, trx_idx);
    }
    else if(psmarts->is_new_state(tr)) {
      csdebug() << "SolverCore: smart contract is executed, state updated with new one";
      psmarts->on_completed(block, trx_idx);
    }
    
  }

  void SolverCore::gotRoundInfoRequest(const cs::PublicKey& requester, cs::RoundNumber requester_round)
  {
    cslog() << "SolverCore: got round info request from "
      << cs::Utils::byteStreamToHex(requester.data(), requester.size());

    if(requester_round == cur_round) {
      const auto ptr = /*cur_round == 10 ? nullptr :*/ find_stage3(pnode->getConfidantNumber());
      if(ptr != nullptr) {
        if(ptr->sender == ptr->writer) {
          if(pnode->tryResendRoundTable(requester, cur_round)) {
            cslog() << "SolverCore: re-send full round info #" << cur_round << " completed";
            return;
          }
        }
      }
      cslog() << "SolverCore: also on the same round, inform cannot help with";
      pnode->sendRoundTableReply(requester, false);
    }
    else if(requester_round < cur_round) {
      for(const auto& node : pnode->confidants()) {
        if(requester == node) {
          if(pnode->tryResendRoundTable(requester, cur_round)) {
            cslog() << "SolverCore: requester is trusted next round, supply it with round info";
          }
          else {
            cslog() << "SolverCore: try but cannot send full round info";
          }
          return;
        }
      }
      cslog() << "SolverCore: inform requester next round has come and it is not in trusted list";
      pnode->sendRoundTableReply(requester, true);
    }
    else {
      // requester_round > cur_round, cannot help with!
      cslog() << "SolverCore: cannot help with outrunning round info";
    }
  }

  void SolverCore::gotRoundInfoReply(bool next_round_started, const cs::PublicKey& /*respondent*/)
  {
    if(next_round_started) {
      cslog() << "SolverCore: round info reply means next round started, and I am not trusted node. Waiting next round";
      return;
    }
    cswarning() << "SolverCore: round info reply means next round is not started, become writer";
    handleTransitions(SolverCore::Event::SetWriter);
  }
  
}  // namespace cs<|MERGE_RESOLUTION|>--- conflicted
+++ resolved
@@ -296,11 +296,7 @@
     }
 #endif
     csmeta(csdetails) << ": trx: src " << tr.source().to_string() << ", tgt " << tr.target().to_string();
-<<<<<<< HEAD
     if (psmarts->test_smart_contract_emits(tr)) {
-=======
-    if(psmarts->test_smart_contract_emits(tr)) {
->>>>>>> f5e35530
       // avoid pass to conveyer until execution of emitter contract has finished
       cslog() << "SolverCore: running smart contract emits transaction";
       return;
