#include <consensus.hpp>
#include <solvercore.hpp>
#include <solvercontext.hpp>
#include <smartcontracts.hpp>

#pragma warning(push)
#pragma warning(disable : 4267 4244 4100 4245)
#include <csnode/node.hpp>
#pragma warning(pop)

#include <csdb/currency.hpp>
#include <lib/system/logger.hpp>
#include <csnode/fee.hpp>

#include <chrono>

namespace cs
{

  void SolverCore::setKeysPair(const cs::PublicKey& pub, const cs::PrivateKey& priv)
  {
    public_key = pub;
    private_key = priv;
    auto pconnector = pnode->getConnector();
    if(pconnector != nullptr) {
      psmarts->init(pub, pconnector->apiHandler());
    }
    else {
      psmarts->init(pub, nullptr);
    }
  }

  void SolverCore::gotConveyerSync(cs::RoundNumber rNum)
  {
    // clear data
    markUntrusted.fill(0);

    if(!pstate) {
      return;
    }
    if(stateCompleted(pstate->onSyncTransactions(*pcontext, rNum))) {
      handleTransitions(Event::Transactions);
    }

    // restore possibly cached hashes from other nodes
    // this is actual if conveyer has just stored last required block
    if(!recv_hash.empty() && cur_round == rNum) {
      for(const auto& item : recv_hash) {
        if(stateCompleted(pstate->onHash(*pcontext, item.first, item.second))) {
          handleTransitions(Event::Hashes);
        }
      }
    }
  }

  const cs::PublicKey& SolverCore::getWriterPublicKey() const
  {
    // Previous solver returns confidant key with index equal result of takeDecision() method.
    // As analogue, found writer's index in stage3 if exists, otherwise return empty object as prev. solver does
    auto ptr = find_stage3(pnode->getConfidantNumber());
    if(ptr != nullptr) {
      const auto& trusted = cs::Conveyer::instance().confidants();
      if(trusted.size() >= ptr->writer) {
        return *(trusted.cbegin() + ptr->writer);
      }
    }
    // TODO: redesign getting ref to persistent object
    return SolverContext::zeroKey;
  }

    void SolverCore::gotHash(csdb::PoolHash&& hash, const cs::PublicKey& sender)
  {
    cs::Sequence delta = cur_round - pnode->getBlockChain().getLastSequence();
    if(delta > 1) {
      recv_hash.push_back(std::make_pair<>(hash, sender));
      csdebug() << "SolverCore: cache hash until last block ready";
      return;
    }

    if(!pstate) {
      return;
    }

    if(stateCompleted(pstate->onHash(*pcontext, hash, sender))) {
      handleTransitions(Event::Hashes);
    }
  }

  void SolverCore::beforeNextRound()
  {
    if(!pstate) {
      return;
    }
    pstate->onRoundEnd(*pcontext, false /*is_bigbang*/);
  }

  void SolverCore::nextRound()
  {
    if(pnode != nullptr) {
      auto tmp = pnode->getRoundNumber();
      if(cur_round == tmp) {
        cswarning() << "SolverCore: current round #" << tmp << " restarted (BigBang?)";
      }
      cur_round = tmp;
    }
    else {
      cur_round = 1;
    }

    // as store result of current round:
    if(Consensus::Log) {
      csdebug() << "SolverCore: clear all stored round data (block hashes, stages-1..3)";
    }

    recv_hash.clear();
    stageOneStorage.clear();
    stageTwoStorage.clear();
    stageThreeStorage.clear();
    trueStageThreeStorage.clear();
    trusted_candidates.clear();

    if(!pstate) {
      return;
    }

    // update desired count of trusted nodes
    size_t cnt_trusted = cs::Conveyer::instance().confidantsCount();
    if(cnt_trusted > cnt_trusted_desired) {
      cnt_trusted_desired = cnt_trusted;
    }

    // start timeout tracking
    //auto round = cur_round;
    //track_next_round.start(
    //  scheduler,
    //  Consensus::PostConsensusTimeout,
    //  [this, round]() {
    //    if(this->cur_round == round) {
    //      // round have not been changed yet
    //      cswarning() << "SolverCore: request next round info due to timeout " << Consensus::PostConsensusTimeout / 1000 << " sec";
    //      pnode->sendNextRoundRequest();
    //    }
    //  },
    //  true /*replace exisiting*/);

    if(stateCompleted(pstate->onRoundTable(*pcontext, cur_round))) {
      handleTransitions(Event::RoundTable);
    }
  }

  void SolverCore::gotStageOne(const cs::StageOne& stage)
  {
    if(find_stage1(stage.sender) != nullptr) {
      // duplicated
      return;
    }

    stageOneStorage.push_back(stage);
    csdebug() << "SolverCore: <-- stage-1 [" << (int) stage.sender << "] = " << stageOneStorage.size();

    if(!pstate) {
      return;
    }
    if(stateCompleted(pstate->onStage1(*pcontext, stage))) {
      handleTransitions(Event::Stage1Enough);
    }
  }

  void SolverCore::gotStageOneRequest(uint8_t requester, uint8_t required)
  {
    csdebug() << "SolverCore: [" << (int) requester << "] asks for stage-1 of [" << (int) required << "]";
    const auto ptr = find_stage1(required);
    if(ptr != nullptr) {
      pnode->sendStageReply(ptr->sender,ptr->signature, MsgTypes::FirstStage , requester);
    }
  }

  void SolverCore::gotStageTwoRequest(uint8_t requester, uint8_t required)
  {
    csdebug() << "SolverCore: [" << (int) requester << "] asks for stage-2 of [" << (int) required << "]";
    const auto ptr = find_stage2(required);
    if(ptr != nullptr) {
      pnode->sendStageReply(ptr->sender, ptr->signature, MsgTypes::SecondStage, requester);
    }
  }

  void SolverCore::gotStageThreeRequest(uint8_t requester, uint8_t required)
  {
    csdebug() << "SolverCore: [" << (int) requester << "] asks for stage-3 of [" << (int) required << "]";
    const auto ptr = find_stage3(required);
    if(ptr != nullptr) {
      pnode->sendStageReply(ptr->sender, ptr->signature, MsgTypes::ThirdStage, requester);
    }
  }

  void SolverCore::gotStageTwo(const cs::StageTwo& stage)
  {
    if(find_stage2(stage.sender) != nullptr) {
      // duplicated
      return;
    }

    stageTwoStorage.push_back(stage);
    csdebug() << "SolverCore: <-- stage-2 [" << (int) stage.sender << "] = " << stageTwoStorage.size();

    if(!pstate) {
      return;
    }
    if(stateCompleted(pstate->onStage2(*pcontext, stage))) {
      handleTransitions(Event::Stage2Enough);
    }
  }

  void SolverCore::printStage3(const cs::StageThree& stage) {
<<<<<<< HEAD
      cslog() << "     " << cs::Utils::byteStreamToHex(stage.blockHash.data(), stage.blockHash.size()) << std::endl
              << "     " << cs::Utils::byteStreamToHex(stage.roundHash.data(), stage.roundHash.size()) << std::endl;
      cslog() << "     WRITER = " << (int)stage.writer << ", RealTrusted = ";
=======
    csdebug() << "     " << cs::Utils::byteStreamToHex(stage.hashBlock.data(), stage.hashBlock.size()) << std::endl
              << "     " << cs::Utils::byteStreamToHex(stage.hashCandidatesList.data(), stage.hashCandidatesList.size()) << std::endl
              << "     " << cs::Utils::byteStreamToHex(stage.hashHashesList.data(), stage.hashCandidatesList.size());
    csdebug() << "     WRITER = " << (int)stage.writer << ", RealTrusted = ";
>>>>>>> 09be65c4
      for (auto& i : stage.realTrustedMask) {
        csdebug() << "[" << (int)i << "] ";
      }
  }

  void SolverCore::gotStageThree(const cs::StageThree& stage, const uint8_t flagg)
  {
    const cs::Conveyer& conveyer = cs::Conveyer::instance();
    if(find_stage3(stage.sender) != nullptr) {
      // duplicated
      return;
    }
    switch (flagg) {
      case 0:
        stageThreeStorage.push_back(stage);
        break;
      case 1:
        for (auto& st : stageThreeStorage) {
          //csdebug() << "OUR:";
          //printStage3(stage);
          //csdebug() << "GOT:";
          //printStage3(st);
          //to change the routine of pool signing
          if(cscrypto::VerifySignature(st.blockSignature, conveyer.confidantByIndex(st.sender), stage.blockHash.data(), stage.blockHash.size())
            && cscrypto::VerifySignature(st.roundSignature, conveyer.confidantByIndex(st.sender), stage.roundHash.data(), stage.roundHash.size())
            && st.realTrustedMask == stage.realTrustedMask
            && st.writer == stage.writer) {
            trueStageThreeStorage.push_back(st);
          }
        }
        trueStageThreeStorage.push_back(stage);
        stageThreeStorage.push_back(stage);
        break;
      case 2:
        const auto st = find_stage3(pnode->getConfidantNumber());
        //csdebug() << "OUR:";
        //printStage3(*st);
        //csdebug() << "GOT:";
        //printStage3(stage);
        if (cscrypto::VerifySignature(stage.blockSignature, conveyer.confidantByIndex(stage.sender), st->blockHash.data(), st->blockHash.size())
          && cscrypto::VerifySignature(stage.roundSignature, conveyer.confidantByIndex(stage.sender), st->roundHash.data(), st->roundHash.size())
          && st->realTrustedMask == stage.realTrustedMask
          && st->writer == stage.writer) {
          trueStageThreeStorage.push_back(stage);
        }
        stageThreeStorage.push_back(stage);
      break;
    }

    csdebug() << "SolverCore: <-- stage-3 [" << (int) stage.sender << "] = " << stageThreeStorage.size() << " : " << trueStageThreeStorage.size();

    if(!pstate) {
      return;
    }
    if(stateCompleted(pstate->onStage3(*pcontext, stage))) {
      handleTransitions(Event::Stage3Enough);
    }
  }

  void SolverCore::send_wallet_transaction(const csdb::Transaction& tr)
  {
    //DEBUG:
#if defined(DEBUG_SMARTS)
    if(SmartContracts::is_smart_contract(tr)) {
      psmarts->force_execution = true;
    }
#endif
    if(psmarts->test_smart_contract_emits(tr)) {
      // avoid pass to conveyer until execution of emitter contract has finished
      csdebug() << "SolverCore: running smart contract emits transaction";
      return;
    }
    cs::Conveyer::instance().addTransaction(tr);
  }

  void SolverCore::gotRoundInfoRequest(const cs::PublicKey& requester, cs::RoundNumber requester_round)
  {
    csdebug() << "SolverCore: got round info request from "
      << cs::Utils::byteStreamToHex(requester.data(), requester.size());

    if(requester_round == cur_round) {
      const auto ptr = /*cur_round == 10 ? nullptr :*/ find_stage3(pnode->getConfidantNumber());
      if(ptr != nullptr) {
        if(ptr->sender == ptr->writer) {
          if(pnode->tryResendRoundTable(requester, cur_round)) {
            csdebug() << "SolverCore: re-send full round info #" << cur_round << " completed";
            return;
          }
        }
      }
      csdebug() << "SolverCore: also on the same round, inform cannot help with";
      pnode->sendRoundTableReply(requester, false);
    }
    else if(requester_round < cur_round) {
      for(const auto& node : cs::Conveyer::instance().confidants()) {
        if(requester == node) {
          if(pnode->tryResendRoundTable(requester, cur_round)) {
            csdebug() << "SolverCore: requester is trusted next round, supply it with round info";
          }
          else {
            csdebug() << "SolverCore: try but cannot send full round info";
          }
          return;
        }
      }
      csdebug() << "SolverCore: inform requester next round has come and it is not in trusted list";
      pnode->sendRoundTableReply(requester, true);
    }
    else {
      // requester_round > cur_round, cannot help with!
      csdebug() << "SolverCore: cannot help with outrunning round info";
    }
  }

  void SolverCore::gotRoundInfoReply(bool next_round_started, const cs::PublicKey& /*respondent*/)
  {
    if(next_round_started) {
      csdebug() << "SolverCore: round info reply means next round started, and I am not trusted node. Waiting next round";
      return;
    }
    csdebug() << "SolverCore: round info reply means next round is not started, become writer";
    handleTransitions(SolverCore::Event::SetWriter);
  }
  
}  // namespace cs<|MERGE_RESOLUTION|>--- conflicted
+++ resolved
@@ -212,16 +212,9 @@
   }
 
   void SolverCore::printStage3(const cs::StageThree& stage) {
-<<<<<<< HEAD
       cslog() << "     " << cs::Utils::byteStreamToHex(stage.blockHash.data(), stage.blockHash.size()) << std::endl
               << "     " << cs::Utils::byteStreamToHex(stage.roundHash.data(), stage.roundHash.size()) << std::endl;
       cslog() << "     WRITER = " << (int)stage.writer << ", RealTrusted = ";
-=======
-    csdebug() << "     " << cs::Utils::byteStreamToHex(stage.hashBlock.data(), stage.hashBlock.size()) << std::endl
-              << "     " << cs::Utils::byteStreamToHex(stage.hashCandidatesList.data(), stage.hashCandidatesList.size()) << std::endl
-              << "     " << cs::Utils::byteStreamToHex(stage.hashHashesList.data(), stage.hashCandidatesList.size());
-    csdebug() << "     WRITER = " << (int)stage.writer << ", RealTrusted = ";
->>>>>>> 09be65c4
       for (auto& i : stage.realTrustedMask) {
         csdebug() << "[" << (int)i << "] ";
       }
