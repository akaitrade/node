--- conflicted
+++ resolved
@@ -170,13 +170,8 @@
 
 void SolverCore::gotStageOne(const cs::StageOne& stage) {
     if (find_stage1(stage.sender) != nullptr) {
-<<<<<<< HEAD
-		uint64_t lastTimeStamp = 0;
-		uint64_t currentTimeStamp = 0;
-=======
         uint64_t lastTimeStamp = 0;
         uint64_t currentTimeStamp = 0;
->>>>>>> 9b51a835
         uint8_t sender = stage.sender;
         try {
             lastTimeStamp = std::stoll(find_stage1(stage.sender)->roundTimeStamp);
@@ -198,15 +193,9 @@
         // duplicated
         if (currentTimeStamp > lastTimeStamp) {
             auto it = std::find_if(stageOneStorage.begin(), stageOneStorage.end(), [sender](cs::StageOne& st) { return st.sender == sender; });
-<<<<<<< HEAD
-			if (it != stageOneStorage.end()) {
-				stageOneStorage.erase(it);
-			}
-=======
             if (it != stageOneStorage.end()) {
                 stageOneStorage.erase(it);
             }
->>>>>>> 9b51a835
         }
         else {
             return;
