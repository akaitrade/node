--- conflicted
+++ resolved
@@ -200,6 +200,7 @@
     case 0:
       stageThreeStorage.push_back(stage);
       break;
+
     case 1:
       for (auto& st : stageThreeStorage) {
         //          csdebug() << "OUR:";
@@ -207,12 +208,14 @@
         //          csdebug() << "GOT:";
         //          st.print();
         // TODO: change the routine of pool signing
-        bool blockSignaturesOk = cscrypto::verifySignature(st.blockSignature, conveyer.confidantByIndex(st.sender), stage.blockHash.data(), stage.blockHash.size());
+        bool blockSignaturesOk = cscrypto::verifySignature(st.blockSignature, conveyer.confidantByIndex(st.sender),
+                                                           stage.blockHash.data(), stage.blockHash.size());
         if (!blockSignaturesOk) {
           csdebug() << "Block Signatures are not ok";
         }
 
-        bool roundSignaturesOk = cscrypto::verifySignature(st.roundSignature, conveyer.confidantByIndex(st.sender), stage.roundHash.data(), stage.roundHash.size());
+        bool roundSignaturesOk = cscrypto::verifySignature(st.roundSignature, conveyer.confidantByIndex(st.sender),
+                                                           stage.roundHash.data(), stage.roundHash.size());
         if (!roundSignaturesOk) {
           csdebug() << "Round Signatures are not ok";
         }
@@ -238,34 +241,25 @@
       pnode->addRoundSignature(stage);
       stageThreeStorage.push_back(stage);
       break;
+
     case 2:
       const auto st = find_stage3(pnode->getConfidantNumber());
       //        csdebug() << "OUR:";
       //        st->print();
       //        csdebug() << "GOT:";
       //        printStage3(stage);
-      bool blockSignaturesOk = cscrypto::verifySignature(stage.blockSignature, conveyer.confidantByIndex(stage.sender), st->blockHash.data(), st->blockHash.size());
+      bool blockSignaturesOk = cscrypto::verifySignature(stage.blockSignature, conveyer.confidantByIndex(stage.sender),
+                                                         st->blockHash.data(), st->blockHash.size());
       if (!blockSignaturesOk) {
         csdebug() << "Block Signatures are not ok";
       }
 
-      bool roundSignaturesOk = cscrypto::verifySignature(stage.roundSignature, conveyer.confidantByIndex(stage.sender), st->roundHash.data(), st->roundHash.size());
+      bool roundSignaturesOk = cscrypto::verifySignature(stage.roundSignature, conveyer.confidantByIndex(stage.sender),
+                                                         st->roundHash.data(), st->roundHash.size());
       if (!roundSignaturesOk) {
         csdebug() << "Round Signatures are not ok";
       }
 
-<<<<<<< HEAD
-    if(!pstate) {
-      return;
-    }
-    if(stateCompleted(pstate->onStage3(*pcontext, stage))) {
-      handleTransitions(Event::Stage3Enough);
-    }
-    if (stateFailed(pstate->onStage3(*pcontext, stage))) {
-      pnode->getBlockChain().removeLastBlock();
-      handleTransitions(Event::SetNormal);
-    }
-=======
       bool realTrustedOk = (st->realTrustedMask == stage.realTrustedMask);
       if (!realTrustedOk) {
         csdebug() << "Real Trusted are not ok";
@@ -284,30 +278,31 @@
 
       stageThreeStorage.push_back(stage);
       break;
->>>>>>> a35d8921
-  }
-
-  csdebug() << "SolverCore: <-- stage-3 [" << static_cast<int>(stage.sender) << "] = " << stageThreeStorage.size() << " : " << trueStageThreeStorage.size();
-
-  if (!pstate) {
-    return;
-  }
-<<<<<<< HEAD
-
-  size_t SolverCore::stagesThree() {
-    return stageThreeStorage.size();
-  }
-  
-=======
->>>>>>> a35d8921
+  }
+
+  csdebug() << "SolverCore: <-- stage-3 [" << static_cast<int>(stage.sender) << "] = " << stageThreeStorage.size()
+            << " : " << trueStageThreeStorage.size();
+
+  if (!pstate) {
+    return;
+  }
 
   if (stateCompleted(pstate->onStage3(*pcontext, stage))) {
     handleTransitions(Event::Stage3Enough);
   }
+
+  if (stateFailed(pstate->onStage3(*pcontext, stage))) {
+    pnode->getBlockChain().removeLastBlock();
+    handleTransitions(Event::SetNormal);
+  }
 }
 
 size_t SolverCore::trueStagesThree() {
   return trueStageThreeStorage.size();
+}
+
+size_t SolverCore::stagesThree() {
+  return stageThreeStorage.size();
 }
 
 void SolverCore::send_wallet_transaction(const csdb::Transaction& tr) {
@@ -344,16 +339,14 @@
     pnode->sendRoundTableReply(requester, false);
   }
   else if (requester_round < conveyer.currentRoundNumber()) {
-    for (const auto& node : conveyer.confidants()) {
-      if (requester == node) {
-        if (pnode->tryResendRoundTable(requester, conveyer.currentRoundNumber())) {
-          csdebug() << "SolverCore: requester is trusted next round, supply it with round info";
-        }
-        else {
-          csdebug() << "SolverCore: try but cannot send full round info";
-        }
-        return;
-      }
+    if (conveyer.isConfidantExists(requester)) {
+      if (pnode->tryResendRoundTable(requester, conveyer.currentRoundNumber())) {
+        csdebug() << "SolverCore: requester is trusted next round, supply it with round info";
+      }
+      else {
+        csdebug() << "SolverCore: try but cannot send full round info";
+      }
+      return;
     }
     csdebug() << "SolverCore: inform requester next round has come and it is not in trusted list";
     pnode->sendRoundTableReply(requester, true);
