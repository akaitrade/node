--- conflicted
+++ resolved
@@ -242,13 +242,8 @@
     // const auto ptr = find_stage3(required);
 
     for (auto& it : stageThreeStorage) {
-<<<<<<< HEAD
-        if (it.iteration == currentStage3iteration_ && it.sender == requester) {
+        if (it.iteration == iteration && it.sender == requester) {
             pnode->sendStageReply(it.sender, it.signature, MsgTypes::ThirdStage, requester, it.message);
-=======
-        if (it.iteration == iteration && it.sender == requester) {
-            pnode->sendStageReply(it.sender, it.signature, MsgTypes::ThirdStage, requester, it.messageBytes);
->>>>>>> 6fc3db59
             return;
         }
     }
