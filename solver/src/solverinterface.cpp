--- conflicted
+++ resolved
@@ -242,13 +242,8 @@
     // const auto ptr = find_stage3(required);
 
     for (auto& it : stageThreeStorage) {
-<<<<<<< HEAD
-        if (it.iteration == iteration && it.sender == requester) {
+        if (it.iteration == iteration && it.sender == required) {
             pnode->sendStageReply(it.sender, it.signature, MsgTypes::ThirdStage, requester, it.message);
-=======
-        if (it.iteration == iteration && it.sender == required) {
-            pnode->sendStageReply(it.sender, it.signature, MsgTypes::ThirdStage, requester, it.messageBytes);
->>>>>>> 5148086a
             return;
         }
     }
