#include <smartcontracts.hpp>
#include <solvercontext.hpp>
#include <solvercore.hpp>
#include <states/nostate.hpp>

#pragma warning(push)
#pragma warning(disable : 4267 4244 4100 4245)
#include <csnode/node.hpp>
#pragma warning(pop)

#include <csnode/spammer.hpp>
#include <csnode/walletsstate.hpp>
#include <csnode/datastream.hpp>
#include <lib/system/logger.hpp>

#include <functional>
#include <limits>
#include <sstream>
#include <string>

namespace cs {

// initial values for SolverCore options

// To track timeout for active state
constexpr const bool TimeoutsEnabled = false;
// To enable make a transition to the same state
constexpr const bool RepeatStateEnabled = true;
// Special mode: uses debug transition table
constexpr const bool DebugModeOn = false;
// Special mode: uses monitor mode transition table
constexpr const bool MonitorModeOn =
#if defined(MONITOR_NODE)
    true;
#else
    false;
#endif  // MONITOR_NODE

constexpr const bool WebWalletModeOn =
#if defined(WEB_WALLET_NODE) && false
    true;
#else
    false;
#endif  // WEB_WALLET_NODE

// default (test intended) constructor
SolverCore::SolverCore()
// options
: opt_timeouts_enabled(TimeoutsEnabled)
, opt_repeat_state_enabled(RepeatStateEnabled)
, opt_mode(Mode::Default)
// inner data
, pcontext(std::make_unique<SolverContext>(*this))
, tag_state_expired(CallsQueueScheduler::no_tag)
, req_stop(true)
, cnt_trusted_desired(Consensus::MinTrustedNodes)
// consensus data
, cur_round(0)
// previous solver version instance
, pnode(nullptr)
, pws(nullptr)
, psmarts(nullptr) {
  if constexpr (MonitorModeOn) {
    cslog() << "SolverCore: opt_monitor_mode is on, so use special transition table";
    InitMonitorModeTransitions();
  }
  else if constexpr (WebWalletModeOn) {
    cslog() << "SolverCore: opt_web_wallet_mode is on, so use special transition table";
    InitWebWalletModeTransitions();
  }
  else if constexpr (DebugModeOn) {
    cslog() << "SolverCore: opt_debug_mode is on, so use special transition table";
    InitDebugModeTransitions();
  }
  else if constexpr (true) {
    cslog() << "SolverCore: use default transition table";
    InitTransitions();
  }
}

  // actual constructor
  SolverCore::SolverCore(Node* pNode, csdb::Address GenesisAddress, csdb::Address StartAddress)
    : SolverCore() {
    addr_genesis = GenesisAddress;
    addr_start = StartAddress;
    pnode = pNode;
    auto& bc = pNode->getBlockChain();
    pws = std::make_unique<cs::WalletsState>(bc);
    psmarts = std::make_unique<cs::SmartContracts>(bc, scheduler);
    // bind signals
    cs::Connector::connect(&psmarts->signal_smart_executed, this, &cs::SolverCore::getSmartResult);
  }

SolverCore::~SolverCore() {
  scheduler.Stop();
  transitions.clear();
}

void SolverCore::ExecuteStart(Event start_event) {
  if (!is_finished()) {
    cswarning() << "SolverCore: cannot start again, already started";
    return;
  }
  req_stop = false;
  handleTransitions(start_event);
}

void SolverCore::finish() {
  if (pstate) {
    pstate->off(*pcontext);
  }
  scheduler.RemoveAll();
  tag_state_expired = CallsQueueScheduler::no_tag;
  pstate = std::make_shared<NoState>();
  req_stop = true;
}

void SolverCore::setState(const StatePtr& pState) {
  if (!opt_repeat_state_enabled) {
    if (pState == pstate) {
      return;
    }
  }
  if (tag_state_expired != CallsQueueScheduler::no_tag) {
    // no timeout, cancel waiting
    scheduler.Remove(tag_state_expired);
    tag_state_expired = CallsQueueScheduler::no_tag;
  }
  else {
    // state changed due timeout from within expired state
  }

  if (pstate) {
    pstate->off(*pcontext);
  }
  if (Consensus::Log) {
    csdebug() << "SolverCore: switch " << (pstate ? pstate->name() : "null") << " -> "
            << (pState ? pState->name() : "null");
  }
  pstate = pState;
  if (!pstate) {
    return;
  }
  pstate->on(*pcontext);

  auto closure = [this]() {
    csdebug() << "SolverCore: state " << pstate->name() << " is expired";
    // clear flag to know timeout expired
    tag_state_expired = CallsQueueScheduler::no_tag;
    // control state switch
    std::weak_ptr<INodeState> p1(pstate);
    pstate->expired(*pcontext);
    if (pstate == p1.lock()) {
      // expired state did not change to another one, do it now
      csdebug() << "SolverCore: there is no state set on expiration of " << pstate->name();
      // setNormalState();
    }
  };

  // timeout handling
  if (opt_timeouts_enabled) {
    tag_state_expired = scheduler.InsertOnce(Consensus::DefaultStateTimeout, closure,true /*replace if exists*/);
  }
}

void SolverCore::handleTransitions(Event evt) {
  if (!pstate) {
    // unable to work until initTransitions() called
    return;
  }
  if (Event::BigBang == evt) {
    cswarning() << "SolverCore: BigBang on";
  }
  const auto& variants = transitions[pstate];
  if (variants.empty()) {
    cserror() << "SolverCore: there are no transitions for " << pstate->name();
    return;
  }
  auto it = variants.find(evt);
  if (it == variants.cend()) {
    // such event is ignored in current state
    csdebug() << "SolverCore: event " << static_cast<int>(evt) << " ignored in state " << pstate->name();
    return;
  }
  setState(it->second);
}

bool SolverCore::stateCompleted(Result res) {
  if (Result::Failure == res) {
    cserror() << "SolverCore: error in state " << (pstate ? pstate->name() : "null");
  }
  return (Result::Finish == res);
}

<<<<<<< HEAD
void SolverCore::spawn_next_round(const std::vector<cs::PublicKey>& nodes, const std::vector<cs::TransactionsPacketHash>& hashes, std::string&& currentTimeStamp, cs::StageThree& st3) {
  cslog() << "SolverCore: TRUSTED -> WRITER, do write & send block";
=======
void SolverCore::spawn_next_round(const std::vector<cs::PublicKey>& nodes, const std::vector<cs::TransactionsPacketHash>& hashes, std::string&& currentTimeStamp) {
  csdebug() << "SolverCore: TRUSTED -> WRITER, do write & send block";
>>>>>>> 09be65c4

  cs::RoundTable table;
  table.round = cs::Conveyer::instance().currentRoundNumber() + 1;
  table.confidants = nodes;
  table.hashes = hashes;

  csdebug() << "Applying " << hashes.size() << " hashes to ROUND Table";
  for (std::size_t i = 0; i < hashes.size(); ++i) {
    csdetails() << '\t' << i << ". " << hashes[i].toString();
  }
  pnode->prepareMetaForSending(table, currentTimeStamp, st3);
}

void SolverCore::sendRoundTable() {
  pnode->sendRoundTable();
}


//smart-part begin VVVVVVVVVVVVVVVVVVVVVVVVVVVVVVVVVVVVVVV
  const std::vector<cs::PublicKey>& SolverCore::smartConfidants() const {
    return smartConfidants_;
  }

  void SolverCore::getSmartResult(cs::TransactionsPacket pack) {
    if(pack.transactionsCount() == 0) {
      //TODO: fix failure of smart execution, clear it from exe_queue
      cserror() << "SolverCore: empty packet must not finish smart contract execution";
      return;
    }
    smartConfidants_.clear();
    smartRoundNumber_ = 0;
    for(const auto tr : pack.transactions()) {
      if(psmarts->is_new_state(tr)) {
        cs::SmartContractRef smartRef;
        smartRef.from_user_field(tr.user_field(trx_uf::new_state::RefStart));
        smartRoundNumber_ = smartRef.sequence;
      }
    }
    if(0 == smartRoundNumber_) {
      //TODO: fix failure of smart execution, clear it from exe_queue
      cserror() << "SolverCore: smart contract result packet must contain new state transaction";
      return;
    }
    pnode->retriveSmartConfidants(smartRoundNumber_ , smartConfidants_);
    ownSmartsConfNum_ = calculateSmartsConfNum();

    cslog() << "======================  SMART-ROUND: "<< smartRoundNumber_  << " [" << (int)ownSmartsConfNum_ << "] =========================";
    csdebug() << "SMART confidants (" << smartConfidants_.size() << "):";
    refreshSmartStagesStorage();
    if (ownSmartsConfNum_ == cs::InvalidConfidantIndex) {
      return;
    }
    //cscrypto::CalculateHash(st1.hash,transaction.to_byte_stream().data(), transaction.to_byte_stream().size());
    pack.makeHash();
    auto tmp = pack.hash().toBinary();
    std::copy(tmp.cbegin(),tmp.cend(), st1.hash.begin());
    currentSmartTransactionPack_ = pack;
    st1.sender = ownSmartsConfNum_;
    st1.sRoundNum = smartRoundNumber_;
    addSmartStageOne(st1, true);
  }

  uint8_t SolverCore::calculateSmartsConfNum()
  {
    uint8_t i = 0 ;
    uint8_t ownSmartConfNumber = cs::InvalidConfidantIndex;
    for (auto& e : smartConfidants_) {
      if (e == pnode->getNodeIdKey()) {
        ownSmartConfNumber = i;
      }
      csdebug() << "[" << (int)i << "] "
        << (ownSmartConfNumber != cs::InvalidConfidantIndex && i == ownSmartConfNumber
          ? "me"
          : cs::Utils::byteStreamToHex(e.data(), e.size()));
      ++i;
    }
    if (ownSmartConfNumber == cs::InvalidConfidantIndex) {
      csdebug() << "          This NODE is not a confidant one for this smart-contract consensus round";
    }
    return ownSmartConfNumber;
  }

  uint8_t SolverCore::ownSmartsConfidantNumber()
  {
    return ownSmartsConfNum_;
  }

  cs::Sequence SolverCore::smartRoundNumber() {
    return smartRoundNumber_;
  }

  void SolverCore::refreshSmartStagesStorage()
  {
    csdetails() << "          " << __func__;
    size_t cSize = smartConfidants_.size();
    smartStageOneStorage_.clear();
    smartStageOneStorage_.resize(cSize);
    smartStageTwoStorage_.clear();
    smartStageTwoStorage_.resize(cSize);
    smartStageThreeStorage_.clear();
    smartStageThreeStorage_.resize(cSize);
    for (size_t i = 0; i < cSize; ++i) {
      smartStageOneStorage_.at(i).sender = cs::ConfidantConsts::InvalidConfidantIndex;
      smartStageTwoStorage_.at(i).sender = cs::ConfidantConsts::InvalidConfidantIndex;
      smartStageThreeStorage_.at(i).sender = cs::ConfidantConsts::InvalidConfidantIndex;
    }
    memset(&st1,0,sizeof(st1));
    st2.signatures.clear();
    st2.signatures.resize(cSize);
    st2.hashes.clear();
    st2.hashes.resize(cSize);
    st3.realTrustedMask.clear();
    st3.realTrustedMask.resize(cSize);
    st3.packageSignature.fill(0);
    st2.sender = cs::ConfidantConsts::InvalidConfidantIndex;
    st3.sender = cs::ConfidantConsts::InvalidConfidantIndex;
    st3.writer = cs::ConfidantConsts::InvalidConfidantIndex;
    st2.sRoundNum = 0;
    st3.sRoundNum = 0;
    memset(st3.signature.data(),0,st3.signature.size());
    memset(st2.signature.data(),0,st3.signature.size());
    pnode->smartStagesStorageClear(cSize);
    smartUntrusted.clear();
    smartUntrusted.resize(cSize);
    std::fill(smartUntrusted.begin(),smartUntrusted.end(),0);
    startTimer(1);
  }

  void SolverCore::addSmartStageOne( cs::StageOneSmarts& stage, bool send) {
    if (send) {
      pnode->sendSmartStageOne(stage);
    }
    if (smartStageOneStorage_.at(stage.sender).sender == stage.sender) {
      return;
    }
    smartStageOneStorage_.at(stage.sender) = stage;
    for (size_t i=0; i<smartConfidants_.size(); ++i) {
      csdebug() << "[" << i << "] - " << (int)smartStageOneStorage_.at(i).sender;
    }
    csdebug() << "          <-- SMART-Stage-1 [" << (int)stage.sender << "]";
    st2.signatures.at(stage.sender) = stage.signature;
    st2.hashes.at(stage.sender) = stage.messageHash;
    if (smartStageOneEnough()) {
      killTimer(1);
      addSmartStageTwo(st2, true);
      startTimer(2);
    }
  }

  void SolverCore::addSmartStageTwo(cs::StageTwoSmarts& stage, bool send) {
    if (send) {
      st2.sender = ownSmartsConfNum_;
      st2.sRoundNum = smartRoundNumber_;
      pnode->sendSmartStageTwo(stage);
    }
    if (smartStageTwoStorage_.at(stage.sender).sender == stage.sender) {
      return;
    }
    smartStageTwoStorage_.at(stage.sender) = stage;
    csdebug() << ": <-- SMART-Stage-2 [" << (int)stage.sender << "] = " << smartStageTwoStorage_.size();
    if (smartStageTwoEnough()) {
      startTimer(2);
      processStages();
    }
  }

void SolverCore::processStages() {
  csdetails() << __func__ << "(): start";
  int cnt = (int)smartConfidants_.size();
  //perform the evaluation og stages 1 & 2 to find out who is traitor 
  int hashFrequency = 1;
  for (auto& st : smartStageOneStorage_) {
    if (st.sender == ownSmartsConfNum_) {
      continue;
    }
    if (st.hash != smartStageOneStorage_.at(ownSmartsConfNum_).hash) {
      ++(smartUntrusted.at(st.sender));
      cslog() << "Confidant [" << (int)st.sender << "] is markt as untrusted (wrong hash)";
    }
    else {
      ++hashFrequency;
    }
  }
  csdebug() << "Hash: " << cs::Utils::byteStreamToHex(smartStageOneStorage_.at(ownSmartsConfNum_).hash.data(),
    sizeof(smartStageOneStorage_.at(ownSmartsConfNum_).hash)) << ", Frequency = " << hashFrequency;
  auto& myStage2 = smartStageTwoStorage_.at(ownSmartsConfNum_);
  for (auto& st : smartStageTwoStorage_) {
    if(st.sender == ownSmartsConfNum_) {
      continue;
    }
    for (int i = 0; i< cnt; ++i) {
      if (st.signatures[i] != myStage2.signatures[i]) {
        if (cscrypto::VerifySignature(st.signatures[i], smartConfidants_[i], st.hashes[i].data(), sizeof(st.hashes[i]))) {
          ++(smartUntrusted.at(i));
          cslog() << "Confidant [" << i << "] is marked as untrusted (wrong hash)";
        }
        else {
          ++(smartUntrusted.at(st.sender));
          cslog() << "Confidant [" << (int)st.sender << "] is marked as untrusted (wrong signature)";
        }
      }
    }
  }
  int cnt_active = 0;
  cs::StageThreeSmarts stage;
  stage.realTrustedMask.resize(cnt);
  for (int i = 0; i < cnt; ++i) {
    stage.realTrustedMask[i] = (smartUntrusted[i] > 0 ? cs::ConfidantConsts::InvalidConfidantIndex : cs::ConfidantConsts::FirstWriterIndex);
    if (stage.realTrustedMask[i] == cs::ConfidantConsts::FirstWriterIndex) {
      ++cnt_active;
    }
  }
  int lowerTrustedLimit = (int)(smartConfidants_.size() /2. + 1.);
  if (cnt_active < lowerTrustedLimit) {
    cslog() << "Smart's consensus NOT achieved, the state transaction won't send to the conveyer";
    return;    
  }
  csdebug() << "Smart's consensus achieved";

  auto hash_t = smartStageOneStorage_.at(ownSmartsConfNum_).hash;
  if (hash_t.empty()) {
    return;  // TODO: decide what to return
  }
  int k = *(unsigned int *)hash_t.data();
  if (k < 0) {
    k = -k;
  }
  int idx_writer = k % cnt_active;
  int idx = 0;
  for (int i = 0; i < cnt; ++i) {
    if (stage.realTrustedMask.at(i) != InvalidConfidantIndex) {
      if (idx == idx_writer) {
        stage.writer = static_cast<uint8_t>(i);
      }
      ++idx;
    }
  }
  int c = 0;
  idx = 0;
  for (int i = stage.writer; i < cnt + stage.writer; ++i) {
    c = i % cnt;
    if (stage.realTrustedMask.at(c) != InvalidConfidantIndex) {
      stage.realTrustedMask.at(c) = static_cast<uint8_t>(idx);
      ++idx;
    }
  }
  startTimer(3);
<<<<<<< HEAD
  cscrypto::GenerateSignature(stage.packageSignature, getPrivateKey(), 
    smartStageOneStorage_.at(ownSmartsConfNum_).hash.data(), 
    smartStageOneStorage_.at(ownSmartsConfNum_).hash.size());
  cslog() << __func__ << "(): done";
=======
  csdetails() << __func__ << "(): done";
>>>>>>> 09be65c4
  addSmartStageThree(stage, true);
}

  void SolverCore::addSmartStageThree(cs::StageThreeSmarts& stage, bool send) {
    csdetails() << __func__;
    if (send) {
      csdebug() << "____ 1.";
      stage.sender = ownSmartsConfNum_;
      stage.sRoundNum = smartRoundNumber_;
      pnode->sendSmartStageThree(stage);
    }
    if (smartStageThreeStorage_.at(stage.sender).sender == stage.sender) {
      return; 
    }
    if (stage.sender != ownSmartsConfNum_) {
      if (!cscrypto::VerifySignature(stage.packageSignature, smartConfidants().at(stage.sender),
        smartStageOneStorage_.at(stage.sender).hash.data(),
        smartStageOneStorage_.at(stage.sender).hash.size())) {
        cslog() << "____ The signature is not valid";
        return; //returns this function of the signature of smart confidant is not corresponding to its the previously sent hash
      }
    }

    smartStageThreeStorage_.at(stage.sender) = stage;
<<<<<<< HEAD
    size_t smartStorageSize = 0;
    for (auto& it : smartStageThreeStorage_) {
      if (it.sender != cs::ConfidantConsts::InvalidConfidantIndex) {
        ++smartStorageSize;
      }
    }
    cslog() << ": <-- SMART-Stage-3 [" << (int)stage.sender << "] = " << smartStorageSize;
=======
    csdebug() << ": <-- SMART-Stage-3 [" << (int)stage.sender << "] = " << smartStageThreeStorage_.size();
>>>>>>> 09be65c4
    if (smartStageThreeEnough()) {
      killTimer(3);
      createFinalTransactionSet();
    }
  }

  void SolverCore::createFinalTransactionSet() {
    csdetails() << __func__ << "(): <starting> ownSmartConfNum = " << (int)ownSmartsConfNum_ << ", writer = " << (int)(smartStageThreeStorage_.at(ownSmartsConfNum_).writer);
    //if (ownSmartsConfNum_ == smartStageThreeStorage_.at(ownSmartsConfNum_).writer) {
      auto& conv = cs::Conveyer::instance();
      
      for (auto& st : smartStageThreeStorage_) {
        if (st.sender != cs::ConfidantConsts::InvalidConfidantIndex) {
          if(currentSmartTransactionPack_.addSignature(st.packageSignature)) {
            cslog() << "Signature added to the Transactions Packet";
          }
        }
      }
      cslog() << "Adding separate package with " << currentSmartTransactionPack_.signatures().size() << " signatures";
      conv.addSeparatePacket(currentSmartTransactionPack_);
      
      size_t fieldsNumber = currentSmartTransactionPack_.transactions().at(0).user_field_ids().size();
      csdetails() << "Transaction user fields = " << fieldsNumber;
      csdebug() << __func__ << "(): ==============================================> TRANSACTION SENT TO CONVEYER";
      return;
    //}
    //csdebug() << __func__ << "(): ==============================================> someone SENT TRANSACTION TO CONVEYER";
  }

  void SolverCore::gotSmartStageRequest(uint8_t msgType, uint8_t requesterNumber, uint8_t requiredNumber) {
    
    switch (msgType) {
      case MsgTypes::SmartFirstStageRequest:
        if (smartStageOneStorage_.at(requiredNumber).sender == cs::ConfidantConsts::InvalidConfidantIndex) {
          pnode->smartStageEmptyReply(requesterNumber);
        }
        pnode->sendSmartStageReply(requiredNumber, smartStageOneStorage_.at(requiredNumber).signature, MsgTypes::FirstSmartStage, requesterNumber);
        break;
      case MsgTypes::SmartSecondStageRequest:
        if (smartStageTwoStorage_.at(requiredNumber).sender == cs::ConfidantConsts::InvalidConfidantIndex) {
          pnode->smartStageEmptyReply(requesterNumber);
        }
        pnode->sendSmartStageReply(requiredNumber, smartStageTwoStorage_.at(requiredNumber).signature, MsgTypes::SecondSmartStage, requesterNumber);
        break;
      case MsgTypes::SmartThirdStageRequest:
        if (smartStageThreeStorage_.at(requiredNumber).sender == cs::ConfidantConsts::InvalidConfidantIndex) {
          pnode->smartStageEmptyReply(requesterNumber);
        }
        pnode->sendSmartStageReply(requiredNumber, smartStageThreeStorage_.at(requiredNumber).signature, MsgTypes::ThirdSmartStage, requesterNumber);
        break;
      
    }
  }

  bool SolverCore::smartStageOneEnough() {
    size_t stageSize = 0;
    uint8_t i = 0;
    for (auto& it : smartStageOneStorage_) {
      if(it.sender == i) ++stageSize;
      ++i;
    }
    size_t cSize = smartConfidants_.size();
    csdetails() << __func__ << ":         Completed " << stageSize << " of " << cSize;
    return (stageSize == cSize ? true : false);
  }

  bool SolverCore::smartStageTwoEnough() {
    size_t stageSize = 0;
    uint8_t i = 0;
    for (auto& it : smartStageTwoStorage_) {
      if (it.sender == i) ++stageSize;
      ++i;
    }
    size_t cSize = smartConfidants_.size();
    csdetails() << __func__ << ":         Completed " << stageSize << " of " << cSize;
    return (stageSize == cSize ? true : false);
  }

  bool SolverCore::smartStageThreeEnough() {
    size_t stageSize = 0;
    uint8_t i = 0;
    for (auto& it : smartStageThreeStorage_) {
      if (it.sender == i) ++stageSize;
      ++i;
    }
<<<<<<< HEAD
    size_t cSize = smartConfidants_.size(); // /2 + 1; - this is usefull only when we demand all signatues to be collected
    cslog() << __func__ << ":         Completed " << stageSize << " of " << cSize;
=======
    size_t cSize = smartConfidants_.size() / 2 + 1;
    csdetails() << __func__ << ":         Completed " << stageSize << " of " << cSize;
>>>>>>> 09be65c4
    return (stageSize == cSize ? true : false);
  }

  void SolverCore::startTimer(int st)
  {
    csdetails() << __func__ << "(): start track timeout " << Consensus::T_stage_request << " ms of stages-" << st << " received";
    timeout_request_stage.start(
      scheduler, Consensus::T_stage_request,
      // timeout #1 handler:
      [this, st]() {
        csdebug() << __func__ << "(): timeout for stages-" << st << " is expired, make requests";
        requestSmartStages(st);
        // start subsequent track timeout for "wide" request
        csdebug() << __func__ << "(): start subsequent track timeout " << Consensus::T_stage_request
          << " ms to request neighbors about stages-" << st;
        timeout_request_neighbors.start(
          scheduler, Consensus::T_stage_request,
          // timeout #2 handler:
          [this, st]() {
            csdebug() << __func__ << "(): timeout for requested stages is expired, make requests to neighbors";
            requestSmartStagesNeighbors(st);
            // timeout #3 handler
            timeout_force_transition.start(
              scheduler, Consensus::T_stage_request,
              [this, st]() {
                csdebug() << __func__ << "(): timeout for transition is expired, mark silent nodes as outbound";
                markSmartOutboundNodes();
              },
            true/*replace if exists*/);
          },
         true /*replace if exists*/);
        },
      true /*replace if exists*/);
  }

  void SolverCore::killTimer(int st) {
    if (timeout_request_stage.cancel()) {
      csdebug() << __func__ << "(): cancel track timeout of stages-" << st;
    }
    if (timeout_request_neighbors.cancel()) {
      csdebug() << __func__ << "(): cancel track timeout to request neighbors about stages-" << st;
    }
    if (timeout_force_transition.cancel()) {
      csdebug() << __func__ << "(): cancel track timeout to force transition to next state";
    }
  }

  void SolverCore::requestSmartStages(int st) {
    csdetails() << __func__;
    uint8_t cnt = (uint8_t) smartConfidants_.size();
    int cnt_requested = 0;
    for (uint8_t i = 0; i < cnt; ++i) {
      switch (st) {
        case 1:
          if (smartStageOneStorage_[i].sender==cs::ConfidantConsts::InvalidConfidantIndex) {
            pnode->stageRequest(MsgTypes::SmartFirstStageRequest, i, i);
          }
          break;
        case 2:
          if (smartStageTwoStorage_[i].sender == cs::ConfidantConsts::InvalidConfidantIndex) {
            pnode->stageRequest(MsgTypes::SmartSecondStageRequest, i, i);
          }
          break;
        case 3:
          if (smartStageThreeStorage_[i].sender == cs::ConfidantConsts::InvalidConfidantIndex) {
            pnode->stageRequest(MsgTypes::SmartThirdStageRequest, i, i);
          }
          break;
      }
        ++cnt_requested;
    }
    if (0 == cnt_requested) {
      csdebug() <<__func__ << ": no node to request";
    }
  }

  // requests stages from any available neighbor nodes
  void SolverCore::requestSmartStagesNeighbors(int st) {
    csdetails() << __func__;
    uint8_t cnt = (uint8_t)smartConfidants_.size();
    int cnt_requested = 0;
    switch (st) {
      case 1:
        for (uint8_t i = 0; i < cnt; ++i) {
          auto required = smartStageOneStorage_[i].sender;
          if (required == cs::ConfidantConsts::InvalidConfidantIndex) {
            if (i != ownSmartsConfNum_ && i!=required) {
                pnode->smartStageRequest(MsgTypes::SmartFirstStageRequest, i , required);
                ++cnt_requested;
            }
          } 
        }
        break;
      case 2:
        for (uint8_t i = 0; i < cnt; ++i) {
          auto required = smartStageTwoStorage_[i].sender;
          if (required == cs::ConfidantConsts::InvalidConfidantIndex) {
            if (i != ownSmartsConfNum_ && i != required) {
              pnode->smartStageRequest(MsgTypes::SmartSecondStageRequest, i, required);
              ++cnt_requested;
            }
          }
        }
        break;
      case 3:
        for (uint8_t i = 0; i < cnt; ++i) {
          auto required = smartStageThreeStorage_[i].sender;
          if (required == cs::ConfidantConsts::InvalidConfidantIndex) {
            if (i != ownSmartsConfNum_ && i != required) {
              pnode->smartStageRequest(MsgTypes::SmartThirdStageRequest, i, required);
              ++cnt_requested;
            }
          }
        }
        break;
        
    }
    if (0 == cnt_requested) {
      csdebug() << __func__ << ": no node to request";
    }
  }

  // forces transition to next stage
  void SolverCore::markSmartOutboundNodes()
  {
    //uint8_t cnt = (uint8_t)context.cnt_trusted();
    //for (uint8_t i = 0; i < cnt; ++i) {
    //  if (context.stage1(i) == nullptr) {
    //    // it is possible to get a transition to other state in SolverCore from any iteration, this is not a problem, simply execute method until end
    //    fake_stage1(i);
    //  }
    //}
  }

  void SolverCore::fakeStage(uint8_t confIndex) {
    csunused(confIndex);
  }

  bool SolverCore::smartConfidantExist(uint8_t confidantIndex) {
    if (confidantIndex < smartConfidants_.size()) {
      return true;
    }
    return false;
  }

  //smart-part end AAAAAAAAAAAAAAAAAAAAAAAAAAAAAAAAAAAAAAAAAAA

  uint8_t SolverCore::subRound() {
    return (pnode->subRound());
  }
}  // namespace slv2<|MERGE_RESOLUTION|>--- conflicted
+++ resolved
@@ -192,13 +192,8 @@
   return (Result::Finish == res);
 }
 
-<<<<<<< HEAD
 void SolverCore::spawn_next_round(const std::vector<cs::PublicKey>& nodes, const std::vector<cs::TransactionsPacketHash>& hashes, std::string&& currentTimeStamp, cs::StageThree& st3) {
   cslog() << "SolverCore: TRUSTED -> WRITER, do write & send block";
-=======
-void SolverCore::spawn_next_round(const std::vector<cs::PublicKey>& nodes, const std::vector<cs::TransactionsPacketHash>& hashes, std::string&& currentTimeStamp) {
-  csdebug() << "SolverCore: TRUSTED -> WRITER, do write & send block";
->>>>>>> 09be65c4
 
   cs::RoundTable table;
   table.round = cs::Conveyer::instance().currentRoundNumber() + 1;
@@ -446,14 +441,10 @@
     }
   }
   startTimer(3);
-<<<<<<< HEAD
   cscrypto::GenerateSignature(stage.packageSignature, getPrivateKey(), 
     smartStageOneStorage_.at(ownSmartsConfNum_).hash.data(), 
     smartStageOneStorage_.at(ownSmartsConfNum_).hash.size());
   cslog() << __func__ << "(): done";
-=======
-  csdetails() << __func__ << "(): done";
->>>>>>> 09be65c4
   addSmartStageThree(stage, true);
 }
 
@@ -478,7 +469,6 @@
     }
 
     smartStageThreeStorage_.at(stage.sender) = stage;
-<<<<<<< HEAD
     size_t smartStorageSize = 0;
     for (auto& it : smartStageThreeStorage_) {
       if (it.sender != cs::ConfidantConsts::InvalidConfidantIndex) {
@@ -486,9 +476,6 @@
       }
     }
     cslog() << ": <-- SMART-Stage-3 [" << (int)stage.sender << "] = " << smartStorageSize;
-=======
-    csdebug() << ": <-- SMART-Stage-3 [" << (int)stage.sender << "] = " << smartStageThreeStorage_.size();
->>>>>>> 09be65c4
     if (smartStageThreeEnough()) {
       killTimer(3);
       createFinalTransactionSet();
@@ -574,13 +561,8 @@
       if (it.sender == i) ++stageSize;
       ++i;
     }
-<<<<<<< HEAD
-    size_t cSize = smartConfidants_.size(); // /2 + 1; - this is usefull only when we demand all signatues to be collected
-    cslog() << __func__ << ":         Completed " << stageSize << " of " << cSize;
-=======
     size_t cSize = smartConfidants_.size() / 2 + 1;
     csdetails() << __func__ << ":         Completed " << stageSize << " of " << cSize;
->>>>>>> 09be65c4
     return (stageSize == cSize ? true : false);
   }
 
