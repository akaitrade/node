#include <solvercontext.hpp>
#include <states/trustedpoststagestate.hpp>
#include <lib/system/logger.hpp>
#include <csnode/conveyer.hpp>

namespace cs {
void TrustedPostStageState::on(SolverContext& context) {
  DefaultStateBehavior::on(context);

  cnt_recv_stages = 0;
  //// decide to write
  // const auto ptr = context.stage3(context.own_conf_number());
  // if(ptr != nullptr) {
  //    if(ptr->sender == ptr->writer) {
  //        context.request_role(Role::Writer);
  //        return;
  //    }
  //}

  // process already received stage-3, possible to go further to waiting/writting state
  if(!context.stage3_data().empty()) {
    csdebug() << name() << ": handle early received stages-3";
    bool finish = false;
    for(const auto& st : context.stage3_data()) {
      if(Result::Finish == onStage3(context, st)) {
        finish = true;
      }
    }
    if(finish) {
      context.complete_post_stage();
      return;
    }
  }

  SolverContext* pctx = &context;
  csdebug() << name() << ": start track timeout " << 0 << " ms of stages-3 received";
  timeout_request_stage.start(
      context.scheduler(), 0,
      // timeout #1 handler:
      [pctx, this]() {
        csdebug() << name() << ": (now) skip direct requests for absent stages-3";
        request_stages(*pctx);
        // start subsequent track timeout for "wide" request
        csdebug() << name() << ": start subsequent track timeout " << Consensus::T_stage_request
                          << " ms to request neighbors about stages-3";
        timeout_request_neighbors.start(
            pctx->scheduler(), Consensus::T_stage_request,
            // timeout #2 handler:
            [pctx, this]() {
              csdebug() << name() << ": timeout for transition is expired, make requests to neighbors";
              request_stages_neighbors(*pctx);
              // timeout #3 handler
              csdebug() << name() << ": start subsequent track timeout " << Consensus::T_stage_request
                << " ms to give up in receiving stages-3";
              timeout_force_transition.start(
                pctx->scheduler(), Consensus::T_stage_request,
                [pctx, this]() {
<<<<<<< HEAD
                  csdebug() << name() << ": timeout for transition is expired, mark silent nodes as outbound and recalculate the signatures";
                  mark_outbound_nodes(*pctx);
=======
                  csdebug() << name() << ": timeout for transition is expired, cannot proceed further, wait for absent stages-3 until BigBang";
>>>>>>> b0cc10a4
                },
                true/*replace if exists*/);
        },
            true /*replace if exists*/);
      },
      true /*replace if exists*/);
}

void TrustedPostStageState::off(SolverContext& /*context*/) {
  csdebug() << name() << ": finishing 3rd stage";
  if (timeout_request_stage.cancel()) {
    csdebug() << name() << ": cancel track timeout of stages-3";
  }
  if (timeout_request_neighbors.cancel()) {
    csdebug() << name() << ": cancel track timeout to request neighbors about stages-3";
  }
  if(timeout_force_transition.cancel()) {
    csdebug() << name() << ": cancel track timeout to force transition to next state";
  }
}

// requests stages from corresponded nodes
void TrustedPostStageState::request_stages(SolverContext& context) {
  uint8_t cnt = (uint8_t)context.cnt_trusted();
  auto& realTrusted = context.stage3(context.own_conf_number())->realTrustedMask;
  if (realTrusted.size() != cnt) {
    csmeta(cserror) << ": The size of real Trusted doesn't match the size of Confidants!" ;
    return;
  }
  for (uint8_t i = 0; i < cnt; ++i) {
    if (context.stage3(i) == nullptr  && realTrusted.at(i) != cs::ConfidantConsts::InvalidConfidantIndex) {
      context.request_stage3(i, i);
    }
  }
}

// requests stages from any available neighbor nodes
void TrustedPostStageState::request_stages_neighbors(SolverContext& context) {
  const auto& stage3_data = context.stage3_data();
  uint8_t cnt = (uint8_t)context.cnt_trusted();
  for (uint8_t i = 0; i < cnt; ++i) {
    if (context.stage3(i) == nullptr) {
      for (const auto& d : stage3_data) {
        if (d.sender != context.own_conf_number()) {
          context.request_stage3(d.sender, i);
        }
      }
    }
  }
}

void TrustedPostStageState::mark_outbound_nodes(SolverContext& context) {
  cs::RoundNumber rNum = cs::Conveyer::instance().currentRoundNumber();
  csdebug() << name() << ": mark outbound nodes in round #" << rNum;
  auto cnt = static_cast<uint8_t>(context.cnt_trusted());
  cs::Bytes realTrusted = context.stage3(context.own_conf_number())->realTrustedMask;

  if(realTrusted.size() == cnt){
    for (uint8_t i = 0; i < cnt; ++i) {
      if (context.stage3(i) == nullptr) {
        // it is possible to get a transition to other state in SolverCore from any iteration, this is not a problem, simply execute method until end
        csdebug() << name() << ": making fake stage-3 [" << static_cast<int>(i) << "] in round " << rNum;
        realTrusted[i] = cs::ConfidantConsts::InvalidConfidantIndex;
        // this procedute can cause the round change
      }
    }
    context.realTrustedSet(realTrusted);
    for (uint8_t i = 0; i < cnt; ++i) {
      if (realTrusted[i] == cs::ConfidantConsts::InvalidConfidantIndex) {
        context.fake_stage3(i);
      }
    }
    //csdebug() << name() << ": here the real trusted should be set";
    //context.realTrustedSet(realTrusted);
    //csdebug() << name() << ": here the real trusted are set";
  }
  //TODO: add the code to go to the third stage -> 
}

Result TrustedPostStageState::onStage3(SolverContext& context, const cs::StageThree& /*stage*/) {
  csdebug() << name() << ": TrueStages3 amount = " <<  context.trueStagesThree() << ", realTrusted.value = " << context.cnt_real_trusted();
  if (context.realTrustedChanged()) {
    csdebug() << name() << ": the number of received messages on stage 3 doesn't correspond to the signed one, we have to retry stage 3";
    return Result::Retry;
  }
 if(context.trueStagesThree() == context.cnt_real_trusted()) {// / 2U + 1U) {
    csdebug() << name() << ": enough stage-3 received amount = " << context.trueStagesThree();
    return Result::Finish;
  }
  if (context.stagesThree() == context.cnt_trusted()) {
    csdebug() << name() << ": there is no availability to continue this consensus - not enough stages 3 with hashes like mine";
    return Result::Failure;
  }
  return Result::Ignore;
}

}  // namespace slv2<|MERGE_RESOLUTION|>--- conflicted
+++ resolved
@@ -55,12 +55,8 @@
               timeout_force_transition.start(
                 pctx->scheduler(), Consensus::T_stage_request,
                 [pctx, this]() {
-<<<<<<< HEAD
                   csdebug() << name() << ": timeout for transition is expired, mark silent nodes as outbound and recalculate the signatures";
                   mark_outbound_nodes(*pctx);
-=======
-                  csdebug() << name() << ": timeout for transition is expired, cannot proceed further, wait for absent stages-3 until BigBang";
->>>>>>> b0cc10a4
                 },
                 true/*replace if exists*/);
         },
