#include <consensus.hpp>
#include <solvercontext.hpp>
#include <states/trustedstage1state.hpp>
#include <smartcontracts.hpp>

#include <csnode/blockchain.hpp>
#include <csnode/conveyer.hpp>
#include <csnode/transactionspacket.hpp>
#include <lib/system/logger.hpp>
#include <csnode/walletscache.hpp>
#include <lib/system/utils.hpp>
#include <csdb/amount.hpp>

#include <cscrypto/cscrypto.hpp>

namespace cs {
void TrustedStage1State::on(SolverContext& context) {
  if (!ptransval) {
    ptransval = std::make_unique<cs::TransactionsValidator>(context.wallets(), cs::TransactionsValidator::Config{});
  }

  DefaultStateBehavior::on(context);
  context.init_zero(stage);
  stage.sender = context.own_conf_number();

  enough_hashes = false;
  transactions_checked = false;
}

void TrustedStage1State::off(SolverContext& context) {
  csdebug() << name() << ": --> stage-1 [" << static_cast<int>(stage.sender) << "]";
  context.add_stage1(stage, true);
}

Result TrustedStage1State::onSyncTransactions(SolverContext& context, cs::RoundNumber round) {
  cs::Conveyer& conveyer = cs::Conveyer::instance();
  if (round < conveyer.currentRoundNumber()) {
    cserror() << name() << ": cannot handle previous round transactions";
    return Result::Ignore;
  }

  csdebug() << name() << ": -------> STARTING CONSENSUS #" << conveyer.currentRoundNumber() << " <------- ";
  auto data = conveyer.createPacket();

  if (!data.has_value()) {
    cserror() << name() << ": error while prepare consensus to build vector, maybe method called before sync completed?";
    return Result::Ignore;
  }

  // bindings
  auto&& [packet, smartContractPackets] = std::move(data).value();

  csdebug() << name() << ": packet of " << packet.transactionsCount() << " transactions in" << typeid(conveyer).name();
  if (!smartContractPackets.empty()) {
    csdebug() << name() << ": smart contract packets size " << smartContractPackets.size();
  }

  checkSignaturesSmartSource(context, smartContractPackets);

  // review & validate transactions
  context.blockchain().setTransactionsFees(packet);
  stage.hash = build_vector(context, packet);

  {
    std::unique_lock<cs::SharedMutex> lock = conveyer.lock();
    const cs::RoundTable& roundTable = conveyer.currentRoundTable();

    for (const auto& element : conveyer.transactionsPacketTable()) {
      const cs::PacketsHashes& hashes = roundTable.hashes;

      if (std::find(hashes.cbegin(), hashes.cend(), element.first) == hashes.cend()) {
        stage.hashesCandidates.push_back(element.first);

        if (stage.hashesCandidates.size() > Consensus::MaxStageOneHashes) {
          break;
        }
      }
    }
  }

  transactions_checked = true;

  return (enough_hashes ? Result::Finish : Result::Ignore);
}


Result TrustedStage1State::onHash(SolverContext& context, const csdb::PoolHash& pool_hash,
                                  const cs::PublicKey& sender) {
  
  csdb::PoolHash lastHash = context.blockchain().getLastHash();
  csdb::PoolHash spoiledHash = context.spoileHash(lastHash, sender);
  csdebug() << name() << ": <-- hash from " << context.sender_description(sender);
  if (spoiledHash == pool_hash) {
    // get node status for useful logging

    if (stage.trustedCandidates.size() <= Consensus::MaxTrustedNodes) {
      csdebug() << name() << ": hash is OK";
      if (std::find(stage.trustedCandidates.cbegin(), stage.trustedCandidates.cend(), sender) == stage.trustedCandidates.cend()) {
        stage.trustedCandidates.push_back(sender);
      }
    }
    if (stage.trustedCandidates.size() >= Consensus::MinTrustedNodes)  {
      // enough hashes
      // flush deferred block to blockchain if any
      enough_hashes = true;
      return (transactions_checked ? Result::Finish : Result::Ignore);
    }
  }
  else {
    cslog() << name() << ": DOES NOT MATCH my value " << lastHash.to_string();
    context.sendHashReply(std::move(pool_hash), sender);
  }


  return Result::Ignore;
}

cs::Hash TrustedStage1State::build_vector(SolverContext& context, const cs::TransactionsPacket& packet) {
  const std::size_t transactionsCount = packet.transactionsCount();

  cs::Characteristic characteristic;

  if (transactionsCount > 0) {
    context.wallets().updateFromSource();
    ptransval->reset(transactionsCount);

    cs::Bytes characteristicMask;
    characteristicMask.reserve(transactionsCount);
    validateTransactions(context, characteristicMask, packet);
    checkRejectedSmarts(context, characteristicMask, packet);

    characteristic.mask = std::move(characteristicMask);
  }

  if (characteristic.mask.size() != transactionsCount) {
    cserror() << name() << ": characteristic mask size is not equal to transactions count in build_vector()";
  }

  cs::Conveyer& conveyer = cs::Conveyer::instance();
  conveyer.setCharacteristic(characteristic, conveyer.currentRoundNumber());

  return formHashFromCharacteristic(characteristic);
}

void TrustedStage1State::checkRejectedSmarts(SolverContext& context, cs::Bytes& characteristicMask, const cs::TransactionsPacket& packet) {
  const auto& transactions = packet.transactions();
  // test if any of smart-emitted transaction rejected, reject all transactions from this smart
  // 1. collect rejected smart addresses
  const auto& smarts = context.smart_contracts();
  std::set<csdb::Address> smart_rejected;
  size_t mask_size = characteristicMask.size();
  size_t i = 0;
  for(const auto& tr : transactions) {
    if(i < mask_size && *(characteristicMask.cbegin() + i) == 0) {
      if(smarts.is_known_smart_contract(tr.source())) {
        smart_rejected.insert(tr.source());
      }
    }
    ++i;
  }
  if(!smart_rejected.empty()) {
    cslog() << name() << ": detected rejected trxs from " << smart_rejected.size() << " smart contract(s)";
    cs::TransactionsPacket rejected;

    // 2. reject all trxs from those smarts & collect all rejected trxs
    size_t cnt_add_rejected = 0;
    for(auto it = transactions.begin(); it != transactions.end(); ++it) {
      if(smart_rejected.count(it->source()) > 0) {
        auto itm = characteristicMask.begin() + (it - transactions.cbegin());
        if(*itm > 0) {
          *itm = 0;
          ++cnt_add_rejected;
        }
        rejected.addTransaction(*it);
      }
    }
    if(cnt_add_rejected > 0) {
      cslog() << name() << ": additionaly rejected " << cnt_add_rejected << " trxs";
    }

    // 3. signal SmartContracts service some trxs are rejected
    if(rejected.transactionsCount() > 0) {
      context.smart_contracts().on_reject(rejected);
    }
  }
}

void TrustedStage1State::validateTransactions( SolverContext& context, cs::Bytes& characteristicMask, const cs::TransactionsPacket& packet ) {
  const std::size_t transactionsCount = packet.transactionsCount();
  const auto& transactions = packet.transactions();
  uint8_t del1;
  // validate each transaction
<<<<<<< HEAD
  for (std::size_t i = 0; i < transactionsCount; ++i) {
    const csdb::Transaction& transaction = transactions[i];
    bool byte = true;
    bool is_smart_new_state = SmartContracts::is_new_state(transaction);
    if(!is_smart_new_state) {
      byte = !(transaction.source() == transaction.target());
      if (csdb::Amount(transaction.max_fee().to_double()) >= csdb::Amount(transaction.counted_fee().to_double())) {
        byte = byte && ptransval->validateTransaction(transaction, i, del1);
      } else {
        byte = false;
        cslog() << name() << ": reject transaction because max_fee is less than conted_fee";
=======
  for( std::size_t i = 0; i < transactionsCount; ++i ) {
    const csdb::Transaction& transaction = transactions [ i ];
    bool is_valid = true;
    bool is_smart_new_state = SmartContracts::is_new_state( transaction );
    if( !is_smart_new_state ) {
      is_valid = !( transaction.source() == transaction.target() );
      if( !is_valid ) {
        cslog() << name() << ": transaction[" << i << "] rejected, source equals to target";
      }
      else if( csdb::Amount( transaction.max_fee().to_double() ) >= csdb::Amount( transaction.counted_fee().to_double() ) ) {
        is_valid = ptransval->validateTransaction( transaction, i, del1 );
        if( !is_valid ) {
          cslog() << name() << ": transaction[" << i << "] rejected by validator";
        }
>>>>>>> 6def6ad0
      }
      else {
        cslog() << name() << ": transaction[" << i << "] rejected, fee is not enough";
        is_valid = false;
      }
    }
    else {
      csdebug() << name() << ": smart new_state transaction[" << i << "] included in consensus";
      if( context.smart_contracts().is_closed_smart_contract( transaction.target() ) ) {
        is_valid = false;
        cslog() << name() << ": reject smart new_state transaction because related contract is closed";
      }
      else {
        // set to false, then test by validator:
        is_valid = false;
        csdb::Transaction initTransaction = WalletsCache::findSmartContractInitTrx( transaction, context.blockchain() );
        if( initTransaction.is_valid() ) {
          csdb::UserField fee_fld = transaction.user_field( trx_uf::new_state::Fee );
          if( fee_fld.is_valid() ) {
            csdb::Amount feeForExecution( fee_fld.value<csdb::Amount>() );
            if( ( csdb::Amount( initTransaction.max_fee().to_double() ) - csdb::Amount( initTransaction.counted_fee().to_double() ) )
              >= csdb::Amount( transaction.counted_fee().to_double() ) + feeForExecution ) {
              csdb::Transaction new_state_tr( transaction );
              new_state_tr.set_source( initTransaction.source() );
              is_valid = ptransval->validateTransaction( new_state_tr, i, del1, true );
              if( !is_valid ) {
                cslog() << name() << ": transaction[" << i << "] rejected by validator";
              }
            }
            else {
              cslog() << name() << ": reject new_state transaction because execution fee is not enough";
            }
          }
          else {
            cslog() << name() << ": reject new_state transaction because execution fee is not set properly";
          }
        }
        else {
          cslog() << name() << ": reject new_state transaction because related start transaction is not found";
        }
      }
    }
    if( is_valid ) {
      // yrtimd: test with get_valid_smart_address() only for deploy transactions:
      if( SmartContracts::is_deploy( transaction ) ) {
        auto sci = context.smart_contracts().get_smart_contract( transaction );
        if( sci.has_value() && sci.value().method.empty() ) {  // Is deploy
          csdb::Address deployer = context.blockchain().get_addr_by_type( transaction.source(), BlockChain::ADDR_TYPE::PUBLIC_KEY );
          is_valid = SmartContracts::get_valid_smart_address( deployer, transaction.innerID(), sci.value().smartContractDeploy ) == transaction.target();
          if( !is_valid ) {
            cslog() << name() << ": transaction[" << i << "] rejected, malformed contract address";
          }
        }
      }
      if( is_valid ) {
        is_valid = check_transaction_signature( context, transaction );
        if( !is_valid ) {
          cslog() << name() << ": transaction[" << i << "] rejected by check_transaction_signature()";
        }
      }
    }
    characteristicMask.push_back( is_valid ? ( cs::Byte )1 : ( cs::Byte )0 );
  }
  //validation of all transactions by graph
  csdb::Pool excluded;
  ptransval->validateByGraph( characteristicMask, packet.transactions(), excluded );
  if( excluded.transactions_count() > 0 ) {
    cslog() << name() << ": " << excluded.transactions_count() << " transactions are rejected in validateByGraph()";
  }
}

cs::Hash TrustedStage1State::formHashFromCharacteristic(const cs::Characteristic &characteristic) {
  cs::Hash hash;

  if (characteristic.mask.empty()) {
    cs::Conveyer& conveyer = cs::Conveyer::instance();
    auto round = conveyer.currentRoundNumber();
    hash = cscrypto::calculateHash(reinterpret_cast<cs::Byte*>(&round), sizeof(cs::RoundNumber));
  }
  else {
    hash = cscrypto::calculateHash(characteristic.mask.data(), characteristic.mask.size());
  }

  csdebug() << name() << ": generated hash: " << cs::Utils::byteStreamToHex(hash.data(), hash.size());
  return hash;
}

bool TrustedStage1State::check_transaction_signature(SolverContext& context, const csdb::Transaction& transaction) {
  BlockChain::WalletData data_to_fetch_pulic_key;
  csdb::Address src = transaction.source();
  // TODO: is_known_smart_contract() does not recognize not yet deployed contract, so all transactions emitted in constructor
  // currently will be rejected
  bool smartSourceTransaction = false;
  bool isSmart = SmartContracts::is_smart_contract(transaction);
  if (!isSmart) {
    smartSourceTransaction = context.smart_contracts().is_known_smart_contract(transaction.source());
  }
  if (!SmartContracts::is_new_state(transaction) && !smartSourceTransaction) {
    if (src.is_wallet_id()) {
      context.blockchain().findWalletData(src.wallet_id(), data_to_fetch_pulic_key);
      return transaction.verify_signature(data_to_fetch_pulic_key.address_);
    }
    return transaction.verify_signature(src.public_key());
  } else {
    // special rule for new_state transactions
    if (SmartContracts::is_new_state(transaction) && src != transaction.target()) {
      csdebug() << name() << ": smart state transaction has different source and target";
      return false;
    }
    auto it = smartSourceInvalidSignatures_.find(transaction.source());
    if (it != smartSourceInvalidSignatures_.end()) {
      csdebug() << name() << ": smart contract transaction has invalid signature";
      return false;
    }
    return true;
  }
}

void TrustedStage1State::checkSignaturesSmartSource(SolverContext& context, cs::Packets& smartContractsPackets) {
  smartSourceInvalidSignatures_.clear();

  for (auto& smartContractPacket : smartContractsPackets) {
    if (smartContractPacket.transactions().size() > 0) {
      const auto& transaction = smartContractPacket.transactions()[0];

      SmartContractRef smartRef;
      if (SmartContracts::is_new_state(transaction)) {
        smartRef.from_user_field(transaction.user_field(trx_uf::new_state::RefStart));
      } else {
        smartRef.from_user_field(transaction.user_field(trx_uf::smart_gen::RefStart));
      }
      if (!smartRef.is_valid()) {
        cslog() << name() << ": SmartContractRef is not properly set in transaction";
        smartSourceInvalidSignatures_.insert(transaction.source());
        continue;
      }

      csdb::Pool poolWithInitTr = context.blockchain().loadBlock(smartRef.sequence);
      if (!poolWithInitTr.is_valid()) {
        cslog() << name() << ": failed to load block with init transaction";
        smartSourceInvalidSignatures_.insert(transaction.source());
        continue;
      }

      const auto& confidants = poolWithInitTr.confidants();
      const auto& signatures = smartContractPacket.signatures();
      size_t correctSignaturesCounter = 0;
      for (const auto& signature : signatures) {
        if (signature.first < confidants.size()) {
          const auto& confidantPublicKey = confidants[signature.first];
          const cs::Byte* signedHash = smartContractPacket.hash().toBinary().data();
          if (cscrypto::verifySignature(signature.second, confidantPublicKey,
                                        signedHash, cscrypto::kHashSize)) {
            ++correctSignaturesCounter;
          }
        }
      }
      if (correctSignaturesCounter < confidants.size() / 2U + 1U) {
        cslog() << name() << ": is not enough valid signatures";
        smartSourceInvalidSignatures_.insert(transaction.source());
      }
    }

  }
}
}  // namespace slv2<|MERGE_RESOLUTION|>--- conflicted
+++ resolved
@@ -190,19 +190,6 @@
   const auto& transactions = packet.transactions();
   uint8_t del1;
   // validate each transaction
-<<<<<<< HEAD
-  for (std::size_t i = 0; i < transactionsCount; ++i) {
-    const csdb::Transaction& transaction = transactions[i];
-    bool byte = true;
-    bool is_smart_new_state = SmartContracts::is_new_state(transaction);
-    if(!is_smart_new_state) {
-      byte = !(transaction.source() == transaction.target());
-      if (csdb::Amount(transaction.max_fee().to_double()) >= csdb::Amount(transaction.counted_fee().to_double())) {
-        byte = byte && ptransval->validateTransaction(transaction, i, del1);
-      } else {
-        byte = false;
-        cslog() << name() << ": reject transaction because max_fee is less than conted_fee";
-=======
   for( std::size_t i = 0; i < transactionsCount; ++i ) {
     const csdb::Transaction& transaction = transactions [ i ];
     bool is_valid = true;
@@ -217,7 +204,6 @@
         if( !is_valid ) {
           cslog() << name() << ": transaction[" << i << "] rejected by validator";
         }
->>>>>>> 6def6ad0
       }
       else {
         cslog() << name() << ": transaction[" << i << "] rejected, fee is not enough";
