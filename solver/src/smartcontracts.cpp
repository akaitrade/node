--- conflicted
+++ resolved
@@ -1269,10 +1269,7 @@
             }
         }
         csdb::Transaction result = create_new_state(*execution, next_id);
-<<<<<<< HEAD
-=======
         csdebug() << kLogPrefix << "set innerID = " << next_id << " in " << data_item.contract_ref << " new_state";
->>>>>>> c2357909
 
         // create partial failure if new_state is not created
         if(!result.is_valid()) {
@@ -1337,10 +1334,7 @@
                         auto it_call = find_in_queue_item(it, data_item.contract_ref);
                         if (it_call != it->executions.end()) {
                             csdb::Transaction t = create_new_state(*it_call, ++next_id);
-<<<<<<< HEAD
-=======
                             csdebug() << kLogPrefix << "set innerID = " << next_id << " in " << data_item.contract_ref << " secondary contract new_state";
->>>>>>> c2357909
                             if (t.is_valid()) {
                                 // re-assign some fields
                                 t.set_innerID(next_inner_id(addr));
@@ -1398,20 +1392,11 @@
     if (!src.is_valid()) {
         return csdb::Transaction{};
     }
-<<<<<<< HEAD
     csdb::Transaction result(new_id,        
                              src.target(),      // contract's address
                              src.target(),      // contract's address
                              src.currency(),    // source value
                              0,                 // amount
-=======
-
-    csdb::Transaction result(new_id,
-                             src.target(),                 // contracts is source
-                             src.target(),                 // contracts is target also
-                             src.currency(),
-                             0,  // amount
->>>>>>> c2357909
                              csdb::AmountCommission((item.avail_fee - item.consumed_fee).to_double()), csdb::AmountCommission(item.new_state_fee.to_double()),
                              Zero::signature  // empty signature
     );
@@ -1646,11 +1631,7 @@
         std::string error_message("execution is failed");
         fld = t.user_field(new_state::RetVal);
         if (fld.is_valid()) {
-<<<<<<< HEAD
-            ::general::Variant var = deserialize <::general::Variant> (fld.value<std::string>());
-=======
             ::general::Variant var = deserialize <::general::Variant>(fld.value<std::string>());
->>>>>>> c2357909
             if (var.__isset.v_byte) {
                 error_message = SmartContracts::get_error_message(var.v_byte);
             }
