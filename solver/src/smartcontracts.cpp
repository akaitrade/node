--- conflicted
+++ resolved
@@ -89,31 +89,7 @@
 
     csdebug() << contracts.name() << ": imitate execution of start contract transaction";
 
-<<<<<<< HEAD
     // result does not contain USRFLD0 (contract state)
-=======
-    //DEBUG: currently, the start transaction contains result also
-    csdb::Transaction result;
-    result.set_innerID(start_tr.innerID() + 1); // TODO: possible conflict with spammer transactions!
-    result.set_source(start_tr.target()); // contracts' key
-    result.set_target(start_tr.target()); // contracts' key
-    result.set_amount(0);
-    result.set_max_fee(start_tr.max_fee());
-    result.set_currency(start_tr.currency());
-    // USRFLD0 - new state
-    constexpr csdb::user_field_id_t smart_state_idx = ~1; // see apihandler.cpp #9
-    const auto fields = start_tr.user_field_ids();
-    if(fields.count(smart_state_idx) > 0) {
-      result.add_user_field(trx_uf::new_state::Value, start_tr.user_field(smart_state_idx));
-    }
-    else {
-      result.add_user_field(trx_uf::new_state::Value, csdb::UserField {});
-    }
-    // USRFLD1 - ref to start trx
-    result.add_user_field(trx_uf::new_state::RefStart, item.to_user_field());
-    // USRFLD2 - total fee
-    result.add_user_field(trx_uf::new_state::Fee, csdb::UserField(csdb::Amount(start_tr.max_fee().to_double())));
->>>>>>> 041bcc86
     contracts.set_execution_result(result);
     return true;
   }
@@ -144,17 +120,8 @@
     if(!is_smart_contract(tr)) {
       return false;
     }
-<<<<<<< HEAD
     // deploy -> 1 user field, start -> 2 user fields, new_state -> 3 user fields
     return (tr.user_field_ids().size() == trx_uf::deploy::Count);
-=======
-    auto contract = get_smart_contract(tr);
-    if(!contract.has_value()) {
-      return false;
-    }
-
-    return contract.value().method.empty();
->>>>>>> 041bcc86
   }
 
   /*static*/
