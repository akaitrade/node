--- conflicted
+++ resolved
@@ -417,13 +417,8 @@
       break;
     }
     if(next->status == SmartContractStatus::Finished) {
-<<<<<<< HEAD
-      // some contract is already running
+      // some contract is under consensus
       csdebug() << log_prefix << "finished contract is in queue";
-=======
-      // some contract is under consensus
-      csdebug() << name() << ": finished contract is in queue";
->>>>>>> 695811a4
       break;
     }
     csdebug() << log_prefix << "set running status to next contract in queue";
@@ -521,7 +516,9 @@
 }
 
 void SmartContracts::on_store_block(csdb::Pool block) {
-<<<<<<< HEAD
+  test_exe_conditions(block);
+  test_exe_queue();
+  /*
   // control round-based timeout
   bool retest_required = false;
   for (auto& item : exe_queue) {
@@ -548,11 +545,7 @@
   if (retest_required) {
     test_exe_queue();
   }
-=======
-  test_exe_conditions(block);
-  test_exe_queue();
->>>>>>> 695811a4
-
+  */
   // inspect transactions against smart contracts, raise special event on every item found:
   if (block.transactions_count() > 0) {
     size_t tr_idx = 0;
@@ -856,13 +849,8 @@
   return false;
 }
 
-<<<<<<< HEAD
 void SmartContracts::on_execute_async_completed(const SmartExecutionData& data) {
-=======
-void SmartContracts::on_execute_async_completed(const SmartExecutionData& data)
-{
   csdb::Amount fee(0);
->>>>>>> 695811a4
   auto it = find_in_queue(data.contract_ref);
   if (it != exe_queue.end()) {
     if (it->status == SmartContractStatus::Finished || it->status == SmartContractStatus::Closed) {
@@ -1049,11 +1037,7 @@
           }
         }
         else {
-<<<<<<< HEAD
           cswarning() << log_prefix << "new_state transaction does not refer to starter one";
-=======
-          cserror() << name() << ": new_state transaction does not refer to starter one";
->>>>>>> 695811a4
         }
       }
     }
