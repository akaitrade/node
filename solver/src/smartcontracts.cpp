#include <smartcontracts.hpp>
#include <solvercontext.hpp>

#include <ContractExecutor.h>
#include <csdb/currency.hpp>
#include <csnode/datastream.hpp>
#include <lib/system/logger.hpp>

#include <memory>
#include <optional>
#include <sstream>

namespace cs {

csdb::UserField SmartContractRef::to_user_field() const {
  cs::Bytes data;
  cs::DataStream stream(data);
  stream << hash << sequence << transaction;
  return csdb::UserField(stream.convert<std::string>());
}

void SmartContractRef::from_user_field(csdb::UserField fld) {
  std::string data = fld.value<std::string>();
  cs::DataStream stream(data.c_str(), data.size());
  stream >> hash >> sequence >> transaction;
  if (!stream.isValid() || stream.isAvailable(1)) {
    cserror() << "SmartCotractRef: read form malformed user field, abort!";
    hash = csdb::PoolHash{};
    sequence = std::numeric_limits<decltype(sequence)>().max();
    transaction = std::numeric_limits<decltype(transaction)>().max();
  }
}

/*explicit*/
SmartContracts::SmartContracts(BlockChain& blockchain, CallsQueueScheduler& calls_queue_scheduler)
: execution_allowed(true)
, force_execution(false)
, bc(blockchain)
, scheduler(calls_queue_scheduler) {
#if defined(DEBUG_SMARTS)
  execution_allowed = false;
#endif

  // signals subscription (MUST execute AFTER the BlockChains has already subscribed)
  
  // as event receiver:
  cs::Connector::connect(&bc.storeBlockEvent_, this, &SmartContracts::on_store_block);
  cs::Connector::connect(bc.getStorage().read_block_event(), this, &SmartContracts::on_read_block);
  // as event source:
  cs::Connector::connect(&signal_payable_invoke, &bc, &BlockChain::onPayableContractReplenish);
  cs::Connector::connect(&signal_payable_timeout, &bc, &BlockChain::onPayableContractTimeout);
}

SmartContracts::~SmartContracts() = default;

void SmartContracts::init(const cs::PublicKey& id, Node* node)
{
  pnode = node;
  if(pnode->getConnector()!=nullptr) {
    papi = (pnode->getConnector())->apiHandler();
  }
  node_id = id;

  size_t cnt = known_contracts.size();

  // consolidate contract states addressed by public keys with by wallet ids
  auto pred = [](const auto& item) { return item.first.is_wallet_id(); };
  auto it = std::find_if(known_contracts.cbegin(), known_contracts.cend(), pred);
  while(it != known_contracts.cend()) {
    // non-absolute address item is always newer then absolute one:
    csdb::Address abs_addr = absolute_address(it->first);
    if(abs_addr.is_valid()) {
      const StateItem& opt_out = it->second;
      if(!opt_out.state.empty()) {
        StateItem& updated = known_contracts[abs_addr];
        if(opt_out.deploy.is_valid()) {
          if(updated.deploy.is_valid()) {
            cswarning() << name() << ": contract deploy is overwritten by subsequent deploy of the same contract";
          }
          updated.deploy = opt_out.deploy;
          updated.state = opt_out.state;
        }
        if(opt_out.execution.is_valid()) {
          updated.execution = opt_out.execution;
          updated.state = opt_out.state;
        }
      }
      else {
        cswarning() << name() << ": empty state stored in contracts states table";
      }
    }
    known_contracts.erase(it);
    it = std::find_if(known_contracts.begin(), known_contracts.end(), pred);
  }

  // validate contract states
  for(const auto& item : known_contracts) {
    const StateItem& val = item.second;
    if(val.state.empty()) {
      cswarning() << name() << ": completely unsuccessful contract found, neither deployed, nor executed";
    }
    if(!val.deploy.is_valid()) {
      cswarning() << name() << ": unsuccessfully deployed contract found";
    }
  }

  size_t new_cnt = known_contracts.size();
  cslog() << name() << ": " << new_cnt << " smart contract states loaded";
  if(cnt > new_cnt) {
    cslog() << name() << ": " << cnt - new_cnt << " smart contract state(s) is/are optimizied out";
  }
}

/*static*/
bool SmartContracts::is_smart_contract(const csdb::Transaction tr) {
  if (!tr.is_valid()) {
    return false;
  }
  // to contain smart contract trx must contain either FLD[0] (deploy, start) or FLD[-2] (new_state), both of type
  // "String":
  csdb::UserField f = tr.user_field(trx_uf::deploy::Code);
  if (!f.is_valid()) {
    f = tr.user_field(trx_uf::new_state::Value);
  }
  return f.is_valid() && f.type() == csdb::UserField::Type::String;
}

/*static*/
bool SmartContracts::is_executable(const csdb::Transaction tr) {
  return SmartContracts::is_smart_contract(tr) && !SmartContracts::is_new_state(tr);
}

/*static*/
bool SmartContracts::is_deploy(const csdb::Transaction tr) {
  if (!SmartContracts::is_executable(tr)) {
    return false;
  }

  using namespace cs::trx_uf;
  csdb::UserField uf = tr.user_field(deploy::Code);
  if (!uf.is_valid()) {
    return false;
  }

  const auto invoke = deserialize<api::SmartContractInvocation>(uf.value<std::string>());  // get_smart_contract(tr);
  // deploy ~ start but method in invoke info is empty
  return invoke.method.empty();
}

/*static*/
bool SmartContracts::is_start(const csdb::Transaction tr) {
  return SmartContracts::is_executable(tr) && !SmartContracts::is_deploy(tr);
}

/*static*/
bool SmartContracts::is_new_state(const csdb::Transaction tr)
{
  // must contain user field new_state::Value and new_state::RefStart
  using namespace cs::trx_uf;
  // test user_field[RefStart] helps filter out ancient smart contracts:
  return (tr.user_field(new_state::Value).type() == csdb::UserField::Type::String &&
    tr.user_field(new_state::RefStart).type() == csdb::UserField::Type::String);
}

/* static */
/* Assuming deployer.is_public_key() */
csdb::Address SmartContracts::get_valid_smart_address(const csdb::Address& deployer, const uint64_t trId,
                                                      const api::SmartContractDeploy& data) {
  static_assert(cscrypto::kHashSize == cscrypto::kPublicKeySize);

  std::vector<cscrypto::Byte> strToHash;
  std::string byteCode{};
  if (!data.byteCodeObjects.empty()) {
    for (auto& curr_byteCode : data.byteCodeObjects) {
      byteCode += curr_byteCode.byteCode;
    }
  }
  strToHash.reserve(cscrypto::kPublicKeySize + 6 + byteCode.size());

  const auto dPk = deployer.public_key();
  const auto idPtr = reinterpret_cast<const cscrypto::Byte*>(&trId);

  std::copy(dPk.begin(), dPk.end(), std::back_inserter(strToHash));
  std::copy(idPtr, idPtr + 6, std::back_inserter(strToHash));
  std::copy(byteCode.begin(), byteCode.end(), std::back_inserter(strToHash));

  cscrypto::Hash result = cscrypto::calculateHash(strToHash.data(), strToHash.size());

  return csdb::Address::from_public_key(reinterpret_cast<char*>(result.data()));
}

/*static*/
csdb::Transaction SmartContracts::get_transaction(BlockChain& storage, const SmartContractRef& contract) {
  csdb::Pool block = storage.loadBlock(contract.sequence);
  if (!block.is_valid()) {
    return csdb::Transaction{};
  }
  if (contract.transaction >= block.transactions_count()) {
    return csdb::Transaction{};
  }
  return block.transactions().at(contract.transaction);
}

void SmartContracts::checkAllExecutions() {
  using Watcher = cs::FutureWatcherPtr<SmartExecutionData>;
  std::vector<std::list<Watcher>::iterator> iterators;

  for (auto iter = executions_.begin(); iter != executions_.end(); ++iter) {
    if ((*iter)->state() == cs::WatcherState::Compeleted) {
      iterators.push_back(iter);
    }
  }

  for (auto iter : iterators) {
    executions_.erase(iter);
  }
}

std::optional<api::SmartContractInvocation> SmartContracts::find_deploy_info(const csdb::Address abs_addr) const {
  using namespace trx_uf;

  const auto item = known_contracts.find(abs_addr);
  if (item != known_contracts.cend()) {
    const StateItem& val = item->second;
    if (val.deploy.is_valid()) {
      csdb::Transaction tr_deploy = get_transaction(val.deploy);
      if (tr_deploy.is_valid()) {
        csdb::UserField fld = tr_deploy.user_field(deploy::Code);
        if (fld.is_valid()) {
          std::string data = fld.value<std::string>();
          if (!data.empty()) {
            return std::make_optional(deserialize<api::SmartContractInvocation>(std::move(data)));
          }
        }
      }
    }
  }
  return std::nullopt;
}

bool SmartContracts::is_replenish_contract(const csdb::Transaction tr)
{
  if(is_smart_contract(tr)) {
    // must not be deploy/execute/new_state transaction
    return false;
  }
  return is_known_smart_contract(tr.target());
}

std::optional<api::SmartContractInvocation> SmartContracts::get_smart_contract(const csdb::Transaction tr) {
    // currently calls to is_***() from this method are prohibited, infinite recursion is possible!
  using namespace trx_uf;

  bool is_replenish_contract = false;
  if( !is_smart_contract( tr ) ) {
    is_replenish_contract = is_payable_target( tr );
    if( !is_replenish_contract ) {
      return std::nullopt;
    }
  }

  const csdb::Address abs_addr = absolute_address(tr.target());

  // get info from private contracts table (faster), not from API
 
  if(is_new_state(tr) || is_replenish_contract) {
    auto maybe_contract = find_deploy_info(abs_addr);
    if(maybe_contract.has_value()) {
      return maybe_contract;
    }
  }
  // is executable (deploy or start):
  else {
    const csdb::UserField fld = tr.user_field(deploy::Code);  // start::Methods == deploy::Code, so does not matter what type of executable is
    if(fld.is_valid()) {
      std::string data = fld.value<std::string>();
      if(!data.empty()) {
        auto invoke = deserialize<api::SmartContractInvocation>(std::move(data));
        if(invoke.method.empty()) {
          // is deploy
          return std::make_optional(std::move(invoke));
        }
        else {
          // is start
          auto maybe_deploy = find_deploy_info(abs_addr);
          if(maybe_deploy.has_value()) {
            api::SmartContractInvocation& deploy = maybe_deploy.value();
            deploy.method = invoke.method;
            deploy.params = invoke.params;
            return std::make_optional(deploy);
          }
        }
      }
    }
  }

  return std::nullopt;
}

bool SmartContracts::is_payable_target(const csdb::Transaction tr) {
  csdb::Address abs_addr = absolute_address(tr.target());
  if(!is_known_smart_contract(abs_addr)) {
    return false;
  }
  // may do blocking call to API::executor
  return is_payable(abs_addr);
}

void SmartContracts::clear_emitted_transactions(const csdb::Address abs_addr) {
  std::lock_guard<std::mutex> lock(mtx_emit_transaction);

  if(emitted_transactions.count(abs_addr) > 0) {
    emitted_transactions.erase(abs_addr);
  }
}

//  const csdb::PoolHash blk_hash, cs::Sequence blk_seq, size_t trx_idx, cs::RoundNumber round
void SmartContracts::enqueue(csdb::Pool block, size_t trx_idx) {
  if (trx_idx >= block.transactions_count()) {
    cserror() << name() << ": incorrect trx index in block to enqueue smart contract";
    return;
  }
  SmartContractRef new_item(block.hash().clone(), block.sequence(), trx_idx);
  if (!exe_queue.empty()) {
    auto it = find_in_queue(new_item);
    // test duplicated contract call
    if (it != exe_queue.cend()) {
      cserror() << name() << ": attempt to queue duplicated contract transaction, already queued on round #"
                << it->round_enqueue;
      return;
    }
  }

  // enqueue to end
  csdb::Transaction t = block.transaction(trx_idx);
  csdb::Address abs_addr = absolute_address(t.target());
  bool payable = false;
  if(is_deploy(t)) {
    // pre-register in known_contracts
    auto maybe_invoke_info = get_smart_contract(t);
    if(maybe_invoke_info.has_value()) {
      const auto& invoke_info = maybe_invoke_info.value();
      StateItem& val = known_contracts[abs_addr];
      val.deploy = new_item;
      if(implements_payable(invoke_info)) {
        val.payable = PayableStatus::Implemented;
        payable = true;
      }
      else {
        val.payable = PayableStatus::Absent;
      }
    }
  }
  else {
    payable = is_payable(abs_addr);
  }

 // csdebug() << "  _____";
 // csdebug() << " /     \\";
 // if(payable) {
	//csdebug() << "/   $   \\";
 // }
 // else {
 //   csdebug() << "/   +   \\";
 // }
 // csdebug() << "\\       /";
 // csdebug() << " \\_____/" << "  " << get_executed_method(new_item);
  csdebug() << name() << ": enqueue " << get_executed_method(new_item);

  exe_queue.emplace_back(QueueItem(new_item, abs_addr)).wait(new_item.sequence);
  test_exe_queue();
}

void SmartContracts::on_new_state(csdb::Pool block, size_t trx_idx) {
  if (!block.is_valid() || trx_idx >= block.transactions_count()) {
    cserror() << name() << ": incorrect new_state transaction specfied";
  }
  else {
    auto new_state = get_transaction(SmartContractRef{block.hash(), block.sequence(), trx_idx});
    if (!new_state.is_valid()) {
      cserror() << name() << ": get new_state transaction failed";
    }
    else {
      csdb::UserField fld_contract_ref = new_state.user_field(trx_uf::new_state::RefStart);
      if (!fld_contract_ref.is_valid()) {
        cserror() << name() << ": new_state transaction does not contain reference to contract";
      }
      else {
        SmartContractRef contract_ref(fld_contract_ref);
        // update state
        csdebug() << name() << ": updating contract state";
        update_contract_state(new_state);
        remove_from_queue(contract_ref);
      }
    }
  }

  test_exe_queue();
}

void SmartContracts::test_exe_queue() {
  // select next queue item
  while (!exe_queue.empty()) {
    auto next = exe_queue.begin();
    if (next->status == SmartContractStatus::Closed) {
      csdebug() << name() << ": finished contract still in queue, remove it";
      remove_from_queue(exe_queue.cbegin());
      continue;
    }
    if(next->status == SmartContractStatus::Running) {
      // some contract is already running
      csdebug() << name() << ": running contract is in queue";
      break;
    }
    if(next->status == SmartContractStatus::Finished) {
      // some contract is already running
      csdebug() << name() << ": finished contract is in queue";
      break;
    }
    csdebug() << name() << ": set running status to next contract in queue";
    clear_emitted_transactions(next->abs_addr); // insurance
    next->start( bc.getLastSequence() ); // use blockchain based round counting
    if (!invoke_execution(next->contract)) {
      remove_from_queue(next);
    }
  }

  if (exe_queue.empty()) {
    csdebug() << name() << ": contract queue is empty, nothing to execute";
  }
}

bool SmartContracts::is_running_smart_contract(csdb::Address addr) const {
  if (!exe_queue.empty()) {
    const auto it = find_in_queue(absolute_address(addr));
    if(it != exe_queue.cend()) {
      return it->status == SmartContractStatus::Running;
    }
  }
  return false;
}

bool SmartContracts::is_closed_smart_contract(csdb::Address addr) const
{
  if(!exe_queue.empty()) {
    const auto it = find_in_queue(absolute_address(addr));
    if(it != exe_queue.cend()) {
      return it->status == SmartContractStatus::Closed;
    }
  }
  return true;
}

bool SmartContracts::capture(csdb::Transaction tr)
{
  // test smart contract as source of transaction
  csdb::Address abs_addr = absolute_address(tr.source());
  if(known_contracts.find(abs_addr) != known_contracts.end()) {
    if(is_running_smart_contract(abs_addr)) {
      // expect calls from api when trxs received
      std::lock_guard<std::mutex> lock(mtx_emit_transaction);

      auto& vect = emitted_transactions[abs_addr];
      vect.push_back(tr);
      csdebug() << name() << ": smart contract emits transaction, add, total " << vect.size();
    }
    else {
      csdebug() << name() << ": smart contract is not allowed to emit transaction, drop it";
    }
    return true; // block from conveyer sync
  }

  // test smart contract as target of transaction (is it payable?)
  abs_addr = absolute_address(tr.target());
  if(is_known_smart_contract(abs_addr)) {
    double amount = tr.amount().to_double();
    // possible blocking call to executor for the first time:
    if(!is_payable(abs_addr)) {
      if(amount > std::numeric_limits<double>::epsilon()) {
        cslog() << name() << ": unable replenish balance of contract without payable() feature, drop transaction";
        return true;
      }
      else /*amount is 0*/ {
        if(!is_smart_contract(tr)) {
          // not deploy/execute/new_state transaction as well as smart is not payable
          cslog() << name() << ": unable call to payable(), feature is not implemented in contract, drop transaction";
          return true;
        }
      }
    }
    else /*is payable*/ {
      // test if payable() is not directly called
      if( is_executable( tr ) ) {
        const csdb::UserField fld = tr.user_field( cs::trx_uf::start::Methods );
        if( fld.is_valid() ) {
          std::string data = fld.value<std::string>();
          if( !data.empty() ) {
            auto invoke = deserialize<api::SmartContractInvocation>( std::move( data ) );
            if( invoke.method == PayableName ) {
              cslog() << name() << ": unable call to payable() directly, drop transaction";
              return true;
            }
          }
        }
      }
      // contract is payable and transaction addresses it, ok then
      csdebug() << name() << ": allow transaction targeting to payable contract";
    }
  }

  return false;
}

void SmartContracts::on_store_block(csdb::Pool block) {
  // control round-based timeout
  bool retest_required = false;
  for (auto& item : exe_queue) {
    const auto seq = block.sequence();
    if(seq > item.round_start && seq - item.round_start > Consensus::MaxRoundsExecuteSmart) {
      if(item.status == SmartContractStatus::Running || item.status == SmartContractStatus::Finished) {
        cswarning() << name() << ": contract is in queue over " << Consensus::MaxRoundsExecuteSmart
          << " blocks (from #," << item.round_start << "), cancel it without transaction";
        item.close();
        retest_required = true;

        csdb::Transaction starter = get_transaction(item.contract);
        if(starter.is_valid()) {
          if(is_payable_target(starter)) {
            emit signal_payable_timeout(starter);
          }
        }
      }
      else if(item.status == SmartContractStatus::Closed) {
        retest_required = true;
      }
    }
  }
  if (retest_required) {
    test_exe_queue();
  }

  // inspect transactions against smart contracts, raise special event on every item found:
  if (block.transactions_count() > 0) {
    size_t tr_idx = 0;
    for (const auto& tr : block.transactions()) {
      if (is_smart_contract(tr)) {
        csdebug() << name() << ": smart contract trx #" << block.sequence() << "." << tr_idx;
        // dispatch transaction by its type
        bool is_deploy = this->is_deploy(tr);
        bool is_start = is_deploy ? false : this->is_start(tr);
        if (is_deploy || is_start) {
          if (is_deploy) {
            csdebug() << name() << ": smart contract is deployed, enqueue it for execution";
          }
          else {
            csdebug() << name() << ": smart contract is started, enqueue it for execution";
          }
          enqueue(block, tr_idx);
        }
        else if (is_new_state(tr)) {
          csdebug() << name() << ": smart contract state updated";
          on_new_state(block, tr_idx);
        }
      }
      else if( is_payable_target( tr ) ) {
        // execute payable method
        csdebug() << name() << ": enqueue renewal of smart contract balance";
        emit signal_payable_invoke(tr);
        enqueue( block, tr_idx );
      }
      ++tr_idx;
    }
  }
}

void SmartContracts::on_read_block(csdb::Pool block, bool* should_stop) {
  // control round-based timeout
  // assume block arrive in increasing sequence order
  while(!replenish_contract.empty()) {
    const auto it = replenish_contract.cbegin();
    if(block.sequence() - it->sequence <= Consensus::MaxRoundsExecuteSmart) {
      // no timeout yet
      break;
    }
    csdb::Transaction t = get_transaction(*it);
    if(t.is_valid()) {
      emit signal_payable_timeout(t);
    }
    replenish_contract.erase(it);
  }

  if(block.transactions_count() > 0) {
    size_t tr_idx = 0;
    for(const auto& tr : block.transactions()) {
      if(is_new_state(tr)) {
        update_contract_state(tr);
      }
      else {
        csdb::Address abs_addr = absolute_address(tr.target());
        if(!abs_addr.is_valid()) {
          cserror() << name() << ": failed convert optimized address";
        }
        else {
          if(!is_known_smart_contract(abs_addr)) {
            if(is_executable(tr)) {
              // register execution ONLY if contract is unknown yet,
              // known contracts will be updated on new_state handling
              StateItem& val = known_contracts[abs_addr];
              SmartContractRef& ref = is_deploy(tr) ? val.deploy : val.execution;
              ref.hash = block.hash();
              ref.sequence = block.sequence();
              ref.transaction = tr_idx;
            }
          }
          else {
            if(!is_executable(tr)) {
              // replenish smart contract
              emit signal_payable_invoke(tr);
              replenish_contract.emplace_back(block.hash(), block.sequence(), tr_idx);
            }
          }
        }
      }
      ++tr_idx;
    }
  }

  *should_stop = false;
}

void SmartContracts::remove_from_queue(std::vector<QueueItem>::const_iterator it)
{
  if(it == exe_queue.cend()) {
    cserror() << name() << ": contract to remove is not in queue";
    return;
  }
  if(it != exe_queue.cbegin()) {
    cswarning() << name() << ": completed contract is not at the top of queue";
  }
  //csdebug() << "  _____";
  //csdebug() << " /     \\";
  //csdebug() << "/   -   \\";
  //csdebug() << "\\       /";
  //csdebug() << " \\_____/" << "  " << get_executed_method(it->contract);
  csdebug() << name() << ": remove from queue " << get_executed_method(it->contract);

  clear_emitted_transactions(it->abs_addr);
  exe_queue.erase(it);
}

// returns false if failed, and caller must remove_from_queue() the item
bool SmartContracts::invoke_execution(const SmartContractRef& contract) {
  csdb::Pool block = bc.loadBlock(contract.sequence);
  if (!block.is_valid()) {
    cserror() << name() << ": load block with smart contract failed, cancel execution";
    return false;
  }
  // call to executor only if currently is trusted
  if (force_execution || (execution_allowed && contains_me(block.confidants()))) {
    csdebug() << name() << ": execute current contract now";
    return execute_async(contract);
  }
  else {
    if (!execution_allowed) {
      csdebug() << name() << ": skip contract execution, it is disabled";
    }
    else {
      csdebug() << name() << ": skip contract execution, not in trusted list";
    }
  }
  // ask caller do not remove item from queue:
  return true;
}

bool SmartContracts::execute(const std::string& invoker, const std::string& smart_address, const api::SmartContractInvocation& contract,
                             /*[in,out]*/ SmartExecutionData& data, uint32_t timeout_ms) {
  csdebug() << name() << ": execute " << (contract.method.empty() ? "constructor" : contract.method) << "()";

  executor::ExecuteByteCodeResult result;
  result.status.code = 0;
  try {
    get_api()->getExecutor().executeByteCode(result, invoker, smart_address, contract.smartContractDeploy.byteCodeObjects, data.state, contract.method, contract.params,
                                             timeout_ms);
  }
  catch (std::exception& x) {
    cserror() << name() << ": " << x.what();
    return false;
  }
  catch (...) {
    cserror() << name() << " exception while executing " << contract.method << "()";
    return false;
  }
  if (result.status.code != 0) {
    return false;
  }
  data.state = result.contractState;
  data.ret_val = result.ret_val;
  return true;
}

bool SmartContracts::execute_payable(const std::string& invoker, const std::string& smart_address, const api::SmartContractInvocation& contract,
  /*[in,out]*/ SmartExecutionData& data, uint32_t timeout_ms, double amount) {

  api::SmartContractInvocation payable = contract;
  payable.method = PayableName;
  payable.params.clear();

  ::general::Variant a0;
  std::ostringstream os0;
  os0 << amount;
  a0.__set_v_string(os0.str());
  payable.params.push_back(a0);
  ::general::Variant a1;
  a1.__set_v_string(std::string("1"));
  payable.params.push_back(a1);

  csdebug() << name() << ": execute " << PayableName << "(" << PayableNameArg0 << " = " << amount << ", " << PayableNameArg1 << " = 1)";
  return execute(invoker, smart_address, payable, data, timeout_ms);
}

// returns false if execution canceled, so caller may call to remove_from_queue()
bool SmartContracts::execute_async(const cs::SmartContractRef& item) {
  csdb::Transaction start_tr = get_transaction(item);
  bool req_replenish = false;  // means indirect call to payable()
  if (!is_executable(start_tr)) {
    req_replenish = is_payable_target(start_tr);
    if (!req_replenish) {
      cserror() << name() << ": unable execute neither deploy nor start/replenish transaction";
      return false;
    }
  }
  bool deploy = is_deploy(start_tr);

  csdebug() << name() << ": invoke api to remote executor to " << (deploy ? "deploy" : (!req_replenish ? "execute" : "replenish")) << " contract";

  auto maybe_invoke_info = get_smart_contract(start_tr);
  if (maybe_invoke_info.has_value()) {
    const auto& invoke_info = maybe_invoke_info.value();
    std::string state;
    bool call_payable = false;  // only for start or replenish, not for deploy
    double tr_amount = start_tr.amount().to_double();

    const auto it = known_contracts.find(absolute_address(start_tr.target()));
    if (it != known_contracts.cend()) {
      const StateItem& val = it->second;
      if (!deploy) {
        state = val.state;
        call_payable = (val.payable == PayableStatus::Implemented && tr_amount > std::numeric_limits<double>::epsilon()) || req_replenish;
      }
    }
    else {
      cserror() << name() << ": contract state is not found in private table";
    }

    // create runnable object
    auto runnable = [=]() mutable {
      std::string invoker = absolute_address(start_tr.source()).to_api_addr();
      std::string smart_address = absolute_address(start_tr.target()).to_api_addr();
      SmartExecutionData data;
      data.contract_ref = item;
      data.state = state;
      if (invoke_info.smartContractDeploy.byteCodeObjects.empty()) {
        data.error = "unable to execute empty byte code";
        return data;
      }
      if (call_payable) {
        if (!execute_payable(invoker, smart_address, invoke_info, data, Consensus::T_smart_contract >> 1, tr_amount)) {
          data.error = "failed to execute payable()";
          return data;
        }
      }
      // replenish is true only if neither deploy nor start transaction:
      if (!req_replenish) {
        if (!execute(invoker, smart_address, invoke_info, data, Consensus::T_smart_contract)) {
          if (deploy) {
            data.error = "failed to deploy contract";
          }
          else {
            data.error = "failed to execute method";
          }
          return data;
        }
      }
      // after deploy should call to payable() if tr_amount > 0,
      // contract has already been pre-registered and payable method is checked:
      if (deploy && call_payable) {
        if (!execute_payable(invoker, smart_address, invoke_info, data, Consensus::T_smart_contract >> 1, tr_amount)) {
          data.error = "failed to execute payable() after deployment";
        }
        else {
          cserror() << name() << ": deployed contract does not implement payable() while transaction amount > 0";
        }
      }
      return data;
    };

    // run async and watch result
    auto watcher = cs::Concurrent::run(cs::RunPolicy::CallQueuePolicy, runnable);
    cs::Connector::connect(&watcher->finished, this, &SmartContracts::on_execute_async_completed);
    executions_.push_back(std::move(watcher));

    return true;
  }
  else {
    cserror() << name() << ": failed get smart contract from transaction";
  }
  return false;
}

void SmartContracts::on_execute_async_completed(const SmartExecutionData& data) {
  auto it = find_in_queue(data.contract_ref);
  if (it != exe_queue.end()) {
    if (it->status == SmartContractStatus::Finished || it->status == SmartContractStatus::Closed) {
      // already finished (by "timeout"), no transaction required
      return;
    }
    it->finish(bc.getLastSequence());
  }
  else {
    cserror() << name() << ": cannot find in queue just completed contract";
  }

  csdb::Transaction result = result_from_smart_ref(data.contract_ref);
  cs::TransactionsPacket packet;

  if (!data.error.empty()) {
    cserror() << name() << ": " << data.error;
    // result contains empty USRFLD[state::Value]
    result.add_user_field(trx_uf::new_state::Value, std::string{});
    packet.addTransaction(result);
  }
  else {
    csdebug() << name() << ": execution of smart contract is successful";
    result.add_user_field(trx_uf::new_state::Value, data.state);
    result.add_user_field(trx_uf::new_state::RetVal, serialize<decltype(data.ret_val)>(data.ret_val));
    packet.addTransaction(result);

    if (it != exe_queue.end()) {
      std::lock_guard<std::mutex> lock(mtx_emit_transaction);

      if (emitted_transactions.count(it->abs_addr) > 0) {
        const auto& vect = emitted_transactions[it->abs_addr];
        for (const auto& tr : vect) {
          packet.addTransaction(tr);
        }
        csdebug() << name() << ": add " << vect.size() << " emitted trx to contract state";
      }
      else {
        csdebug() << name() << ": no emitted trx added to contract state";
      }
    }
  }

  if (it != exe_queue.end()) {
    clear_emitted_transactions(it->abs_addr);
  }

  if (set_execution_result(packet)) {
    csdebug() << "Starting SMARTCONSENSUS";
    it->pconsensus->initSmartRound(packet, pnode, this);
  }
  checkAllExecutions();
}

csdb::Transaction SmartContracts::result_from_smart_ref(const SmartContractRef& contract) const {
  csdb::Transaction src = get_transaction(contract);
  if (!src.is_valid()) {
    return csdb::Transaction{};
  }

  BlockChain::WalletData wallData{};
  BlockChain::WalletId wallId{};
  if (!bc.findWalletData(SmartContracts::absolute_address(src.target()), wallData, wallId)) {
    return csdb::Transaction{};
  }

  csdb::Transaction result(
      wallData.trxTail_.getLastTransactionId() + 1,
      src.target(),                                  // contracts is source
      src.target(),                                  // contracts is target also
      src.currency(),
      0,                  // amount
      src.max_fee(),      // TODO:: how to calculate max fee?
      src.counted_fee(),  // TODO:: how to calculate fee?
      SolverContext::zeroSignature // empty signature
  );
  // USRFLD1 - ref to start trx
  result.add_user_field(trx_uf::new_state::RefStart, contract.to_user_field());
  // USRFLD2 - total fee
  result.add_user_field(trx_uf::new_state::Fee, csdb::Amount(0));

  return result;
}

bool SmartContracts::set_execution_result(cs::TransactionsPacket& pack) const {
  //csdebug() << "  _____";
  //csdebug() << " /     \\";
  //csdebug() << "/   =   \\";
  //csdebug() << "\\  " << std::setw(3) << pack.transactionsCount() << "  /";
  //csdebug() << " \\_____/";
  csdebug() << name() << ": execution has completed with " << pack.transactionsCount() << " transaction(s)";

  if (pack.transactionsCount() > 0) {
    const auto tr = pack.transactions().front();
    csdb::UserField f = tr.user_field(trx_uf::new_state::Value);
    if (f.is_valid()) {
      csdebug() << name() << ": new state size " << f.value<std::string>().size();
    }
    else {
      cserror() << name() << ": trx[0] in packet is not new_state transaction";
      return false;
    }
<<<<<<< HEAD
    emit signal_smart_executed(pack);
	return true;
=======

    emit signal_smart_executed(pack);
    return true;
>>>>>>> b3b5494e
  }
  else {
    cserror() << name() << ": no transactions in execution result pack";
    return false;
  }
}

// get & handle rejected transactions
// usually ordinary consensus may reject smart-related transactions
void SmartContracts::on_reject(cs::TransactionsPacket& pack) {
  if (exe_queue.empty()) {
    cserror() << name() << ": get rejected smart transactions but execution queue is empty";
    return;
  }

  // will contain "unchanged" states of rejected smart contract calls:
  cs::TransactionsPacket unchanged_pack;

  const auto cnt = pack.transactionsCount();
  if (cnt > 0) {
    csdebug() << name() << ": " << cnt << " trxs are rejected";
    std::vector<csdb::Address> done;
    for (const auto t : pack.transactions()) {
      csdb::Address abs_addr = absolute_address(t.source());
      if (std::find(done.cbegin(), done.cend(), abs_addr) != done.cend()) {
        continue;
      }

      // find source contract in queue
      for (auto it = exe_queue.cbegin(); it != exe_queue.cend(); ++it) {
        if (it->abs_addr == abs_addr) {
          done.push_back(abs_addr);
          csdebug() << name() << ": send to conveyer smart contract failed status (related trxs or state are rejected)";
          // send to consensus
          csdb::Transaction tr = result_from_smart_ref(it->contract);
          // result contains empty USRFLD[state::Value]
          tr.add_user_field(trx_uf::new_state::Value, std::string{});
          if (tr.is_valid()) {
            unchanged_pack.addTransaction(tr);
          }
          else {
            cserror() << name() << ": failed to store smart contract failure, remove from execution queue";
            remove_from_queue(it);
            test_exe_queue();
          }
          break;
        }
      }
    }

    if (unchanged_pack.transactionsCount() > 0) {
      Conveyer::instance().addSeparatePacket(unchanged_pack);
    }
  }
  else {
    cserror() << name() << ": trxs are rejected but list is empty";
  }
}

bool SmartContracts::update_contract_state(csdb::Transaction t) {
  using namespace trx_uf;
  csdb::UserField fld = t.user_field(new_state::Value);
  if (!fld.is_valid()) {
    cserror() << name() << ": contract state is not updated, transaction does not contain it";
    return false;
  }
  std::string state_value = fld.value<std::string>();
  if (!state_value.empty()) {
    // create or get contract state item
    csdb::Address abs_addr = absolute_address(t.target());
    if (abs_addr.is_valid()) {
      StateItem& item = known_contracts[abs_addr];
      // update last state (with non-empty one)
      item.state = std::move(state_value);
      // determine it is the result of whether deploy or execute
      fld = t.user_field(new_state::RefStart);
      if (fld.is_valid()) {
        SmartContractRef ref(fld);
        csdb::Transaction t_start = get_transaction(ref);
        if (t_start.is_valid()) {
          if (is_executable(t_start)) {
            if (is_deploy(t_start)) {
              item.deploy = ref;
            }
            else {
              item.execution = ref;
            }
          }
          else {
            // handle replenish during startup reading
            if (!replenish_contract.empty()) {
              const auto it = std::find(replenish_contract.cbegin(), replenish_contract.cend(), ref);
              if (it != replenish_contract.cend()) {
                replenish_contract.erase(it);
              }
            }
            // handle replenish from on-the-air blocks
            if (item.payable != PayableStatus::Implemented) {
              cserror() << name() << ": non-payable contract state is updated by replenish transaction";
            }
            item.execution = ref;
          }
        }
        else {
          cswarning() << name() << ": new_state transaction does not refer to starter one";
        }
      }
    }
    else {
      cserror() << name() << ": failed to convert optimized address";
    }
  }
  else {
    // state_value is empty - erase replenish_contract item if exists
    if (!replenish_contract.empty()) {
      fld = t.user_field(new_state::RefStart);
      if (fld.is_valid()) {
        SmartContractRef ref(fld);
        csdb::Transaction t_start = get_transaction(ref);
        if (t_start.is_valid()) {
          // handle replenish during startup reading
          const auto it = std::find(replenish_contract.cbegin(), replenish_contract.cend(), ref);
          if (it != replenish_contract.cend()) {
            replenish_contract.erase(it);
          }
        }
      }
    }
    cswarning() << name() << ": contract state is not updated, new state is empty meaning execution is failed";
    return false;
  }
  return true;
}

bool SmartContracts::is_payable(const csdb::Address abs_addr) {
  auto item = known_contracts.find(abs_addr);
  if (item == known_contracts.end()) {
    // unknown contract
    return false;
  }
  StateItem& val = item->second;
  if (val.payable != PayableStatus::Unknown) {
    return val.payable == PayableStatus::Implemented;
  }

  // get byte code
  auto maybe_deploy = find_deploy_info(abs_addr);
  if (!maybe_deploy.has_value()) {
    val.payable = PayableStatus::Absent;  // to avoid subsequent unsuccessful calls
    return false;
  }
  const auto& deploy = maybe_deploy.value();

  // make blocking call to executor
  if (implements_payable(deploy)) {
    val.payable = PayableStatus::Implemented;
    return true;
  }
  val.payable = PayableStatus::Absent;
  return false;
}

bool SmartContracts::implements_payable(const api::SmartContractInvocation& contract) {
  executor::GetContractMethodsResult result;
  std::string error;

  try {
    get_api()->getExecutor().getContractMethods(result, contract.smartContractDeploy.byteCodeObjects);
  }
  catch (std::exception& x) {
    error = x.what();
  }
  catch (...) {
    error = " exception while executing byte code";
  }

  if (!error.empty()) {
    cserror() << name() << ": " << error;
    // remain payable status unknown for future calls
    return false;
  }

  if (result.status.code != 0) {
    cserror() << name() << ": " << result.status.message;
    // remain payable status unknown for future calls
    return false;
  }

  // lookup payable(amount, currency)
  for (const auto& m : result.methods) {
    if (m.name == PayableName && m.returnType == PayableRetType) {
      if (m.arguments.size() == 2) {
        const auto& a0 = m.arguments[0];
        if (a0.name == PayableNameArg0 && a0.type == PayableArgType) {
          const auto& a1 = m.arguments[1];
          if (a1.name == PayableNameArg1 && a1.type == PayableArgType) {
            return true;
          }
        }
      }
    }
  }

  return false;
}

std::string SmartContracts::get_executed_method(const SmartContractRef& ref) {
  csdb::Transaction t = get_transaction(ref);
  if (!t.is_valid()) {
    return std::string();
  }
  if (is_executable(t)) {
    const auto maybe_invoke_info = get_smart_contract(t);
    if (!maybe_invoke_info.has_value()) {
      return std::string();
    }
    const auto& invoke_info = maybe_invoke_info.value();
    if (invoke_info.method.empty()) {
      return std::string("constructor()");
    }
    std::ostringstream os;
    os << invoke_info.method << '(';
    size_t cnt_params = 0;
    for (const auto& p : invoke_info.params) {
      if (cnt_params > 0) {
        os << ',';
      }
      p.printTo(os);
      ++cnt_params;
    }
    os << ')';
    return os.str();
  }
  if (is_payable_target(t)) {
    std::ostringstream os;
    os << PayableName << "(" << PayableNameArg0 << " = " << t.amount().to_double() << ", " << PayableNameArg1 << " = 1)";
    return os.str();
  }
  return std::string("???");
}

SmartConsensus* SmartContracts::getSmartConsensus(cs::PublicKey smartAddr) {
  for (auto& it : exe_queue) {
    if (it.abs_addr == csdb::Address::from_public_key(smartAddr)) {
      return it.pconsensus.get();
    }
  }
  csdebug() << "No such smartconsensus ing the list!";
  return nullptr;
}
}  // namespace cs<|MERGE_RESOLUTION|>--- conflicted
+++ resolved
@@ -910,14 +910,8 @@
       cserror() << name() << ": trx[0] in packet is not new_state transaction";
       return false;
     }
-<<<<<<< HEAD
     emit signal_smart_executed(pack);
 	return true;
-=======
-
-    emit signal_smart_executed(pack);
-    return true;
->>>>>>> b3b5494e
   }
   else {
     cserror() << name() << ": no transactions in execution result pack";
