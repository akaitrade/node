#pragma once

#include <csdb/amount.hpp>
#include <cstddef>  // : for size_t
#include <cstdint>

class Consensus {
public:
    /** @brief   Set the flag to log solver-with-state messages to console*/
    const static bool Log;

    /** @brief   True if re-select write node on timeout is enabled*/
    const static bool ReSelectWriteOnTimeout;

    /** @brief   True if write node may to reduce desired count of hashes on big bang and spawn next round immediately*/
    const static bool ReduceMinHashesOnBigBang;

    /** @brief   The default state timeout */
    const static unsigned int DefaultStateTimeout;

    /** @brief   The default state timeout */
    const static uint64_t DefaultTimeStampRange;

    /** @brief   Maximum time in msec to wait new round after consensus achieved, after that waiting trusted nodes
     * activates */
    const static unsigned int PostConsensusTimeout;

    /** @brief   Maximum round duration when the transaction input is allowed - used to avoid BlackList */
    const static size_t MaxRoundDuration;

    /** @brief   The minimum trusted nodes to start consensus */
    const static unsigned int MinTrustedNodes = 4;

    /** @brief   The maximum trusted nodes to take part in consensus */
    const static unsigned int MaxTrustedNodes = 25;

    /** @brief   The minimum cash for trusted nodes to participate consensus */
    const static csdb::Amount MinStakeValue;

    /** @brief   The round when DPOS starts working */
    const static uint64_t StartingDPOS;

    /** @brief   The return value means: general (Writer->General) is not selected by "generals" */
    const static uint8_t GeneralNotSelected;

    /** @brief   The return value is the maximum allowed time interval (in milliseconds) for collectiong hashes */
    const static uint64_t MaxTimeStampDelta;

    /** @brief   Min duration (msec) to collect hashes in stage-1 of consensus */
    const static uint32_t TimeMinStage1;

    /** @brief   Number of rounds to prevent node from consensus participation */
    const static uint32_t GrayListPunishment;

    /** @brief   Number of node working rounds to start checking roundPackage ctreating speed */
    const static uint64_t SpeedCheckRound;

    /** @brief   Max duration (msec) of the whole round (SolverCore on the 1st round) */
    const static uint32_t TimeRound;

    /** @brief   Max timeout (msec) to wait stages (Trusted-2,3) */
    const static uint32_t TimeStageRequest;

    /** @brief   Max subround delta */
    const static uint8_t MaxSubroundDelta;

    /** @brief   Max subround delta */
    const static uint64_t MaxRoundTimerFree;

    /** @brief   Max timeout (msec) to execute smart contract */
    const static uint32_t TimeSmartContract;

    /** @brief   Max time to collect transactions (PermanentWrite, SolverCore on BigBang) */
    const static uint32_t TimeCollTrans;

    /** @brief   Max hashes count to include in stage one data */
    const static size_t MaxStageOneHashes;

    /** @brief   Max distance of Utility message */
    const static size_t UtilityMessageRoundInterval;

    /** @brief   Black list counter - max number of penalty points to get to the black list */
    const static size_t BlackListCounterMaxValue;

    /** @brief   Black list counter - amount of penalty points for one mistake */
    const static size_t BlackListCounterSinglePenalty;

    /** @brief   Max transaction size */
    const static size_t MaxTransactionSize;

    /** @brief   Max hashes count to include in stage one data */
    const static size_t MaxStageOneTransactions;

    /** @brief   Max transaction's size to include in stage one data */
    const static size_t MaxPreliminaryBlockSize;

    /** @brief   Max transactions count in smart contract execution result, both new state and emitted ones */
    const static size_t MaxContractResultTransactions;

    /** @brief   Max transactions in the packet, the sender won't be accused for, if all them are invalid */
    const static size_t AccusalPacketSize;

    /** @brief   Max count of rounds to execute smart contract. After that contract is assumed failed unconditionally */
    const static unsigned int MaxRoundsCancelContract;

    /** @brief The maximum count of rounds to store in chain new_state transaction. If contract still is "in the executor" timeout is fixed.
     * After that, 90 rounds (MaxRoundsCancelContract - MaxRoundsExecuteContract) still remains to complete consensus and put empty new_state
     * into chain, otherwise  contract is assumed failed unconditionally
     */
<<<<<<< HEAD
    const static unsigned int MaxRoundsExecuteContract;
=======
    constexpr static unsigned int MaxRoundsExecuteContract = 10;
>>>>>>> c2fce792

    /** @brief True to disable, false to enable the trusted request to become trusted next round again */
    const static bool DisableTrustedRequestNextRound;

    /** The max contract's state size in bytes to synchronize it between node via conveyer. Otherwise, every node must get new state
    itself or make individual request to dedicated trusted nodes*/
    const static size_t MaxContractStateSizeToSync;
};<|MERGE_RESOLUTION|>--- conflicted
+++ resolved
@@ -107,11 +107,7 @@
      * After that, 90 rounds (MaxRoundsCancelContract - MaxRoundsExecuteContract) still remains to complete consensus and put empty new_state
      * into chain, otherwise  contract is assumed failed unconditionally
      */
-<<<<<<< HEAD
     const static unsigned int MaxRoundsExecuteContract;
-=======
-    constexpr static unsigned int MaxRoundsExecuteContract = 10;
->>>>>>> c2fce792
 
     /** @brief True to disable, false to enable the trusted request to become trusted next round again */
     const static bool DisableTrustedRequestNextRound;
