--- conflicted
+++ resolved
@@ -366,11 +366,7 @@
         return get_smart_contract_impl(tr);
     }
 
-<<<<<<< HEAD
-    bool isBlacklisted(const csdb::Address& abs_addr) const  {
-=======
     bool isBlacklisted(const csdb::Address& abs_addr) const {
->>>>>>> e2a16aa8
         return (blacklistedContracts_.find(abs_addr) != blacklistedContracts_.cend());
     }
 
@@ -385,15 +381,8 @@
                 blacklistedContracts_.erase(abs_addr);
             }
         }
-<<<<<<< HEAD
-
-    }
-
-=======
-    }
-
-
->>>>>>> e2a16aa8
+    }
+
     csdb::Transaction get_contract_call(const csdb::Transaction& contract_state) const;
 
     csdb::Transaction get_contract_deploy(const csdb::Address& addr) const;
@@ -603,13 +592,9 @@
 
     // last contract's state storage
     std::unordered_map<csdb::Address, StateItem> known_contracts;
-<<<<<<< HEAD
 
     std::unordered_set<csdb::Address> blacklistedContracts_;
 
-=======
-    std::unordered_set<csdb::Address> blacklistedContracts_;
->>>>>>> e2a16aa8
     std::unordered_set<csdb::Address> locked_contracts;
 
     // contract replenish transactions stored during reading from DB on stratup
