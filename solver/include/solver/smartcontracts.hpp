#pragma once

#include <csdb/address.hpp>
#include <csdb/pool.hpp>
#include <csdb/transaction.hpp>
#include <csdb/user_field.hpp>
#include <lib/system/common.hpp>
#include <lib/system/concurrent.hpp>
#include <lib/system/signals.hpp>
#include <lib/system/logger.hpp>

#include <csnode/node.hpp>  // introduce csconnector::connector::ApiExecHandlerPtr as well

#include <list>
#include <mutex>
#include <optional>
#include <vector>

//#define DEBUG_SMARTS

class BlockChain;
class CallsQueueScheduler;

namespace csdb {
class Transaction;
}

namespace cs {

  // smart contract related error codes
  namespace error
  {
    // timeout during operation
    constexpr uint8_t TimeExpired = 254;
    // insufficient funds to complete operation
    constexpr uint8_t OutOfFunds = 253;
    // std::exception thrown
    constexpr uint8_t StdException = 252;
    // other exception thrown
    constexpr uint8_t Exception = 251;
    // replenished contract does not implement payable()
    constexpr uint8_t UnpayableReplenish = 250;
    // the trusted consensus have rejected new_state (and emitted transactions)
    constexpr uint8_t ConsensusRejected = 249;
    // error in Executor::ExecuteTransaction()
    constexpr uint8_t ExecuteTransaction = 248;
    // bug in SmartContracts
    constexpr uint8_t InternalBug = 247;
    // executor is disconnected or unavailable, value is hard-coded in ApiExec module
    constexpr uint8_t NoExecutor = 1;
  }

  // transactions user fields
  namespace trx_uf
  {
    // deploy transaction fields
    namespace deploy
    {
      // byte-code (string)
      constexpr csdb::user_field_id_t Code = 0;
      // executed contract may perform subsequent contracts call,
      // serialized into string: count (byte) + count * contract absolute address
      constexpr csdb::user_field_id_t Using = 1;
      // count of user fields
      constexpr size_t Count = 2;
    }  // namespace deploy
    // start transaction fields
    namespace start
    {
      // methods with args (string)
      constexpr csdb::user_field_id_t Methods = 0;
      // reference to last state transaction
      constexpr csdb::user_field_id_t RefState = 1;
      // executed contract may perform subsequent contracts call,
      // serialized into string: count (byte) + count * contract absolute address
      constexpr csdb::user_field_id_t Using = 2;
      // count of user fields, may vary from 1 (source is person) to 2 (source is another contract)
      // constexpr size_t Count = {1,2};
    }  // namespace start
    // new state transaction fields
    namespace new_state
    {
      // new state value, new byte-code (string)
      constexpr csdb::user_field_id_t Value = ~1;  // see apihandler.cpp #9 for currently used value ~1
      // reference to start transaction
      constexpr csdb::user_field_id_t RefStart = 1;
      // fee value
      constexpr csdb::user_field_id_t Fee = 2;
      // return value
      constexpr csdb::user_field_id_t RetVal = 3;
      // count of user fields
      constexpr size_t Count = 4;
    }  // namespace new_state
    // smart-gen transaction field
    namespace smart_gen
    {
      // reference to start transaction
      constexpr csdb::user_field_id_t RefStart = 0;
    }  // namespace smart_gen
    // ordinary transaction field
    namespace ordinary
    {
      // no fields defined
    }
  }  // namespace trx_uf

struct SmartContractRef {
  // block hash
  csdb::PoolHash hash;
  // block sequence
  cs::Sequence sequence;
  // transaction sequence in block, instead of ID
  size_t transaction;

  SmartContractRef()
    : sequence(std::numeric_limits<decltype(sequence)>().max())
    , transaction(std::numeric_limits<decltype(sequence)>().max())
  {}

  SmartContractRef(const csdb::PoolHash block_hash, cs::Sequence block_sequence, size_t transaction_index)
    : hash(block_hash)
    , sequence(block_sequence)
    , transaction(transaction_index)
  {}

  SmartContractRef(const csdb::UserField& user_field)
  {
    from_user_field(user_field);
  }

  bool is_valid() const
  {
    if(hash.is_empty()) {
      return false;
    }
    return (sequence != std::numeric_limits<decltype(sequence)>().max() &&
      transaction != std::numeric_limits<decltype(sequence)>().max() &&
      !hash.is_empty());
  }

  // "serialization" methods

  csdb::UserField to_user_field() const;
  void from_user_field(const csdb::UserField& fld);

  csdb::TransactionID getTransactionID() const {
    return csdb::TransactionID(hash, transaction);
  }
};

struct SmartExecutionData {
  SmartContractRef contract_ref;
  csdb::Amount executor_fee;
  executor::Executor::ExecuteResult result;
  std::string error;
};

inline bool operator==(const SmartContractRef& l, const SmartContractRef& r) {
  return (l.transaction == r.transaction && l.sequence == r.sequence /*&& l.hash == r.hash*/);
}

inline bool operator<(const SmartContractRef& l, const SmartContractRef& r) {
  if (l.sequence < r.sequence) {
    return true;
  }
  if (l.sequence > r.sequence) {
    return false;
  }
  return (l.transaction < r.transaction);
}

enum class SmartContractStatus {
  // contract is not involved in any way
  Idle,
  // is waiting until execution starts
  Waiting,
  // is executing at the moment, is able to emit transactions
  Running,
  // execution is finished, waiting for new state transaction in blockchain, no more transaction emitting is allowed
  Finished,
  // contract is closed, neither new_state nor emitting transactions are allowed, should be removed from queue
  Closed
};

// to inform subscribed slots on deploy/execute/replenish occur
// passes to every slot packet with result transactions
using SmartContractExecutedSignal = cs::Signal<void(cs::TransactionsPacket)>;

// to inform subscribed slots on deploy/execution/replenish completion or timeout
// passes to every slot the "starter" transaction
using SmartContractSignal = cs::Signal<void(csdb::Transaction)>;

class SmartContracts final {
public:
  explicit SmartContracts(BlockChain&, CallsQueueScheduler&);

  SmartContracts() = delete;
  SmartContracts(const SmartContracts&) = delete;

  ~SmartContracts();

  void init(const cs::PublicKey&, Node* node);

  // test transaction methods

  // smart contract related transaction of any type
  static bool is_smart_contract(const csdb::Transaction&);
  // deploy or start contract
  static bool is_executable(const csdb::Transaction& tr);
  // deploy contract
  static bool is_deploy(const csdb::Transaction&);
  // start contract
  static bool is_start(const csdb::Transaction&);
  // new state of contract, result of invocation of executable transaction
  static bool is_new_state(const csdb::Transaction&);

  /* Assuming deployer.is_public_key(), not a WalletId */
  static csdb::Address get_valid_smart_address(const csdb::Address& deployer, const uint64_t trId,
                                               const api::SmartContractDeploy&);

  // to/from user filed serializations
  
  static bool uses_contracts(const csdb::Transaction& tr);
  static std::vector<csdb::Address> get_using_contracts(const csdb::UserField& fld);
  static csdb::UserField set_using_contracts(const std::vector<csdb::Address>& using_list);

  std::optional<api::SmartContractInvocation> get_smart_contract(const csdb::Transaction& tr)
  {
    cs::Lock lock(public_access_lock);
    return std::move(get_smart_contract_impl(tr));
  }

  // get & handle rejected transactions
  // usually ordinary consensus may reject smart-related transactions
  void on_reject(cs::TransactionsPacket& pack);

  csdb::Address absolute_address(const csdb::Address& optimized_address) const {
    return bc.get_addr_by_type(optimized_address, BlockChain::ADDR_TYPE::PUBLIC_KEY);
  }

  bool is_closed_smart_contract(const csdb::Address& addr) const
  {
    cs::Lock lock(public_access_lock);
    return get_smart_contract_status(addr) == SmartContractStatus::Closed;
  }

  bool is_known_smart_contract(const csdb::Address& addr) const {
    cs::Lock lock(public_access_lock);
    return in_known_contracts(addr);
  }

  bool is_contract_locked(const csdb::Address& addr) const {
    cs::Lock lock(public_access_lock);
    return is_locked(absolute_address(addr));
  }

  // return true if SmartContracts provide special handling for transaction, so
  // the transaction is not pass through conveyer
  // method is thread-safe to be called from API thread
  bool capture_transaction(const csdb::Transaction& t);

<<<<<<< HEAD
  CallsQueueScheduler& getScheduler();

  // flag to allow execution, also depends on executor presence
  bool execution_allowed;
  CallsQueueScheduler& scheduler;

=======
>>>>>>> b0cc10a4
public signals:
  SmartContractExecutedSignal signal_smart_executed;
  SmartContractSignal signal_payable_invoke;
  SmartContractSignal signal_payable_timeout;

public slots:
  // called when execute_async() completed
  void on_execution_completed(const SmartExecutionData& data)
  {
    cs::Lock lock(public_access_lock);
    on_execution_completed_impl(data);
  }

  // called when next block is stored
  void on_store_block(const csdb::Pool& block);

  // called when next block is read from database
  void on_read_block(const csdb::Pool& block, bool* should_stop);

private:
  using trx_innerid_t = int64_t;  // see csdb/transaction.hpp near #101

  const char *PayableName = "payable";
  const char *PayableRetType = "void";
  const char *PayableArgType = "java.lang.String";
  const char *PayableNameArg0 = "amount";
  const char *PayableNameArg1 = "currency";

  const char *UsesContract = "Contract";
  const char *UsesContractAddr = "address";
  const char *UsesContractMethod = "method";

  BlockChain& bc;

  cs::PublicKey node_id;
  // be careful, may be equal to nullptr if api is not initialized (for instance, blockchain failed to load)
  csconnector::connector::ApiExecHandlerPtr exec_handler_ptr;
 
  // flag to allow execution, currently depends on executor presence
  bool execution_allowed;

  CallsQueueScheduler::CallTag tag_cancel_running_contract;

  enum class PayableStatus : int {
    Unknown = -1,
    Absent = 0,
    Implemented = 1
  };

  struct StateItem {
    // is temporary locked from execution until current execution completed
    bool is_locked{ false };
    // payable() method is implemented
    PayableStatus payable{ PayableStatus::Unknown };
    // reference to deploy transaction
    SmartContractRef ref_deploy;
    // reference to last successful execution which state is stored by item, may be equal to ref_deploy
    SmartContractRef ref_execute;
    // current state which is result of last successful execution / deploy
    std::string state;
    // using other contracts: [own_method] - [ [other_contract - its_method], ... ], ...
    std::map<std::string, std::map<csdb::Address, std::string>> uses;
  };

  // last contract's state storage
  std::map<csdb::Address, StateItem> known_contracts;

  // contract replenish transactions stored during reading from DB on stratup
  std::vector<SmartContractRef> replenish_contract;

  // async watchers
  std::list<cs::FutureWatcherPtr<SmartExecutionData>> executions_;

  struct QueueItem {
    // reference to smart in block chain (block/transaction) that spawns execution
    SmartContractRef ref_start;
    // current status (running/waiting)
    SmartContractStatus status;
    // enqueue round
    cs::Sequence seq_enqueue;
    // start round
    cs::Sequence seq_start;
    // finish round
    cs::Sequence seq_finish;
    // smart contract wallet/pub.key absolute address
    csdb::Address abs_addr;
    // max fee taken from contract starter transaction
    csdb::Amount avail_fee;
    // new_state fee prediction
    csdb::Amount new_state_fee;
    // current fee
    csdb::Amount consumed_fee;
    // actively taking part in smart consensus, perform a call to executor
    bool is_executor;
    // actual consensus
    std::unique_ptr<SmartConsensus> pconsensus;
    // using contracts, must store absolute addresses (public keys)
    std::vector<csdb::Address> uses;

    QueueItem(const SmartContractRef& ref_contract, csdb::Address absolute_address, csdb::Transaction tr_start)
      : ref_start(ref_contract)
      , status(SmartContractStatus::Waiting)
      , seq_enqueue(0)
      , seq_start(0)
      , seq_finish(0)
      , abs_addr(absolute_address)
      , consumed_fee(0)
      , is_executor(false)
    {
      avail_fee = csdb::Amount(tr_start.max_fee().to_double());
      csdb::Amount tr_start_fee = csdb::Amount(tr_start.counted_fee().to_double());

      // apply starter fee consumed
      avail_fee -= tr_start_fee;

      //TODO: here new_state_fee prediction may be calculated, currently it is equal to starter fee
      new_state_fee = tr_start_fee;

      csdb::UserField fld_using{};
      if (SmartContracts::is_start(tr_start)) {
        fld_using = tr_start.user_field(trx_uf::start::Using);
      }
      else if (SmartContracts::is_deploy(tr_start)) {
        fld_using = tr_start.user_field(trx_uf::deploy::Using);
      }

      // apply reserved new_state fee
      avail_fee -= new_state_fee;

      // get using contracts and reserve more fee for new_states
      if (fld_using.is_valid()) {
        uses = std::move(SmartContracts::get_using_contracts(fld_using));
        // reserve new_state fee for every using contract also
        for (const auto& it : uses) {
          csunused(it);
          avail_fee -= new_state_fee;
        }
      }
    }
  };

  // executiom queue
  std::vector<QueueItem> exe_queue;

  // is locked in all non-static public methods
  // is locked in const methods also
  mutable cs::SpinLock public_access_lock;

  using queue_iterator = std::vector<QueueItem>::iterator;
  using queue_const_iterator = std::vector<QueueItem>::const_iterator;

  Node* pnode;

  queue_iterator find_in_queue(const SmartContractRef& item)
  {
    auto it = exe_queue.begin();
    for (; it != exe_queue.end(); ++it) {
      if (it->ref_start == item) {
        break;
      }
    }
    return it;
  }

  queue_iterator find_first_in_queue(const csdb::Address& abs_addr)
  {
    auto it = exe_queue.begin();
    for(; it != exe_queue.end(); ++it) {
      if(it->abs_addr == abs_addr) {
        break;
      }
    }
    return it;
  }

  queue_const_iterator find_first_in_queue(const csdb::Address& abs_addr) const
  {
    auto it = exe_queue.begin();
    for(; it != exe_queue.end(); ++it) {
      if(it->abs_addr == abs_addr) {
        break;
      }
    }
    return it;
  }

  // return next element in queue, the only exception is end() which returns unmodified
  queue_iterator remove_from_queue(queue_iterator it);

  void remove_from_queue(const SmartContractRef& item) {
    remove_from_queue(find_in_queue(item));
  }

  SmartContractStatus get_smart_contract_status(const csdb::Address& addr) const;

  void checkAllExecutions();

  void test_exe_queue();

  // true if target of transaction is smart contract which implements payable() method
  bool is_payable_target(const csdb::Transaction& tr);

  // true if transaction replenishes balance of smart contract
  bool is_replenish_contract(const csdb::Transaction& tr);

  // tests passed list of trusted nodes to contain own node
  bool contains_me(const std::vector<cs::PublicKey>& list) const {
    return (list.cend() != std::find(list.cbegin(), list.cend(), node_id));
  }

  static csdb::Transaction get_transaction(BlockChain& storage, const SmartContractRef& contract);

  // non-static variant
  csdb::Transaction get_transaction(const SmartContractRef& contract) const {
    return SmartContracts::get_transaction(bc, contract);
  }

  void enqueue(const csdb::Pool& block, size_t trx_idx);

  void on_new_state(const csdb::Pool& block, size_t trx_idx);

  // perform async execution via API to remote executor
  // returns false if execution is canceled
  bool execute_async(const cs::SmartContractRef& item, csdb::Amount avail_fee);

  // makes a transaction to store new_state of smart contract invoked by src
  // caller is responsible to test src is a smart-contract-invoke transaction
  csdb::Transaction create_new_state(const QueueItem& queue_item) const;

  // update in contracts table appropriate item's state
  bool update_contract_state(const csdb::Transaction& t);

  // get deploy info from cached deploy transaction reference
  std::optional<api::SmartContractInvocation> find_deploy_info(const csdb::Address& abs_addr) const;

  // test if abs_addr is address of smart contract with payable() implemented;
  // may make a BLOCKING call to java executor
  bool is_payable(const csdb::Address& abs_addr);

  // test if metadata is actualized for given contract
  // may make a BLOCKING call to java executor
  bool is_metadata_actual(const csdb::Address& abs_addr)
  {
    const auto it = known_contracts.find(abs_addr);
    if (it != known_contracts.cend()) {
      // both uses list and defined payable means metadata is actual:
      return (!it->second.uses.empty() || it->second.payable != PayableStatus::Unknown);
    }
    return false;
  }

  // blocking call
  bool execute(/*[in,out]*/ SmartExecutionData& data);

  // blocking call
  bool update_metadata(const api::SmartContractInvocation& contract, StateItem& state);

  void add_uses_from(const csdb::Address& abs_addr, const std::string& method, std::vector<csdb::Address>& uses);

  // extracts and returns name of method executed by referenced transaction
  std::string print_executed_method(const SmartContractRef& ref);

  std::string get_executed_method_name(const SmartContractRef& ref);

  // calculates from block a one smart round costs
  csdb::Amount smart_round_fee(const csdb::Pool& block);

  // tests max fee amount and round-based timeout on executed smart contracts;
  // invoked after every new block appears in blockchain
  void test_exe_conditions(const csdb::Pool& block);

  bool in_known_contracts(const csdb::Address& addr) const
  {
    return (known_contracts.find(absolute_address(addr)) != known_contracts.cend());
  }

  bool is_locked(const csdb::Address& abs_addr) const {
    const auto it = known_contracts.find(abs_addr);
    if (it != known_contracts.cend()) {
      return it->second.is_locked;
    }
    // only known contracts are allowed to execute!
    return true;
  }

  void update_lock_status(const csdb::Address& abs_addr, bool value);

  void update_lock_status(const QueueItem& item, bool value)
  {
    update_lock_status(item.abs_addr, value);
    if (!item.uses.empty()) {
      for (const auto& u : item.uses) {
        update_lock_status(absolute_address(u), value);
      }
    }
  }

  std::optional<api::SmartContractInvocation> get_smart_contract_impl(const csdb::Transaction& tr);

  void on_execution_completed_impl(const SmartExecutionData& data);

  // exe_queue item modifiers
  
  void update_status(QueueItem & item, cs::RoundNumber r, SmartContractStatus status);

  bool start_consensus(QueueItem& item, const cs::TransactionsPacket& pack)
  {
    item.pconsensus = std::make_unique<SmartConsensus>();
    return item.pconsensus->initSmartRound(pack, this->pnode, this);
  }

  void test_contracts_locks();

  // returns 0 if any error
  uint64_t next_inner_id(const csdb::Address& addr) const;

  // tests conditions to allow contract execution if disabled
  bool test_executor_availability();

};

}  // namespace cs<|MERGE_RESOLUTION|>--- conflicted
+++ resolved
@@ -259,15 +259,11 @@
   // method is thread-safe to be called from API thread
   bool capture_transaction(const csdb::Transaction& t);
 
-<<<<<<< HEAD
   CallsQueueScheduler& getScheduler();
 
   // flag to allow execution, also depends on executor presence
-  bool execution_allowed;
   CallsQueueScheduler& scheduler;
 
-=======
->>>>>>> b0cc10a4
 public signals:
   SmartContractExecutedSignal signal_smart_executed;
   SmartContractSignal signal_payable_invoke;
