#pragma once

#include <csdb/address.hpp>
#include <csdb/pool.hpp>
#include <csdb/transaction.hpp>
#include <csdb/user_field.hpp>
#include <lib/system/common.hpp>
#include <lib/system/concurrent.hpp>
#include <lib/system/logger.hpp>
#include <lib/system/signals.hpp>

#include <csnode/node.hpp>  // introduce csconnector::connector::ApiExecHandlerPtr at least

#include <list>
#include <mutex>
#include <optional>
#include <vector>

//#define DEBUG_SMARTS

class BlockChain;
class CallsQueueScheduler;

namespace csdb {
class Transaction;
}

namespace cs {

// smart contract related error codes
    namespace error {
        // timeout during operation
        constexpr uint8_t TimeExpired = 254;
        // insufficient funds to complete operation
        constexpr uint8_t OutOfFunds = 253;
        // std::exception thrown
        constexpr uint8_t StdException = 252;
        // other exception thrown
        constexpr uint8_t Exception = 251;
        // replenished contract does not implement payable()
        constexpr uint8_t UnpayableReplenish = 250; // -6
        // the trusted consensus have rejected new_state (and emitted transactions)
        constexpr uint8_t ConsensusRejected = 249; // -7
        // error in Executor::ExecuteTransaction()
        constexpr uint8_t ExecuteTransaction = 248; // -8
        // bug in SmartContracts
        constexpr uint8_t InternalBug = 247; // -9
        // executor is disconnected or unavailable, value is hard-coded in ApiExec module
        constexpr uint8_t ExecutionError = 1;
    }  // namespace error

// transactions user fields
namespace trx_uf {
    // deploy transaction fields
    namespace deploy {
        // byte-code (string)
        constexpr csdb::user_field_id_t Code = 0;
        // count of user fields
        constexpr size_t Count = 2;
    }  // namespace deploy
    // start transaction fields
    namespace start {
        // methods with args (string)
        constexpr csdb::user_field_id_t Methods = 0;
        // reference to last state transaction
        constexpr csdb::user_field_id_t RefState = 1;
        // count of user fields, may vary from 1 (source is person) to 2 (source is another contract)
        // constexpr size_t Count = {1,2};
    }  // namespace start
    // new state transaction fields
    namespace new_state {
        // new state value, new byte-code (string)
        constexpr csdb::user_field_id_t Value = -2;  // see apihandler.cpp #9 for currently used value ~1
        // reference to start transaction
        constexpr csdb::user_field_id_t RefStart = 1;
        // fee value, includes both execution fee and extra storage (delta) fee
        constexpr csdb::user_field_id_t Fee = 2;
        // return value
        constexpr csdb::user_field_id_t RetVal = 3;
        // hash of state
        constexpr csdb::user_field_id_t Hash = 4;
        // count of user fields
        constexpr size_t Count = 4; // fields Value and Hash exclude each other, so the total number of fields is 4
    }  // namespace new_state
    // smart-gen transaction field
    namespace smart_gen {
        // reference to start transaction
        constexpr csdb::user_field_id_t RefStart = 0;
    }  // namespace smart_gen
    // ordinary transaction field
    namespace ordinary {
        // no fields defined
        constexpr csdb::user_field_id_t Text = 1;
    }
}  // namespace trx_uf

struct SmartContractRef {
    // block hash
    csdb::PoolHash hash;
    // block sequence
    cs::Sequence sequence;
    // transaction sequence in block, instead of ID
    size_t transaction;

    SmartContractRef()
    : sequence(std::numeric_limits<decltype(sequence)>().max())
    , transaction(std::numeric_limits<decltype(sequence)>().max()) {
    }

    SmartContractRef(const csdb::PoolHash block_hash, cs::Sequence block_sequence, size_t transaction_index)
    : hash(block_hash)
    , sequence(block_sequence)
    , transaction(transaction_index) {
    }

    SmartContractRef(const csdb::UserField& user_field) {
        from_user_field(user_field);
    }

    bool is_valid() const {
        if (hash.is_empty()) {
            return false;
        }
        return (sequence != std::numeric_limits<decltype(sequence)>().max() && transaction != std::numeric_limits<decltype(sequence)>().max() && !hash.is_empty());
    }

    // "serialization" methods

    csdb::UserField to_user_field() const;
    void from_user_field(const csdb::UserField& fld);

    csdb::TransactionID getTransactionID() const {
        return csdb::TransactionID(hash, transaction);
    }
};

inline std::ostream& operator <<(std::ostream& os, const SmartContractRef& ref) {
    os << '{' << ref.sequence << '.' << ref.transaction << '}';
    return os;
}

inline bool operator==(const SmartContractRef& l, const SmartContractRef& r) {
    return (l.transaction == r.transaction && l.sequence == r.sequence /*&& l.hash == r.hash*/);
}

inline bool operator<(const SmartContractRef& l, const SmartContractRef& r) {
    if (!l.is_valid() || !r.is_valid()) {
        return false;
    }
    if (l.sequence < r.sequence) {
        return true;
    }
    if (l.sequence > r.sequence) {
        return false;
    }
    return (l.transaction < r.transaction);
}

inline bool operator>(const SmartContractRef& l, const SmartContractRef& r) {
    if (!l.is_valid() || !r.is_valid()) {
        return false;
    }
    return !(l < r) && !(l == r);
}

// helper to print <sequence,transaction>
struct RefFormatter {
    cs::Sequence seq;
    uint32_t idx;
};

// print RefFormatter to ostream as {*.*}
inline std::ostream& operator<<(std::ostream& os, const RefFormatter& format) {
    os << '{' << format.seq << '.' << format.idx << '}';
    return os;
}

struct SmartExecutionData {
    SmartContractRef contract_ref;
    csdb::Amount executor_fee;
    executor::Executor::ExecuteResult result;
    std::string error;
    std::string explicit_last_state;

    void setError(uint8_t code, const char* message) {
        if (!result.smartsRes.empty()) {
            result.smartsRes.clear();
        }
        general::Variant ret_val;
        ret_val.__set_v_byte(code);
        using container_type = decltype(executor::Executor::ExecuteResult::smartsRes);
        using element_type = container_type::value_type;
        decltype(element_type::states) states{};
        decltype(element_type::emittedTransactions) emitted{};
        // the purpose is to put only ret_val, others are empty members
        result.smartsRes.emplace_back(
            element_type {
                ret_val,    // TVariant
                states,     // empty map of states
                emitted,    // empty list of emitted transactions
                0,          // zero execution time
                ::general::APIResponse{} // empty response object
            }
        );
        error = message;
    }
};

inline bool operator==(const SmartExecutionData& l, const SmartContractRef& r) {
    return (l.contract_ref == r);
}

inline bool operator==(const SmartExecutionData& l, const SmartExecutionData& r) {
    return (l.contract_ref == r.contract_ref);
}

enum class SmartContractStatus
{
    // contract is not involved in any way
    Idle,
    // is waiting until execution starts
    Waiting,
    // is executing at the moment, is able to emit transactions
    Running,
    // execution is finished, waiting for new state transaction in blockchain, no more transaction emitting is allowed
    Finished,
    // contract is closed, neither new_state nor emitting transactions are allowed, should be removed from queue
    Closed
};

// to inform subscribed slots on deploy/execute/replenish occur
// passes to every slot packet with result transactions
using SmartContractExecutedSignal = cs::Signal<void(cs::TransactionsPacket)>;

// to inform subscribed slots on deploy/execution/replenish completion or timeout
// passes to every slot the "starter" transaction
using SmartContractSignal = cs::Signal<void(const csdb::Transaction&)>;

class SmartContracts final {
public:
    explicit SmartContracts(BlockChain&, CallsQueueScheduler&);

    SmartContracts() = delete;
    SmartContracts(const SmartContracts&) = delete;

    ~SmartContracts();

    void init(const cs::PublicKey&, Node* node);

    static std::string get_error_message(uint8_t code);

    // test transaction methods

    // smart contract related transaction of any type
    static bool is_smart_contract(const csdb::Transaction&);
    // deploy or start contract
    static bool is_executable(const csdb::Transaction& tr);
    // deploy contract
    static bool is_deploy(const csdb::Transaction&);
    // start contract
    static bool is_start(const csdb::Transaction&);
    // new state of contract, result of invocation of executable transaction
    static bool is_new_state(const csdb::Transaction&);

    /* Assuming deployer.is_public_key(), not a WalletId */
    static csdb::Address get_valid_smart_address(const csdb::Address& deployer, const uint64_t trId, const api::SmartContractDeploy&);

    // true if tr is new_state and contract state is updated
    static bool is_state_updated(const csdb::Transaction& tr);

    static bool dbcache_read(const BlockChain& blockchain, const csdb::Address& abs_addr, SmartContractRef& ref_start /*output*/, std::string& state /*output*/);

    static std::string get_contract_state(const BlockChain& storage, const csdb::Address& abs_addr);

    static std::string to_base58(const BlockChain& storage, const csdb::Address& addr);

    std::optional<api::SmartContractInvocation> get_smart_contract(const csdb::Transaction& tr) {
        cs::Lock lock(public_access_lock);
        return get_smart_contract_impl(tr);
    }

    // get & handle rejected transactions from smart contract(s)
    // usually ordinary consensus may reject smart-related transactions
    // failed list refers to rejected calls
    void on_reject(const std::vector<Node::RefExecution>& reject_list);

    // get contract state update(s) to keep cache is up-to-date
    void on_update(const std::vector< csdb::Transaction >& states);

    csdb::Address absolute_address(const csdb::Address& optimized_address) const {
        return bc.getAddressByType(optimized_address, BlockChain::AddressType::PublicKey);
    }

    std::string to_base58(const csdb::Address& addr) {
        return SmartContracts::to_base58(bc, addr);
    }

    bool is_closed_smart_contract(const csdb::Address& addr) const {
        cs::Lock lock(public_access_lock);
        return get_smart_contract_status(addr) == SmartContractStatus::Closed;
    }

    bool is_known_smart_contract(const csdb::Address& addr) const {
        cs::Lock lock(public_access_lock);
        return in_known_contracts(addr);
    }

    bool is_contract_locked(const csdb::Address& addr) const {
        cs::Lock lock(public_access_lock);
        return is_locked(absolute_address(addr));
    }

    bool executionAllowed() const {
        cs::Lock lock(public_access_lock);
        return execution_allowed;
    }

    // return true if SmartContracts provide special handling for transaction, so
    // the transaction is not pass through conveyer
    // method is thread-safe to be called from API thread
    bool capture_transaction(const csdb::Transaction& t);

    CallsQueueScheduler& getScheduler();

private:
    CallsQueueScheduler& scheduler;

    public
signals:
    // emits on contract execution
    SmartContractExecutedSignal signal_smart_executed;
    // emits on invocation of payable()
    SmartContractSignal signal_payable_invoke;
    // emits on invocation of payable() is failed after timeout
    SmartContractSignal signal_contract_timeout;
    // emits on every contract emitted transaction is appeared in blockchain, args are (emitted_transaction, starter_transaction):
    cs::Signal<void(const csdb::Transaction&, const csdb::Transaction&)> signal_emitted_accepted;
    // emits on every update of contract state both during reading db and getting block in real time
    cs::Signal<void(const csdb::Transaction& new_state_value)> contract_state_updated;

    // flag to always execute contracts even in normal state
    bool force_execution;

public slots:
    // called when execute_async() completed
    void on_execution_completed(const std::vector<SmartExecutionData>& data_list) {
        cs::Lock lock(public_access_lock);
        on_execution_completed_impl(data_list);
    }

    // called when next block is stored
    void on_store_block(const csdb::Pool& block);

    // called when next block is read from database
    void on_read_block(const csdb::Pool& block, bool* should_stop);

private:
    using trx_innerid_t = int64_t;  // see csdb/transaction.hpp near #101

    const char* PayableName = "payable";
    const char* PayableArg0 = ""; // amount
    const char* PayableArg1 = ""; // userData, currency
    const char* TypeVoid = "void";
    const char* TypeString = "java.lang.String";
    const char* TypeByteArray = "byte[]";
    const char* TypeBigDecimal = "java.math.BigDecimal";

    const char* UsesContract = "Contract";
    const char* UsesContractAddr = "address";
    const char* UsesContractMethod = "method";

    BlockChain& bc;

    cs::PublicKey node_id;
    // be careful, may be equal to nullptr if api is not initialized (for instance, blockchain failed to load)
    csconnector::connector::ApiExecHandlerPtr exec_handler_ptr;

    // flag to allow execution, currently depends on executor presence
    bool execution_allowed;

    CallsQueueScheduler::CallTag tag_cancel_running_contract;

    enum class PayableStatus : int
    {
        Unknown = -1,
        Absent = 0,
        Implemented = 1,
        ImplementedVer1 = 2
    };

    // defines current contract state, the contracts cache is a container of every contract state
    struct StateItem {
        // is temporary locked from execution until current execution completed
        bool is_locked{ false };
        // payable() method is implemented
        PayableStatus payable{ PayableStatus::Unknown };
        // reference to deploy transaction
        SmartContractRef ref_deploy;
        // reference to last successful execution which state is stored by item, may be equal to ref_deploy
        SmartContractRef ref_execute;
        // current state which is result of last successful execution / deploy
        std::string state;
        // using other contracts: [own_method] - [ [other_contract - its_method], ... ], ...
        std::map<std::string, std::map<csdb::Address, std::string>> uses;
    };

    // last contract's state storage
    std::map<csdb::Address, StateItem> known_contracts;

    // contract replenish transactions stored during reading from DB on stratup
    std::vector<SmartContractRef> replenish_contract;

    // specifies a one contract call
    struct ExecutionItem {
        // reference to smart in block chain (block/transaction) that spawns execution
        SmartContractRef ref_start;
        // max fee taken from contract starter transaction
        csdb::Amount avail_fee;
        // new_state fee prediction
        csdb::Amount new_state_fee;
        // current fee
        csdb::Amount consumed_fee;
        // using contracts, must store absolute addresses (keys, not ids)
        std::vector<csdb::Address> uses;
        // execution result includes contract new_state, emitted transactions if any, subsequent contracts states if any
        cs::TransactionsPacket result;

        bool operator ==(const SmartContractRef& r) const {
            return ref_start == r;
        }
    };

    // defines an item of execution queue which is a one or more simultaneous calls to specific contract
    struct QueueItem {
        // list of execution items, empty list is senceless
        std::vector<ExecutionItem> executions;
        // current status (running/waiting)
        SmartContractStatus status;
        // enqueue round
        cs::Sequence seq_enqueue;
        // start round
        cs::Sequence seq_start;
        // finish round
        cs::Sequence seq_finish;
        // smart contract wallet/pub.key absolute address
        csdb::Address abs_addr;
        // actively taking part in smart consensus, perform a call to executor
        bool is_executor;
        // is rejected by consensus
        bool is_rejected;
        // actual consensus
        std::unique_ptr<SmartConsensus> pconsensus;

        QueueItem() = default;

        QueueItem(const QueueItem& src) {
            status = src.status;
            seq_enqueue = src.seq_enqueue;
            seq_start = src.seq_start;
            seq_finish = src.seq_finish;
            abs_addr = src.abs_addr;
            is_executor = src.is_executor;
            is_rejected = src.is_rejected;
            if (!src.executions.empty()) {
                executions.assign(src.executions.cbegin(), src.executions.cend());
            }
        }


        QueueItem(const SmartContractRef& ref_contract, csdb::Address absolute_address, csdb::Transaction tr_start)
            : status(SmartContractStatus::Waiting)
            , seq_enqueue(0)
            , seq_start(0)
            , seq_finish(0)
            , abs_addr(absolute_address)
            , is_executor(false)
            , is_rejected(false) {

            add(ref_contract, tr_start);
        }

        // executions & pconsensus remains empty
        QueueItem fork()
        {
            QueueItem tmp;
            tmp.status = status;
            tmp.seq_enqueue = seq_enqueue;
            tmp.seq_start = seq_start;
            tmp.seq_finish = seq_finish;
            tmp.abs_addr = abs_addr;
            tmp.is_executor = is_executor;
            tmp.is_rejected = is_rejected;
            return tmp;
        }

        // add contract execution to existing exe queue item
        // caller is responsible the execution to refer to the same contract, call to other method of the same contract is allowed
        void add(const SmartContractRef& ref_contract, csdb::Transaction tr_start);
    };

    // execution queue
    // requirements: items are non-movable during the whole life cycle
    std::list<QueueItem> exe_queue;

    // is locked in all non-static public methods
    // is locked in const methods also
    mutable cs::SpinLock public_access_lock = ATOMIC_FLAG_INIT;

    using queue_iterator = std::list<QueueItem>::iterator;
    using queue_const_iterator = std::list<QueueItem>::const_iterator;
    using execution_iterator = std::vector<ExecutionItem>::iterator;
    using execution_const_iterator = std::vector<ExecutionItem>::const_iterator;

    Node* pnode;

    queue_iterator find_in_queue(const SmartContractRef& item) {
        for (auto it = exe_queue.begin(); it != exe_queue.end(); ++it) {
            if (std::find(it->executions.cbegin(), it->executions.cend(), item) != it->executions.cend()) {
                return it;
            }
        }
        return exe_queue.end();
    }

    execution_iterator find_in_queue_item(queue_iterator qit, const SmartContractRef& item) {
        auto it = qit->executions.begin();
        for (; it != qit->executions.end(); ++it) {
            if (it->ref_start == item) {
                break;
            }
        }
        return it;
    }

    queue_iterator find_first_in_queue(const csdb::Address& abs_addr) {
        auto it = exe_queue.begin();
        for (; it != exe_queue.end(); ++it) {
            if (it->abs_addr == abs_addr) {
                break;
            }
        }
        return it;
    }

    queue_const_iterator find_first_in_queue(const csdb::Address& abs_addr) const {
        auto it = exe_queue.begin();
        for (; it != exe_queue.end(); ++it) {
            if (it->abs_addr == abs_addr) {
                break;
            }
        }
        return it;
    }

    // return next element in queue, the only exception is end() which returns unmodified
    queue_iterator remove_from_queue(queue_iterator it);

    void remove_from_queue(const SmartContractRef& item);

    SmartContractStatus get_smart_contract_status(const csdb::Address& addr) const;

    void test_exe_queue();

    // true if target of transaction is smart contract which implements payable() method
    bool is_payable_target(const csdb::Transaction& tr);

    // true if transaction replenishes balance of smart contract
    bool is_replenish_contract(const csdb::Transaction& tr);

    // tests passed list of trusted nodes to contain own node
    bool contains_me(const std::vector<cs::PublicKey>& list) const {
        return (list.cend() != std::find(list.cbegin(), list.cend(), node_id));
    }

public:
    static csdb::Transaction get_transaction(const BlockChain& storage, const SmartContractRef& contract);

private:
    // non-static variant
    csdb::Transaction get_transaction(const SmartContractRef& contract) const {
        return SmartContracts::get_transaction(bc, contract);
    }

    void enqueue(const csdb::Pool& block, size_t trx_idx);

    void on_new_state(const csdb::Pool& block, size_t trx_idx);

    // perform async execution via API to remote executor
    // returns false if execution is canceled
    bool execute_async(const std::vector<ExecutionItem>& executions);

    // makes a transaction to store new_state of smart contract invoked by src
    // caller is responsible to test src is a smart-contract-invoke transaction and proper new_id value
    csdb::Transaction create_new_state(const ExecutionItem& queue_item, int64_t new_id);

    // update in contracts table appropriate item's state
    bool update_contract_state(const csdb::Transaction& t, bool reading_db);

    // get deploy info from cached deploy transaction reference
    std::optional<api::SmartContractInvocation> find_deploy_info(const csdb::Address& abs_addr) const;

    // test if abs_addr is address of smart contract with payable() implemented;
    // may make a BLOCKING call to java executor
    bool is_payable(const csdb::Address& abs_addr);

    // test if metadata is actualized for given contract
    // may make a BLOCKING call to java executor
    bool is_metadata_actual(const csdb::Address& abs_addr) {
        const auto it = known_contracts.find(abs_addr);
        if (it != known_contracts.cend()) {
            // both uses list and defined payable means metadata is actual:
            return (!it->second.uses.empty() || it->second.payable != PayableStatus::Unknown);
        }
        return false;
    }

    // blocking call
    bool execute(/*[in,out]*/ SmartExecutionData& data, bool validationMode);

    // blocking call
    bool update_metadata(const api::SmartContractInvocation& contract, StateItem& state);

    void add_uses_from(const csdb::Address& abs_addr, const std::string& method, std::vector<csdb::Address>& uses);

    // extracts and returns name of method executed by referenced transaction
    std::string print_executed_method(const SmartContractRef& ref);

    std::string get_executed_method_name(const SmartContractRef& ref);

    // calculates from block a one smart round costs
    csdb::Amount smart_round_fee(const csdb::Pool& block);

    // tests max fee amount and round-based timeout on executed smart contracts;
    // invoked after every new block appears in blockchain
    void test_exe_conditions(const csdb::Pool& block);

    bool in_known_contracts(const csdb::Address& addr) const {
        return (known_contracts.find(absolute_address(addr)) != known_contracts.cend());
    }

    bool is_locked(const csdb::Address& abs_addr) const {
        const auto it = known_contracts.find(abs_addr);
        if (it != known_contracts.cend()) {
            return it->second.is_locked;
        }
        // only known contracts are allowed to execute!
        return true;
    }

    void update_lock_status(const csdb::Address& abs_addr, bool value);

    void update_lock_status(const QueueItem& item, bool value) {
        update_lock_status(item.abs_addr, value);
        if (!item.executions.empty()) {
            for (const auto& execution : item.executions) {
                if (!execution.uses.empty()) {
                    for (const auto& u : execution.uses) {
                        update_lock_status(absolute_address(u), value);
                    }
                }
            }
        }
    }

    std::optional<api::SmartContractInvocation> get_smart_contract_impl(const csdb::Transaction& tr);

    void on_execution_completed_impl(const std::vector<SmartExecutionData>& data_list);

    // exe_queue item modifiers

    void update_status(QueueItem& item, cs::RoundNumber r, SmartContractStatus status);

    bool start_consensus(QueueItem& item, const cs::TransactionsPacket& pack) {
        // if re-run consensus
        uint8_t run_counter = 0;
        if (item.pconsensus) {
            run_counter = item.pconsensus->runCounter() + 1;
        }
        item.pconsensus = std::make_unique<SmartConsensus>();
        return item.pconsensus->initSmartRound(pack, run_counter, this->pnode, this);
    }

    void test_contracts_locks();

    // returns 1 if any error
    uint64_t next_inner_id(const csdb::Address& addr) const;

    // tests conditions to allow contract execution if disabled
    bool test_executor_availability();

    bool implements_payable(PayableStatus val) {
        return (val == PayableStatus::Implemented || val == PayableStatus::ImplementedVer1);
    }

    // cache states in db operations

    bool dbcache_update(const csdb::Address& abs_addr, const SmartContractRef& ref_start, const std::string& state, bool force_update = false);

    bool dbcache_read(const csdb::Address& abs_addr, SmartContractRef& ref_start /*output*/, std::string& state /*output*/);

    /**
     * block current thread until executor become available test_period_sec
     *
     * @author  Alexander Avramenko
     * @date    27.06.2019
     *
     * @param   test_period_sec Interval in seconds between tests &amp; outputs to console of
     *  diagnostic warning.
     *
     * @returns True if it succeeds, false if wait has stopped and executor is still unavailable.
     */

    bool wait_until_executor(unsigned int test_period_sec);

    /**
     * Gets transaction with actual state on basis of new_state transaction in blockchain
     *
     * @author  Alexander Avramenko
     * @date    01.07.2019
     *
     * @param   hashed_state  The new_state transaction with hash of state.
     *
     * @returns The transaction with actual state.
     */

    csdb::Transaction get_actual_state(const csdb::Transaction& hashed_state);

<<<<<<< HEAD
    // request correct state in network
    void net_request_contract_state(const csdb::Address& abs_addr);

=======
    /**
     * called from public method on_store_block()
     *
     * @author  Alexander Avramenko
     * @date    22.07.2019
     *
     * @param   block   The block.
     */

    void on_store_block_impl(const csdb::Pool& block);

    /**
     * called from public method on_read_block()
     *
     * @author  Alexander Avramenko
     * @date    22.07.2019
     *
     * @param           block       The block.
     * @param [in,out]  should_stop If non-null, true if should stop.
     */

    void on_read_block_impl(const csdb::Pool& block, bool* should_stop);
>>>>>>> d82efebb
};

}  // namespace cs<|MERGE_RESOLUTION|>--- conflicted
+++ resolved
@@ -725,11 +725,6 @@
 
     csdb::Transaction get_actual_state(const csdb::Transaction& hashed_state);
 
-<<<<<<< HEAD
-    // request correct state in network
-    void net_request_contract_state(const csdb::Address& abs_addr);
-
-=======
     /**
      * called from public method on_store_block()
      *
@@ -752,7 +747,10 @@
      */
 
     void on_read_block_impl(const csdb::Pool& block, bool* should_stop);
->>>>>>> d82efebb
+
+    // request correct state in network
+    void net_request_contract_state(const csdb::Address& abs_addr);
+
 };
 
 }  // namespace cs