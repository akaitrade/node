////////////////////////////////////////////////////////////////////////////////////////////////////////////
//                    Created by Analytical Solytions Core Team 07.09.2018                                //
////////////////////////////////////////////////////////////////////////////////////////////////////////////
#include <iostream>
#include <random>
#include <sstream>
#include <fstream>
#include <chrono>

#include <csdb/address.h>
#include <csdb/currency.h>
#include <csdb/wallet.h>

#include <csnode/node.hpp>

#include "Solver/Generals.hpp"
#include "Solver/Solver.hpp"
#include <algorithm>
#include <cmath>

#include <lib/system/logger.hpp>

#include <base58.h>
#include <sodium.h>

// aav: as we use #define so I can do that:
#define STRINGIFY2(X) #X
#define STRINGIFY(X) STRINGIFY2(X)

// comment next line to block console output of timer_service content on end of every round
#define TIMER_SERVICE_TO_CONSOLE

namespace {
void addTimestampToPool(csdb::Pool& pool)
{
  auto now_time = std::chrono::system_clock::now();
  pool.add_user_field(0, std::to_string(
    std::chrono::duration_cast<std::chrono::milliseconds>(
      now_time.time_since_epoch()).count()));
}

// method is replaced with RunAfterEx instances:
#if 0
void runAfter(const std::chrono::milliseconds& ms, std::function<void()> cb)
{    
 // std::cout << "SOLVER> Before calback" << std::endl;
  const auto tp = std::chrono::system_clock::now() + ms;
  std::thread tr([tp, cb]() {

    std::this_thread::sleep_until(tp);
  //  LOG_WARN("Inserting callback");
    CallsQueue::instance().insert(cb);
  });
 // std::cout << "SOLVER> After calback" << std::endl;
  tr.detach();
}
#endif // 0

#if defined(SPAM_MAIN) || defined(SPAMMER)
static int
randFT(int min, int max)
{
  return rand() % (max - min + 1) + min;
}
#endif
} // anonimous namespace

namespace Credits {
using ScopedLock = std::lock_guard<std::mutex>;
constexpr short min_nodes = 3;

Solver::Solver(Node* node)
  : node_(node)
  , generals(std::unique_ptr<Generals>(new Generals()))
  , vector_datas()
  , m_pool()
  , v_pool()
  , b_pool()
	, sendRoundTableRequestCall([this](int cur_rNum) {
		timer_service.TimeConsoleOut("sendRoundTableRequest()", cur_rNum);
		node_->sendRoundTableRequest(cur_rNum);
	}, "sendRoundTableRequest()")
	, flushTransactionsCall([this]() {
		//timer_service.TimeConsoleOut("flushTransactions()", currentRound);
		flushTransactions();
	}, "flushTransactions()")
	, writeNewBlockCall([this]() {
		timer_service.TimeConsoleOut("writeNewBlock()", currentRound);
		writeNewBlock();
	}, "writeNewBlock()")
	, onRoundExpiredCall([this]() {
		timer_service.TimeConsoleOut("onRoundExpired()", currentRound);
		onRoundExpired();
	}, "onRoundExpired()")
	, closeMainRoundCall([this]() {
		timer_service.TimeConsoleOut("closeMainRound()", currentRound);
		closeMainRound();
	}, "closeMainRound()")
{}

Solver::~Solver()
{
	// stop possible calls
	sendRoundTableRequestCall.WaitCancel(40); // msec
	flushTransactionsCall.WaitCancel(40); // msec
	writeNewBlockCall.WaitCancel(40); // msec
	onRoundExpiredCall.WaitCancel(40); // msec
	closeMainRoundCall.WaitCancel(40); // msec
	//		csconnector::stop();
  //		csstats::stop();
}

void Solver::set_keys(const std::vector<uint8_t>& pub, const std::vector<uint8_t>& priv)
{
	myPublicKey = pub;
	myPrivateKey = priv;
}

void Solver::buildBlock(csdb::Pool& block)
{
  csdb::Transaction transaction;

  transaction.set_target(csdb::Address::from_string("0000000000000000000000000000000000000000000000000000000000000003"));
  transaction.set_source(csdb::Address::from_string("0000000000000000000000000000000000000000000000000000000000000002"));

  transaction.set_currency(csdb::Currency("CS"));
  transaction.set_amount(csdb::Amount(10, 0));
  transaction.set_balance(csdb::Amount(100, 0));
  transaction.set_innerID(0);

  block.add_transaction(transaction);

  transaction.set_target(csdb::Address::from_string("0000000000000000000000000000000000000000000000000000000000000004"));
  transaction.set_source(csdb::Address::from_string("0000000000000000000000000000000000000000000000000000000000000002"));

  transaction.set_currency(csdb::Currency("CS"));
  transaction.set_amount(csdb::Amount(10, 0));
  transaction.set_balance(csdb::Amount(100, 0));
  transaction.set_innerID(0);

  block.add_transaction(transaction);

}


void Solver::prepareBlockForSend(csdb::Pool& block)
{
  //std::cout << "SOLVER> Before time stamp" << std::endl;
//block is build in buildvector
  addTimestampToPool(block);
  //std::cout << "SOLVER> Before write pub key" << std::endl;
  block.set_writer_public_key(myPublicKey);
   //std::cout << "SOLVER> Before write last sequence" << std::endl;
  block.set_sequence((node_->getBlockChain().getLastWrittenSequence()) + 1);
  csdb::PoolHash prev_hash;
  prev_hash.from_string("");
  block.set_previous_hash(prev_hash);
 // std::cout << "SOLVER> Before private key" << std::endl;
  block.sign(myPrivateKey);
#ifdef MYLOG
  std::cout << "last sequence: " << (node_->getBlockChain().getLastWrittenSequence()) << std::endl;// ", last time:" << node_->getBlockChain().loadBlock(node_->getBlockChain().getLastHash()).user_field(0).value<std::string>().c_str() 
  std::cout << "prev_hash: " << node_->getBlockChain().getLastHash().to_string() << " <- Not sending!!!" << std::endl;
  std::cout << "new sequence: " << block.sequence() << ", new time:" << block.user_field(0).value<std::string>().c_str() << std::endl;
  #endif
}




void Solver::sendTL()
{
  if (gotBigBang) return;
  uint32_t tNum = v_pool.transactions_count();
  std::cout << "AAAAAAAAAAAAAAAAAAAAAAAA -= TRANSACTION RECEIVING IS OFF =- AAAAAAAAAAAAAAAAAAAAAAAAAAAA" << std::endl;
 // std::cout << "                          Total received " << tNum << " transactions" << std::endl;
  std::cout << "========================================================================================" << std::endl;
  m_pool_closed = true;  
  std::cout << "Solver -> Sending " << tNum << " transactions " << std::endl;
  v_pool.set_sequence(node_->getRoundNumber());
  //std::cout << "Solver -> Sending TransactionList to ALL" << std::endl;//<< byteStreamToHex(it.str, 32)  //<< 
  node_->sendTransactionList(std::move(v_pool)); // Correct sending, better when to all one time

}

uint32_t Solver::getTLsize()
{
  return v_pool.transactions_count();
}


void Solver::setLastRoundTransactionsGot(size_t trNum)
{
  lastRoundTransactionsGot = trNum;
}

void Solver::closeMainRound()
{
  if (node_->getRoundNumber()==1)// || (lastRoundTransactionsGot==0)) //the condition of getting 0 transactions by previous main node should be added!!!!!!!!!!!!!!!!!!!!!
  //node_->sendFirstTransaction();
  
  {
      node_->becomeWriter();
#ifdef MYLOG
	std::cout << "Solver -> Node Level changed 2 -> 3" << std::endl;
  #endif
#ifdef SPAM_MAIN
    createSpam = false;
    spamThread.join();
    prepareBlockForSend(testPool);
    node_->sendBlock(testPool);
#else
    prepareBlockForSend(m_pool);

    b_pool.set_sequence((node_->getBlockChain().getLastWrittenSequence()) + 1);
    csdb::PoolHash prev_hash;
    prev_hash.from_string("");
    b_pool.set_previous_hash(prev_hash);
	
    std::cout << "Solver -> new sequence: " << m_pool.sequence() << ", new time:" << m_pool.user_field(0).value<std::string>().c_str() << std::endl;
 
    node_->sendBlock(std::move(m_pool));
    node_->sendBadBlock(std::move(b_pool));
	std::cout << "Solver -> Block is sent ... awaiting hashes" << std::endl;
#endif
	node_->getBlockChain().setGlobalSequence(m_pool.sequence());
#ifdef MYLOG
	std::cout << "Solver -> Global Sequence: "  << node_->getBlockChain().getGlobalSequence() << std::endl;
	std::cout << "Solver -> Writing New Block"<< std::endl;
  #endif
    node_->getBlockChain().putBlock(m_pool);
    }
}

bool Solver::mPoolClosed()
{
  return m_pool_closed;
}

void Solver::runMainRound()
{
	timer_service.TimeConsoleOut( "runMainRound()", node_->getRoundNumber());
  m_pool_closed = false;
  std::cout << "========================================================================================" << std::endl;
  std::cout << "VVVVVVVVVVVVVVVVVVVVVVVVV -= TRANSACTION RECEIVING IS ON =- VVVVVVVVVVVVVVVVVVVVVVVVVVVV" << std::endl;
 
  if(node_->getRoundNumber()==1) 
  {
	  // original logic: 2000 msec for 1st round
	  constexpr uint32_t delay1st = 2000;
	  timer_service.TimeStore("schedule (2000) closeMainRound()", node_->getRoundNumber());
	  closeMainRoundCall.Schedule(delay1st, LaunchScheme::single);
  }
  else
  {
	  constexpr uint32_t delay = TIME_TO_COLLECT_TRXNS;
	  timer_service.TimeStore("schedule (" STRINGIFY(TIME_TO_COLLECT_TRXNS) ") closeMainRound()", node_->getRoundNumber());
	  closeMainRoundCall.Schedule(delay, LaunchScheme::single);
 }

}

HashVector Solver::getMyVector()
{
  return hvector;
}

HashMatrix Solver::getMyMatrix()
{
 return (generals->getMatrix());
}



void Solver::flushTransactions()
{
	if (node_->getMyLevel() != NodeLevel::Normal) {
		return;
	}
	{
		std::lock_guard<std::mutex> l(m_trans_mut);
		if (m_transactions.size()) {
			node_->sendTransaction(std::move(m_transactions));
			sentTransLastRound = true;
#ifdef MYLOG
			std::cout << "FlushTransaction ..." << std::endl;
#endif
			std::ostringstream os;
			os << "flushTransactions(): " << m_transactions.size();
			m_transactions.clear();
		}
		else {
			return;
		}
	}
}

bool Solver::getIPoolClosed() {
  return m_pool_closed;
}

void Solver::gotTransaction(csdb::Transaction&& transaction)
{
#ifdef MYLOG
	//std::cout << "SOLVER> Got Transaction" << std::endl;
#endif
	if (m_pool_closed)
	{
#ifdef MYLOG
		LOG_EVENT("m_pool_closed already, cannot accept your transactions");
#endif
		return;
	}

	if (transaction.is_valid())
	{
#ifndef SPAMMER
		std::vector<uint8_t>	message		= transaction.to_byte_stream_for_sig();
		std::vector<uint8_t>	public_key	= transaction.source().public_key();
		std::string				signature	= transaction.signature();

		if (verify_signature((uint8_t *)signature.data(), public_key.data(), message.data(), message.size()))
		{
#endif
			v_pool.add_transaction(transaction);
#ifndef SPAMMER
		}
		else
		{
			LOG_EVENT("Wrong signature");
		}
#endif
	}
#ifdef MYLOG
<<<<<<< HEAD
		LOG_EVENT("Invalid transaction received");
=======
	else
	{
		LOG_EVENT("Invalid transaction received");
	}
>>>>>>> 8d7b3f04
#endif
}

void Solver::initConfRound()
{
	timer_service.TimeConsoleOut("initConfRound()", node_->getRoundNumber());
  memset(receivedVecFrom, 0, 100);
  memset(receivedMatFrom, 0, 100);
  trustedCounterVector = 0;
  trustedCounterMatrix = 0;
  if (gotBigBang) sendZeroVector();
  //size_t _rNum = rNum;
  //runAfter(std::chrono::milliseconds(TIME_TO_AWAIT_ACTIVITY),
  //  [this, _rNum]() { if(!transactionListReceived) node_->sendTLRequest(_rNum); });
}

void Solver::gotTransactionList(csdb::Pool&& _pool)
{
	timer_service.TimeConsoleOut("gotTransactionList()", node_->getRoundNumber());
  if(transactionListReceived) return;
  transactionListReceived = true;
  uint8_t numGen = node_->getConfidants().size();
//	std::cout << "SOLVER> GotTransactionList" << std::endl;
  m_pool = csdb::Pool{};
  Hash_ result = generals->buildvector(_pool, m_pool, node_->getConfidants().size(), b_pool);
  receivedVecFrom[node_->getMyConfNumber()] = true;
	hvector.Sender = node_->getMyConfNumber();
	hvector.hash = result;
	receivedVecFrom[node_->getMyConfNumber()] = true;
	generals->addvector(hvector);
	node_->sendVector(std::move(hvector));
    timer_service.TimeConsoleOut("gotTransactionList(): vector sent", node_->getRoundNumber());
    trustedCounterVector++;
  if(trustedCounterVector==numGen) 
  {
    vectorComplete = true;

    memset(receivedVecFrom, 0, 100);
    trustedCounterVector = 0;
    //compose and send matrix!!!
    //receivedMat_ips.insert(node_->getMyId());
    generals->addSenderToMatrix(node_->getMyConfNumber());
    receivedMatFrom[node_->getMyConfNumber()] = true;
    trustedCounterMatrix++;
    node_->sendMatrix(generals->getMatrix());
    generals->addmatrix(generals->getMatrix(), node_->getConfidants());//MATRIX SHOULD BE DECOMPOSED HERE!!!
#ifdef MYLOG
    std::cout << "SOLVER> Matrix added" << std::endl;
    #endif
	timer_service.TimeConsoleOut("gotTransactionList(): matrix added and sent", node_->getRoundNumber());
  }
}

void Solver::sendZeroVector()
{

  if (transactionListReceived && !getBigBangStatus()) return;
  std::cout << "SOLVER> Generating ZERO TransactionList" << std::endl;
  csdb::Pool test_pool = csdb::Pool{};
  gotTransactionList(std::move(test_pool));

}


void Solver::gotVector(HashVector&& vector)
{
#ifdef MYLOG
	std::cout << "SOLVER> GotVector" << std::endl;
  #endif
 // runAfter(std::chrono::milliseconds(200),
 //   [this]() { sendZeroVector(); });

  uint8_t numGen = node_->getConfidants().size();
  //if (vector.roundNum==node_->getRoundNumber())
  //{
	 // std::cout << "SOLVER> This is not the information of this round" << std::endl;
	 // return;
  //}
  if (receivedVecFrom[vector.Sender]==true) 
  {
#ifdef MYLOG
		std::cout << "SOLVER> I've already got the vector from this Node" << std::endl;
    #endif
		return;
  }
  receivedVecFrom[vector.Sender] = true;
  generals->addvector(vector);//building matrix
  trustedCounterVector++;

  timer_service.TimeConsoleOut("gotVector(): new vector", node_->getRoundNumber());
  if (trustedCounterVector == numGen)
  {
	  timer_service.TimeConsoleOut("gotVector(): all received", node_->getRoundNumber());

	  //std::cout << "SOLVER> GotVector : " << std::endl;
    vectorComplete = true;

	  memset(receivedVecFrom, 0, 100);
	  trustedCounterVector = 0;
	  //compose and send matrix!!!
      //receivedMat_ips.insert(node_->getMyId());
	  generals->addSenderToMatrix(node_->getMyConfNumber());
	  receivedMatFrom[node_->getMyConfNumber()] = true;
	  trustedCounterMatrix++;
	  node_->sendMatrix(generals->getMatrix());
	  generals->addmatrix(generals->getMatrix(), node_->getConfidants());//MATRIX SHOULD BE DECOMPOSED HERE!!!
      //   std::cout << "SOLVER> Matrix added" << std::endl;

    if (trustedCounterMatrix == numGen) takeDecWorkaround();
  }
#ifdef MYLOG
  std::cout << "Solver>  VECTOR GOT SUCCESSFULLY!!!" << std::endl;
  #endif
}

void Solver::takeDecWorkaround()
{
  memset(receivedMatFrom, 0, 100);
  trustedCounterMatrix = 0;
  uint8_t wTrusted = (generals->take_decision(node_->getConfidants(), node_->getMyConfNumber(), node_->getBlockChain().getHashBySequence(node_->getRoundNumber() - 1)));

  if(wTrusted == 100)
  {
      //        std::cout << "SOLVER> CONSENSUS WASN'T ACHIEVED!!!" << std::endl;
      timer_service.TimeConsoleOut("schedule (" STRINGIFY(TIME_TO_COLLECT_TRXNS) ") writeNewBlock()", node_->getRoundNumber());
      writeNewBlockCall.Schedule(TIME_TO_COLLECT_TRXNS, LaunchScheme::single);
  }
  else
  {
      consensusAchieved = true;
      //       std::cout << "SOLVER> wTrusted = " << (int)wTrusted << std::endl;
      if(wTrusted == node_->getMyConfNumber())
      {
          node_->becomeWriter();
          timer_service.TimeConsoleOut("schedule (" STRINGIFY(TIME_TO_COLLECT_TRXNS) ") writeNewBlock()", node_->getRoundNumber());
          writeNewBlockCall.Schedule(TIME_TO_COLLECT_TRXNS, LaunchScheme::single);
      }
      //LOG_WARN("This should NEVER happen, NEVER");
  }
}



void Solver::checkMatrixReceived()
{
  if (trustedCounterMatrix < 2) node_->sendMatrix(generals->getMatrix());
  
}

void Solver::setRNum(size_t _rNum)
{
  rNum = _rNum;
}


void Solver::checkVectorsReceived(size_t _rNum)
{
  if (_rNum < rNum) return;
  uint8_t numGen = node_->getConfidants().size();
  if (trustedCounterVector == numGen) return;

}

void Solver::gotMatrix(HashMatrix&& matrix)
{
  //runAfter(std::chrono::milliseconds(500),
  //  [this]() { checkVectorsReceived(); });
	//std::cout << "SOLVER> Got Matrix" << std::endl;
	uint8_t numGen = node_->getConfidants().size();
  /*for(uint8_t i=0; i<numGen; i++)
  {
    if(!receivedVecFrom[i]) node_->sendVectorRequest(node_->getConfidants()[i]);
  }*/
  //if(trustedCounterMatrix==0)
  //{
  //      runAfter(std::chrono::milliseconds(TIME_TO_COLLECT_TRXNS/5),
  //      [this]() { writeNewBlock();});
  //}

  if(gotBlockThisRound) return;
	if (receivedMatFrom[matrix.Sender])
	{
#ifdef MYLOG
		std::cout << "SOLVER> I've already got the matrix from this Node" << std::endl;
#endif
		return;
	}
	receivedMatFrom[matrix.Sender] = true;
	trustedCounterMatrix++;
	generals->addmatrix(matrix, node_->getConfidants());
#ifdef MYLOG
  std::cout << "SOLVER> Matrix added" << std::endl;
#endif
  if (trustedCounterMatrix == numGen) takeDecWorkaround();
}


//what block does this function write???
void Solver::writeNewBlock()
{
#ifdef MYLOG
	std::cout << "Solver -> writeNewBlock ... start";
  #endif
  if (consensusAchieved &&
    node_->getMyLevel() == NodeLevel::Writer) {
    prepareBlockForSend(m_pool);
    node_->sendBlock(std::move(m_pool));
    node_->getBlockChain().putBlock(m_pool);
    node_->getBlockChain().setGlobalSequence(m_pool.sequence());
    b_pool.set_sequence((node_->getBlockChain().getLastWrittenSequence()) + 1);
    csdb::PoolHash prev_hash;
    prev_hash.from_string("");
    b_pool.set_previous_hash(prev_hash);

#ifdef MYLOG
	  std::cout << "Solver -> writeNewBlock ... finish" << std::endl;
#endif
	  consensusAchieved = false;
      timer_service.TimeConsoleOut("writeNewBlock(): done", node_->getRoundNumber());
  }
  else {
    //LOG_WARN("Consensus achieved: " << (consensusAchieved ? 1 : 0) << ", ml=" << (int)node_->getMyLevel());
  }
}

void Solver::gotBlock(csdb::Pool&& block, const PublicKey& sender)
{
	if (node_->getMyLevel() == NodeLevel::Writer)
		return;
  timer_service.TimeConsoleOut("gotBlock()", node_->getRoundNumber());
  gotBigBang = false;
  gotBlockThisRound = true;
#ifdef MONITOR_NODE
  addTimestampToPool(block);
#endif
  uint32_t g_seq = block.sequence();
#ifdef MYLOG
  std::cout << "GOT NEW BLOCK: global sequence = " << g_seq << std::endl;
  #endif
  if(g_seq > node_->getRoundNumber()) return; // remove this line when the block candidate signing of all trusted will be implemented
  
  node_->getBlockChain().setGlobalSequence(g_seq);
  if (g_seq == node_->getBlockChain().getLastWrittenSequence() + 1)
  {
		std::cout << "Solver -> getblock calls writeLastBlock" << std::endl;		if(block.verify_signature()) //INCLUDE SIGNATURES!!!
		{
      node_->getBlockChain().putBlock(block);
#ifndef MONITOR_NODE
		  if ((node_->getMyLevel() != NodeLevel::Writer) && (node_->getMyLevel() != NodeLevel::Main))
		  {
				timer_service.TimeConsoleOut("gotBlock(): send hash", node_->getRoundNumber());
			  //std::cout << "Solver -> before sending hash to writer" << std::endl;
			  Hash test_hash((char*)(node_->getBlockChain().getLastWrittenHash().to_binary().data()));//getLastWrittenHash().to_binary().data()));//SENDING HASH!!!
			  node_->sendHash(test_hash, sender);
#ifdef MYLOG
        std::cout << "SENDING HASH: " << byteStreamToHex(test_hash.str,32) << std::endl;
#endif
		  }
#endif
    }

		//std::cout << "Solver -> finishing gotBlock" << std::endl;
  }

  // the last round when request for RoundTable was sent
  // it helps to prevent extra duplicated requests during the same round
  timer_service.TimeConsoleOut("schedule (" STRINGIFY(TIME_TO_AWAIT_ACTIVITY) ") sendRoundTableRequest()", node_->getRoundNumber());
  sendRoundTableRequestCall.Schedule(
	  TIME_TO_AWAIT_ACTIVITY,
	  LaunchScheme::single,
	  (int) node_->getRoundNumber());

}


bool Solver::getBigBangStatus()
{
  return gotBigBang;
}

void Solver::setBigBangStatus(bool _status)
{
  gotBigBang = _status;
}


void Solver::gotBadBlockHandler(csdb::Pool&& _pool, const PublicKey& sender)
{
  //insert code here
}

void Solver::gotBlockCandidate(csdb::Pool&& block)
{
#ifdef MYLOG
	std::cout << "Solver -> getBlockCanditate" << std::endl;
  #endif
  if (blockCandidateArrived)
    return;

  //m_pool = std::move(block);

  blockCandidateArrived = true;
 // writeNewBlock();
}

void Solver::gotHash(Hash& hash, const PublicKey& sender)
{
	if (round_table_sent) return;

	//std::cout << "Solver -> gotHash: " << hash.to_string() << "from sender: " << sender.to_string() << std::endl;//<-debug feature
	Hash myHash((char*)(node_->getBlockChain().getLastWrittenHash().to_binary().data()));
#ifdef MYLOG
	std::cout << "Solver -> My Hash: " << byteStreamToHex(myHash.str,32) << std::endl;
#endif
	if (ips.size() <= min_nodes) 
	{
		if (hash == myHash) 
		{
#ifdef MYLOG
			std::cout << "Solver -> Hashes are good" << std::endl;
#endif
			//hashes.push_back(hash);
			ips.push_back(sender);

			timer_service.TimeConsoleOut("gotHash(): accept", currentRound);
		}
		else
		{
#ifdef MYLOG
			if (hash != myHash) std::cout << "Hashes do not match!!!" << std::endl;
      #endif
			return;
		}
	}
	else
	{
#ifdef MYLOG
		std::cout << "Solver -> We have enough hashes!" << std::endl;
    #endif
		return;
	}

	
	if ((ips.size() == min_nodes) && (!round_table_sent)) 
	{
		
#ifdef MYLOG
    std::cout << "Solver -> sending NEW ROUND table" << std::endl;
#endif
    node_->initNextRound(node_->getMyPublicKey(), std::move(ips));
		round_table_sent = true;
		
	}
  }

void Solver::initApi()
{
  _initApi();
}

void Solver::_initApi()
{
  //        csconnector::start(&(node_->getBlockChain()),csconnector::Config{});
  //
  //		csstats::start(&(node_->getBlockChain()));
}

  /////////////////////////////

#ifdef SPAM_MAIN
void
Solver::createPool()
{
  std::string mp = "0123456789abcdef";
  const unsigned int cmd = 6;

  struct timeb tt;
  ftime(&tt);
  srand(tt.time * 1000 + tt.millitm);

  testPool = csdb::Pool();

  std::string aStr(64, '0');
  std::string bStr(64, '0');

  uint32_t limit = randFT(5, 15);

  if (randFT(0, 150) == 42) {
    csdb::Transaction smart_trans;
    smart_trans.set_currency(csdb::Currency("CS"));

    smart_trans.set_target(Credits::BlockChain::getAddressFromKey(
      "3SHCtvpLkBWytVSqkuhnNk9z1LyjQJaRTBiTFZFwKkXb"));
    smart_trans.set_source(csdb::Address::from_string(
      "0000000000000000000000000000000000000000000000000000000000000001"));

    smart_trans.set_amount(csdb::Amount(1, 0));
    smart_trans.set_balance(csdb::Amount(100, 0));

    api::SmartContract sm;
    sm.address = "3SHCtvpLkBWytVSqkuhnNk9z1LyjQJaRTBiTFZFwKkXb";
    sm.method = "store_sum";
    sm.params = { "123", "456" };

    smart_trans.add_user_field(0, serialize(sm));

    testPool.add_transaction(smart_trans);
  }

  csdb::Transaction transaction;
  transaction.set_currency(csdb::Currency("CS"));

  while (createSpam && limit > 0) {
    for (size_t i = 0; i < 64; ++i) {
      aStr[i] = mp[randFT(0, 15)];
      bStr[i] = mp[randFT(0, 15)];
    }

    transaction.set_target(csdb::Address::from_string(aStr));
    transaction.set_source(csdb::Address::from_string(bStr));

    transaction.set_amount(csdb::Amount(randFT(1, 1000), 0));
    transaction.set_balance(
      csdb::Amount(transaction.balance().integral() + 1, 0));

    testPool.add_transaction(transaction);
    --limit;
  }

  addTimestampToPool(testPool);
}
#endif

#ifdef SPAMMER
void
Solver::spamWithTransactions()
{
	//if (node_->getMyLevel() != Normal) return;
  std::cout << "STARTING SPAMMER..." << std::endl;
  std::string mp = "1234567890abcdef";
  
  // std::string cachedBlock;
  // cachedBlock.reserve(64000);
  uint64_t iid=0;
  std::this_thread::sleep_for(std::chrono::seconds(5));

  auto aaa = csdb::Address::from_string(
    "0000000000000000000000000000000000000000000000000000000000000001");
  auto bbb = csdb::Address::from_string(
    "0000000000000000000000000000000000000000000000000000000000000002");

  csdb::Transaction transaction;
  transaction.set_target(aaa);
  transaction.set_source(
    csdb::Address::from_public_key((char*)myPublicKey.data()));
  //transaction.set_max_fee();

  transaction.set_currency(csdb::Currency("CS"));

  while (true) {
    if (spamRunning && (node_->getMyLevel() == Normal))
    {
      if ((node_->getRoundNumber()<10) || (node_->getRoundNumber() > 20) )
      {
      

          transaction.set_amount(csdb::Amount(randFT(1, 1000), 0));
          transaction.set_max_fee(csdb::Amount(0, 1,10));
          transaction.set_balance(csdb::Amount(transaction.amount().integral() + 2, 0));
          transaction.set_innerID(iid);
  #ifdef MYLOG
         // std::cout << "Solver -> Transaction " << iid << " added" << std::endl;
          #endif
          {
          std::lock_guard<std::mutex> l(m_trans_mut);
          m_transactions.push_back(transaction);
          }
          iid++;
      }
    }

    std::this_thread::sleep_for(std::chrono::microseconds(TRX_SLEEP_TIME));
  }
}
#endif

///////////////////

void Solver::send_wallet_transaction(const csdb::Transaction& transaction)
{
  //TRACE("");
  std::lock_guard<std::mutex> l(m_trans_mut);
  //TRACE("");
  m_transactions.push_back(transaction);
}

void Solver::addInitialBalance()
{
#ifdef ADD_INITIAL_BALANCE
  std::cout << "===SETTING DB===" << std::endl;
  const std::string start_address =
    "0000000000000000000000000000000000000000000000000000000000000002";

  csdb::Pool pool;
  csdb::Transaction transaction;
  transaction.set_target(
    csdb::Address::from_public_key((char*)myPublicKey.data()));
  transaction.set_source(csdb::Address::from_string(start_address));

  transaction.set_currency(csdb::Currency("CS"));
  transaction.set_amount(csdb::Amount(10000, 0));
  transaction.set_balance(csdb::Amount(10000000, 0));
  transaction.set_innerID(1);

  {
	  std::lock_guard<std::mutex> l(m_trans_mut);
	  m_transactions.push_back(transaction);
  }
#endif

#ifdef SPAMMER
  spamThread = std::thread(&Solver::spamWithTransactions, this);
  spamThread.detach();
#endif
}

//////////////////////////////////////////////////////////////////////////////////////////////////////////////// gotBlockRequest
void Solver::gotBlockRequest(csdb::PoolHash&& hash, const PublicKey& nodeId) {
	csdb::Pool pool = node_->getBlockChain().loadBlock(hash);
	if (pool.is_valid())
	{
		csdb::PoolHash prev_hash;
		prev_hash.from_string("");
		pool.set_previous_hash(prev_hash);
		node_->sendBlockReply(std::move(pool), nodeId);
	}

}

//////////////////////////////////////////////////////////////////////////////////////////////////////////////// gotBlockReply
void Solver::gotBlockReply(csdb::Pool&& pool) {
#ifdef MYLOG
	std::cout << "Solver -> Got Block for my Request: " << pool.sequence() << std::endl;
  #endif
	if (pool.sequence() == node_->getBlockChain().getLastWrittenSequence() + 1)
		node_->getBlockChain().putBlock(pool);
    
	

}

void Solver::addConfirmation(uint8_t confNumber_) {
  if(writingConfGotFrom[confNumber_]) return;
  writingConfGotFrom[confNumber_]=true;
  writingCongGotCurrent++;
  if(writingCongGotCurrent==2)
  {
    node_->becomeWriter();
	timer_service.TimeConsoleOut("schedule (" STRINGIFY(TIME_TO_COLLECT_TRXNS) ") writeNewBlock()", node_->getRoundNumber());
	writeNewBlockCall.Schedule(TIME_TO_COLLECT_TRXNS, LaunchScheme::single);
  } 
  
}

void Solver::beforeNextRound()
{
	if (currentRound == 0) {
		// actual before the first round
		timer_service.Reset();
		return;
	}

	timer_service.TimeConsoleOut("beforeNextRound()", currentRound);

	// moved from begin of node::onRoundStart() from where this method called
	if ((!mPoolClosed()) && (!getBigBangStatus()))
	{
		sendTL();
	}

	if (onRoundExpiredCall.IsScheduled()) {
		timer_service.TimeConsoleOut("cancel onRoundExpiredCall", currentRound);
		onRoundExpiredCall.Cancel();
	}
	if (sendRoundTableRequestCall.IsScheduled()) {
		timer_service.TimeConsoleOut("cancel sendRoundTableRequestCall", currentRound);
		sendRoundTableRequestCall.Cancel();
	}
	if (closeMainRoundCall.IsScheduled()) {
		timer_service.TimeConsoleOut("cancel closeMainRoundCall", currentRound);
		closeMainRoundCall.Cancel();
	}

	doSelfTest();

	// get duration of finishing round
	passedRoundsDuration += timer_service.Time();
	passedRoundsCount++;

#if defined(TIMER_SERVICE_TO_CONSOLE)
	timer_service.ConsoleOut();
#endif
	timer_service.Reset();
}

void Solver::nextRound()
{
	currentRound = node_->getRoundNumber();
	timer_service.TimeConsoleOut("nextRound()", currentRound);

#ifdef MYLOG
	std::cout << "SOLVER> next Round : Starting ... nextRound" << std::endl;
  #endif
  receivedVec_ips.clear();
  receivedMat_ips.clear();

  hashes.clear();
  ips.clear();
  vector_datas.clear();

  vectorComplete = false;
  consensusAchieved = false;
  blockCandidateArrived = false;
  transactionListReceived = false;
  vectorReceived = false;
  gotBlockThisRound=false;
  allMatricesReceived = false;

  round_table_sent = false;
  sentTransLastRound = false;
  m_pool = csdb::Pool{};
  v_pool = csdb::Pool{};
  if (m_pool_closed) v_pool = csdb::Pool{};
#ifdef MYLOG
  std::cout << "SOLVER> next Round : the variables initialized" << std::endl;
  #endif
  auto lvl = node_->getMyLevel();
  if (lvl == NodeLevel::Main) {
    runMainRound();
#ifdef SPAM_MAIN
    createSpam = true;
    spamThread = std::thread(&Solver::createPool, this);
#endif
#ifdef SPAMMER
    spamRunning = false;
#endif
  } else {
#ifdef SPAMMER
    spamRunning = true;
#endif
  //  std::cout << "SOLVER> next Round : before flush transactions" << std::endl;
    m_pool_closed = true;
  }
  // original logic: only normal nodes call flushTRansactions()
  if (lvl == NodeLevel::Normal) {
	  // TODO: define constant for flushTransactions() period
	  flushTransactionsCall.Schedule(50, LaunchScheme::periodic );
  }
  else {
	  flushTransactionsCall.Cancel();
  }
  // calculate new desired round duration as average duration of previous ones
  uint32_t desired_round_duration = 2000;
  if (passedRoundsCount > 0) {
	  desired_round_duration = passedRoundsDuration / passedRoundsCount;
	  if (desired_round_duration < TIME_TO_COLLECT_TRXNS) {
		  // duration too small
		  desired_round_duration = TIME_TO_COLLECT_TRXNS;
	  }
  }
  // ensure onRoundExpiredCall already canceled
  if (onRoundExpiredCall.IsScheduled()) {
	  timer_service.TimeConsoleOut("cancel onRoundExpiredCall", currentRound);
	  onRoundExpiredCall.WaitCancel(20);
  }
  std::ostringstream os;
  os << "Shedule (" << desired_round_duration << ") onRoundExpired()";
  timer_service.TimeConsoleOut(os.str(), node_->getRoundNumber());
  onRoundExpiredCall.Schedule(desired_round_duration, LaunchScheme::single);
}

bool Solver::verify_signature(uint8_t signature[64], uint8_t public_key[32],
									uint8_t* message, size_t message_len)
{
	// if crypto_sign_ed25519_verify_detached(...) returns 0 - succeeded, 1 - failed
	return !crypto_sign_ed25519_verify_detached(signature, message, message_len, public_key);
}

void Solver::onRoundExpired()
{
	doSelfTest();
}

void Solver::doSelfTest()
{
	auto lvl = node_->getMyLevel();
	bool test_block = true;
	bool test_rt = true;
	bool test_hashes = (lvl == NodeLevel::Writer);
	bool test_tl = (lvl == NodeLevel::Confidant);
	bool test_vect = (lvl == NodeLevel::Confidant);
	bool test_matr = (lvl == NodeLevel::Confidant);
	bool test_consensus = true;

    timer_service.TimeConsoleOut("doSelfTest() output begin", currentRound);
	std::cout << "|   Round " << currentRound << std::endl;

	if (test_block && !gotBlockThisRound) {
		std::cout << "|   gotBlockThisRound: no"<< std::endl;
	}
	if (test_tl && !transactionListReceived) {
		std::cout << "|   transactionListReceived: no" << std::endl;
	}
	if (test_vect && !vectorComplete) {
		std::cout << "|   vectorComplete: no" << std::endl;
	}
	if (test_matr && !allMatricesReceived) {
		std::cout << "|   allMatricesReceived: no"<< std::endl;
	}
	if (test_consensus && !consensusAchieved) {
		std::cout << "|   consensusAchieved: no" << std::endl;
	}
	if (test_hashes) {
		size_t cnt = ips.size();
		std::cout << "|   hashes received: " << cnt;
		if (cnt < min_nodes) {
			std::cout << " (desired: " << min_nodes << ")";
		}
        std::cout << std::endl;
	}
	if (test_rt) {
		std::cout << "|   round table received: " << (node_->getRoundNumber() != currentRound ? "yes" : "no") << std::endl;
	}

	std::cout << "+-- doSelfTest output end" << std::endl;
}

} // namespace Credits<|MERGE_RESOLUTION|>--- conflicted
+++ resolved
@@ -331,14 +331,10 @@
 #endif
 	}
 #ifdef MYLOG
-<<<<<<< HEAD
-		LOG_EVENT("Invalid transaction received");
-=======
 	else
 	{
 		LOG_EVENT("Invalid transaction received");
 	}
->>>>>>> 8d7b3f04
 #endif
 }
 
