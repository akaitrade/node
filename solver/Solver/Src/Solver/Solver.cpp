--- conflicted
+++ resolved
@@ -69,7 +69,6 @@
   , m_pool()
   , v_pool()
   , b_pool()
-  , m_TransactionsPacket()
 {
   m_SendingPacketTimer.connect(std::bind(&Solver::flushTransactions, this));
 }
@@ -257,56 +256,29 @@
 
 void Solver::flushTransactions()
 {
-<<<<<<< HEAD
-	if (node_->getMyLevel() != NodeLevel::Normal)
+    if (node_->getMyLevel() != NodeLevel::Normal)
         return;
 
-	{
-        cs::SpinGuard lock(mSpinLock);
-
-        if (m_transactions.size())
+    cs::SpinGuard l(mSpinLock);
+
+    for (auto& packet : mTransactionsBlock)
+    {
+        if (packet.transactions_count() != 0)
         {
-            node_->sendTransaction(std::move(m_transactions));
+            packet.compose();
+
+            node_->sendTransactionsPacket(packet);
             sentTransLastRound = true;
 
+            packet.clear();
+
+            packet = csdb::Pool{};
+
             csdebug() << "FlushTransaction ...";
-
-            m_transactions.clear();
         }
         else
-            return;
-    }
-
-    runAfter(std::chrono::milliseconds(50), [this]() {
-        flushTransactions();
-    });
-=======
-  if (node_->getMyLevel() != NodeLevel::Normal)
-    return;
-
-  std::lock_guard<std::mutex> l(m_trans_mut);
-
-  for (auto& packet : m_TransactionsPacket)
-  {
-    if (packet.transactions_count() != 0)
-    {
-      packet.compose();
-
-      node_->sendTransaction(std::move(packet));
-      sentTransLastRound = true;
-
-      packet.clear();
-
-      packet = csdb::Pool{};
-
-#ifdef MYLOG
-      std::cout << "FlushTransaction ..." << std::endl;
-#endif
-    }
-    else
-      break;
-  };
->>>>>>> feed8a71
+            break;
+    };
 }
 
 bool Solver::getIPoolClosed() {
@@ -893,14 +865,10 @@
   #ifdef MYLOG
           std::cout << "Solver -> Transaction " << iid << " added" << std::endl;
           #endif
-<<<<<<< HEAD
           {
-          cs::Lock lock(mHashTableMutex);
+          cs::SpinGuard lock(mSpinLock);
           m_transactions.push_back(transaction);
           }
-=======
-          addTransaction(transaction);
->>>>>>> feed8a71
           iid++;
       }
     }
@@ -914,14 +882,10 @@
 
 void Solver::send_wallet_transaction(const csdb::Transaction& transaction)
 {
-<<<<<<< HEAD
   //TRACE("");
-  cs::Lock lock(mHashTableMutex);
+  cs::SpinGuard lock(mSpinLock);
   //TRACE("");
   m_transactions.push_back(transaction);
-=======
-  addTransaction(transaction);
->>>>>>> feed8a71
 }
 
 void Solver::addInitialBalance()
@@ -941,14 +905,10 @@
   transaction.set_balance(csdb::Amount(10000000, 0));
   transaction.set_innerID(1);
 
-<<<<<<< HEAD
   {
 	  cs::Lock lock(mHashTableMutex);
 	  m_transactions.push_back(transaction);
   }
-=======
-  addTransaction(transaction);
->>>>>>> feed8a71
 
 #ifdef SPAMMER
   spamThread = std::thread(&Solver::spamWithTransactions, this);
@@ -1056,24 +1016,23 @@
 		return false;
 }
 
-void Solver::addTransaction(const csdb::Transaction & transaction)
-{
-  std::lock_guard<std::mutex> l(m_trans_mut);
-
-  size_t packetIndex = 0;
-
-  for (auto& packet : m_TransactionsPacket)
-  {
-    if (packet.transactions_count() >= TRANSACTIONS_COUNT_IN_POOL)
-      ++packetIndex;
-    else
-      break;
-  }
-
-  if (m_TransactionsPacket.size() <= packetIndex)
-    m_TransactionsPacket.emplace_back(csdb::Pool{});
-
-  m_TransactionsPacket[packetIndex].add_transaction(transaction);
+void Solver::addTransaction(const csdb::Transaction& transaction)
+{
+    cs::SpinGuard lock(mSpinLock);
+    std::size_t packetIndex = 0;
+
+    for (auto& packet : mTransactionsBlock)
+    {
+        if (packet.transactions_count() >= TRANSACTIONS_COUNT_IN_POOL)
+            ++packetIndex;
+        else
+            break;
+    }
+
+    if (mTransactionsBlock.size() <= packetIndex)
+        mTransactionsBlock.emplace_back(csdb::Pool{});
+
+    mTransactionsBlock[packetIndex].add_transaction(transaction);
 }
 
 } // namespace Credits