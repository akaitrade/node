////////////////////////////////////////////////////////////////////////////////////////////////////////////
//                    Created by Analytical Solytions Core Team 07.09.2018                                //
////////////////////////////////////////////////////////////////////////////////////////////////////////////
#include <iostream>
#include <random>
#include <sstream>
#include <fstream>
#include <chrono>

#include <csdb/address.h>
#include <csdb/currency.h>
#include <csdb/wallet.h>

#include <csnode/node.hpp>

#include "Solver/Generals.hpp"
#include "Solver/Solver.hpp"
#include <algorithm>
#include <cmath>

#include <lib/system/logger.hpp>

#include <base58.h>
#include <sodium.h>

namespace {
void addTimestampToPool(csdb::Pool& pool)
{
  auto now_time = std::chrono::system_clock::now();
  pool.add_user_field(0, std::to_string(
    std::chrono::duration_cast<std::chrono::milliseconds>(
      now_time.time_since_epoch()).count()));
}

void runAfter(const std::chrono::milliseconds& ms, std::function<void()> cb)
{    
 // std::cout << "SOLVER> Before calback" << std::endl;
  const auto tp = std::chrono::system_clock::now() + ms;
  std::thread tr([tp, cb]() {

    std::this_thread::sleep_until(tp);
  //  LOG_WARN("Inserting callback");
    CallsQueue::instance().insert(cb);
  });
 // std::cout << "SOLVER> After calback" << std::endl;
  tr.detach();
}

#if defined(SPAM_MAIN) || defined(SPAMMER)
static int
randFT(int min, int max)
{
  return rand() % (max - min + 1) + min;
}
#endif
} // anonimous namespace

namespace Credits {
using ScopedLock = std::lock_guard<std::mutex>;
constexpr short min_nodes = 3;

Solver::Solver(Node* node)
  : node_(node)
  , generals(std::unique_ptr<Generals>(new Generals()))
  , vector_datas()
  , m_pool()
  , v_pool()
  , b_pool()
{}

Solver::~Solver()
{
  //		csconnector::stop();
  //		csstats::stop();
}

void Solver::set_keys(const std::vector<uint8_t>& pub, const std::vector<uint8_t>& priv)
{
	myPublicKey = pub;
	myPrivateKey = priv;
}

void Solver::buildBlock(csdb::Pool& block)
{
  csdb::Transaction transaction;

  transaction.set_target(csdb::Address::from_string("0000000000000000000000000000000000000000000000000000000000000003"));
  transaction.set_source(csdb::Address::from_string("0000000000000000000000000000000000000000000000000000000000000002"));

  transaction.set_currency(csdb::Currency("CS"));
  transaction.set_amount(csdb::Amount(10, 0));
  transaction.set_balance(csdb::Amount(100, 0));
  transaction.set_innerID(0);

  block.add_transaction(transaction);

  transaction.set_target(csdb::Address::from_string("0000000000000000000000000000000000000000000000000000000000000004"));
  transaction.set_source(csdb::Address::from_string("0000000000000000000000000000000000000000000000000000000000000002"));

  transaction.set_currency(csdb::Currency("CS"));
  transaction.set_amount(csdb::Amount(10, 0));
  transaction.set_balance(csdb::Amount(100, 0));
  transaction.set_innerID(0);

  block.add_transaction(transaction);

}


void Solver::prepareBlockForSend(csdb::Pool& block)
{
  //std::cout << "SOLVER> Before time stamp" << std::endl;
//block is build in buildvector
  addTimestampToPool(block);
  //std::cout << "SOLVER> Before write pub key" << std::endl;
  block.set_writer_public_key(myPublicKey);
   //std::cout << "SOLVER> Before write last sequence" << std::endl;
  block.set_sequence((node_->getBlockChain().getLastWrittenSequence()) + 1);
  csdb::PoolHash prev_hash;
  prev_hash.from_string("");
  block.set_previous_hash(prev_hash);
 // std::cout << "SOLVER> Before private key" << std::endl;
  block.sign(myPrivateKey);
#ifdef MYLOG
  std::cout << "last sequence: " << (node_->getBlockChain().getLastWrittenSequence()) << std::endl;// ", last time:" << node_->getBlockChain().loadBlock(node_->getBlockChain().getLastHash()).user_field(0).value<std::string>().c_str() 
  std::cout << "prev_hash: " << node_->getBlockChain().getLastHash().to_string() << " <- Not sending!!!" << std::endl;
  std::cout << "new sequence: " << block.sequence() << ", new time:" << block.user_field(0).value<std::string>().c_str() << std::endl;
  #endif
}




void Solver::sendTL()
{
  if (gotBigBang) return;
  uint32_t tNum = v_pool.transactions_count();
  std::cout << "AAAAAAAAAAAAAAAAAAAAAAAA -= TRANSACTION RECEIVING IS OFF =- AAAAAAAAAAAAAAAAAAAAAAAAAAAA" << std::endl;
 // std::cout << "                          Total received " << tNum << " transactions" << std::endl;
  std::cout << "========================================================================================" << std::endl;
  m_pool_closed = true;  
  std::cout << "Solver -> Sending " << tNum << " transactions " << std::endl;
  v_pool.set_sequence(node_->getRoundNumber());
  //std::cout << "Solver -> Sending TransactionList to ALL" << std::endl;//<< byteStreamToHex(it.str, 32)  //<< 
  node_->sendTransactionList(std::move(v_pool)); // Correct sending, better when to all one time

}

uint32_t Solver::getTLsize()
{
  return v_pool.transactions_count();
}


void Solver::setLastRoundTransactionsGot(size_t trNum)
{
  lastRoundTransactionsGot = trNum;
}

void Solver::closeMainRound()
{
  if (node_->getRoundNumber()==1)// || (lastRoundTransactionsGot==0)) //the condition of getting 0 transactions by previous main node should be added!!!!!!!!!!!!!!!!!!!!!
  //node_->sendFirstTransaction();
  
  {
      node_->becomeWriter();
#ifdef MYLOG
	std::cout << "Solver -> Node Level changed 2 -> 3" << std::endl;
  #endif
#ifdef SPAM_MAIN
    createSpam = false;
    spamThread.join();
    prepareBlockForSend(testPool);
    node_->sendBlock(testPool);
#else
    prepareBlockForSend(m_pool);

    b_pool.set_sequence((node_->getBlockChain().getLastWrittenSequence()) + 1);
    csdb::PoolHash prev_hash;
    prev_hash.from_string("");
    b_pool.set_previous_hash(prev_hash);
	
  std::cout << "Solver -> new sequence: " << m_pool.sequence() << ", new time:" << m_pool.user_field(0).value<std::string>().c_str() << std::endl;
 
    node_->sendBlock(std::move(m_pool));
    node_->sendBadBlock(std::move(b_pool));
	std::cout << "Solver -> Block is sent ... awaiting hashes" << std::endl;
#endif
	node_->getBlockChain().setGlobalSequence(m_pool.sequence());
#ifdef MYLOG
	std::cout << "Solver -> Global Sequence: "  << node_->getBlockChain().getGlobalSequence() << std::endl;
	std::cout << "Solver -> Writing New Block"<< std::endl;
  #endif
    node_->getBlockChain().putBlock(m_pool);
    }
}

bool Solver::mPoolClosed()
{
  return m_pool_closed;
}


void Solver::runMainRound()
{
  m_pool_closed = false;
  std::cout << "========================================================================================" << std::endl;
  std::cout << "VVVVVVVVVVVVVVVVVVVVVVVVV -= TRANSACTION RECEIVING IS ON =- VVVVVVVVVVVVVVVVVVVVVVVVVVVV" << std::endl;
 
  if(node_->getRoundNumber()==1) 
  {
    runAfter(std::chrono::milliseconds(2000),
      [this]() { closeMainRound(); });
  }
  else
  {

  runAfter(std::chrono::milliseconds(TIME_TO_COLLECT_TRXNS),
    [this]() { closeMainRound(); });
 }

}

HashVector Solver::getMyVector()
{
  return hvector;
}

HashMatrix Solver::getMyMatrix()
{
 return (generals->getMatrix());
}



void Solver::flushTransactions()
{
	if (node_->getMyLevel() != NodeLevel::Normal) { return; }
	{
    std::lock_guard<std::mutex> l(m_trans_mut);
    if (m_transactions.size()) {
      node_->sendTransaction(std::move(m_transactions));
      sentTransLastRound = true;
#ifdef MYLOG
	  std::cout << "FlushTransaction ..." << std::endl;
    #endif
      m_transactions.clear();
    } else {
      return;
    }
  }
  runAfter(std::chrono::milliseconds(50),
                  [this]() { flushTransactions(); });
}

bool Solver::getIPoolClosed() {
  return m_pool_closed;
}

void Solver::gotTransaction(csdb::Transaction&& transaction)
{
#ifdef MYLOG
	std::cout << "SOLVER> Got Transaction" << std::endl;
#endif
	if (m_pool_closed)
	{
#ifdef MYLOG
		LOG_EVENT("m_pool_closed already, cannot accept your transactions");
#endif
		return;
	}

	if (transaction.is_valid())
		{
#ifndef SPAMMER
			auto v = transaction.to_byte_stream_for_sig();
			size_t msg_len = v.size();
			uint8_t* message = new uint8_t[msg_len];
			for (size_t i = 0; i < msg_len; i++)
				message[i] = v[i];

			auto vec = transaction.source().public_key();
			uint8_t public_key[32];
			for (int i = 0; i < 32; i++)
				public_key[i] = vec[i];

			std::string sig_str = transaction.signature();
			uint8_t* signature;
			signature = (uint8_t*)sig_str.c_str();

			if (verify_signature(signature, public_key, message, msg_len))
			{
#endif
					v_pool.add_transaction(transaction);
#ifndef SPAMMER
			}
			else
			{
				LOG_EVENT("Wrong signature");
			}
			delete[]message;
#endif
		}
		else
		{
#ifdef MYLOG
			LOG_EVENT("Invalid transaction received");
#endif
		}
}

void Solver::initConfRound()
{
  memset(receivedVecFrom, 0, 100);
  memset(receivedMatFrom, 0, 100);
  trustedCounterVector = 0;
  trustedCounterMatrix = 0;
  size_t _rNum = rNum;
  if (gotBigBang) sendZeroVector();
  //runAfter(std::chrono::milliseconds(TIME_TO_AWAIT_ACTIVITY),
  //  [this, _rNum]() { if(!transactionListReceived) node_->sendTLRequest(_rNum); });
}

void Solver::gotTransactionList(csdb::Pool&& _pool)
{
  transactionListReceived = true;
  uint8_t numGen = node_->getConfidants().size();
//	std::cout << "SOLVER> GotTransactionList" << std::endl;
  m_pool = csdb::Pool{};
<<<<<<< HEAD
  Hash_ result = generals->buildvector(_pool, m_pool, b_pool);
=======
  Hash_ result = generals->buildvector(_pool, m_pool, node_->getConfidants().size());
>>>>>>> c503cb68
  receivedVecFrom[node_->getMyConfNumber()] = true;
	hvector.Sender = node_->getMyConfNumber();
	hvector.hash = result;
	receivedVecFrom[node_->getMyConfNumber()] = true;
	generals->addvector(hvector);
	node_->sendVector(std::move(hvector));
	trustedCounterVector++;
  if(trustedCounterVector==numGen) 
  {
    vectorComplete = true;

    memset(receivedVecFrom, 0, 100);
    trustedCounterVector = 0;
    //compose and send matrix!!!
    //receivedMat_ips.insert(node_->getMyId());
    generals->addSenderToMatrix(node_->getMyConfNumber());
    receivedMatFrom[node_->getMyConfNumber()] = true;
    trustedCounterMatrix++;
    node_->sendMatrix(generals->getMatrix());
    generals->addmatrix(generals->getMatrix(), node_->getConfidants());//MATRIX SHOULD BE DECOMPOSED HERE!!!
#ifdef MYLOG
    std::cout << "SOLVER> Matrix added" << std::endl;
    #endif
  }
}

void Solver::sendZeroVector()
{

  if (transactionListReceived && !getBigBangStatus()) return;
//  std::cout << "SOLVER> Generating ZERO TransactionList" << std::endl;
  csdb::Pool test_pool = csdb::Pool{};
  gotTransactionList(std::move(test_pool));

}


void Solver::gotVector(HashVector&& vector)
{
#ifdef MYLOG
	std::cout << "SOLVER> GotVector" << std::endl;
  #endif
 // runAfter(std::chrono::milliseconds(200),
 //   [this]() { sendZeroVector(); });

  uint8_t numGen = node_->getConfidants().size();
  //if (vector.roundNum==node_->getRoundNumber())
  //{
	 // std::cout << "SOLVER> This is not the information of this round" << std::endl;
	 // return;
  //}
  if (receivedVecFrom[vector.Sender]==true) 
  {
#ifdef MYLOG
		std::cout << "SOLVER> I've already got the vector from this Node" << std::endl;
    #endif
		return;
  }
  receivedVecFrom[vector.Sender] = true;
  generals->addvector(vector);//building matrix
  trustedCounterVector++;

  if (trustedCounterVector == numGen)
  {
    
	  //std::cout << "SOLVER> GotVector : " << std::endl;
    vectorComplete = true;

	  memset(receivedVecFrom, 0, 100);
	  trustedCounterVector = 0;
	  //compose and send matrix!!!
      //receivedMat_ips.insert(node_->getMyId());
	  generals->addSenderToMatrix(node_->getMyConfNumber());
	  receivedMatFrom[node_->getMyConfNumber()] = true;
	  trustedCounterMatrix++;
	  node_->sendMatrix(generals->getMatrix());
	  generals->addmatrix(generals->getMatrix(), node_->getConfidants());//MATRIX SHOULD BE DECOMPOSED HERE!!!
 //   std::cout << "SOLVER> Matrix added" << std::endl;

    if (trustedCounterMatrix == numGen)
    {
      memset(receivedMatFrom, 0, 100);
      trustedCounterMatrix = 0;
      uint8_t wTrusted = (generals->take_decision(node_->getConfidants(), node_->getMyConfNumber(), node_->getBlockChain().getHashBySequence(node_->getRoundNumber()-1)));

      if (wTrusted == 100)
      {
//        std::cout << "SOLVER> CONSENSUS WASN'T ACHIEVED!!!" << std::endl;
        runAfter(std::chrono::milliseconds(TIME_TO_COLLECT_TRXNS),
        [this]() { writeNewBlock(); });
      }
      else
      {
        consensusAchieved = true;
 //       std::cout << "SOLVER> wTrusted = " << (int)wTrusted << std::endl;
        if (wTrusted == node_->getMyConfNumber())
        {
          node_->becomeWriter();
          runAfter(std::chrono::milliseconds(TIME_TO_COLLECT_TRXNS),
            [this]() { writeNewBlock(); });
        }
          //LOG_WARN("This should NEVER happen, NEVER");
      }
    }
  }
#ifdef MYLOG
  std::cout << "Solver>  VECTOR GOT SUCCESSFULLY!!!" << std::endl;
  #endif
}

void Solver::checkMatrixReceived()
{
  if (trustedCounterMatrix < 2) node_->sendMatrix(generals->getMatrix());
  
}

void Solver::setRNum(size_t _rNum)
{
  rNum = _rNum;
}


void Solver::checkVectorsReceived(size_t _rNum)
{
  if (_rNum < rNum) return;
  uint8_t numGen = node_->getConfidants().size();
  if (trustedCounterVector == numGen) return;

}

void Solver::gotMatrix(HashMatrix&& matrix)
{
  //runAfter(std::chrono::milliseconds(500),
  //  [this]() { checkVectorsReceived(); });
	//std::cout << "SOLVER> Got Matrix" << std::endl;
	uint8_t numGen = node_->getConfidants().size();
  /*for(uint8_t i=0; i<numGen; i++)
  {
    if(!receivedVecFrom[i]) node_->sendVectorRequest(node_->getConfidants()[i]);
  }*/
  //if(trustedCounterMatrix==0)
  //{
  //      runAfter(std::chrono::milliseconds(TIME_TO_COLLECT_TRXNS/5),
  //      [this]() { writeNewBlock();});
  //}

  if(gotBlockThisRound) return;
	if (receivedMatFrom[matrix.Sender])
	{
#ifdef MYLOG
		std::cout << "SOLVER> I've already got the matrix from this Node" << std::endl;
#endif
		return;
	}
	receivedMatFrom[matrix.Sender] = true;
	trustedCounterMatrix++;
	generals->addmatrix(matrix, node_->getConfidants());
#ifdef MYLOG
  std::cout << "SOLVER> Matrix added" << std::endl;
#endif
  if (trustedCounterMatrix == numGen)
  {

 //   std::cout << "SOLVER> We are going to take decision" << std::endl;
 
	  memset(receivedMatFrom, 0, 100);
	  trustedCounterMatrix = 0;
	  uint8_t wTrusted = (generals->take_decision(node_->getConfidants(), node_->getMyConfNumber(),node_->getBlockChain().getHashBySequence(node_->getRoundNumber()-1)));
 
	  if (wTrusted == 100)
	  {
#ifdef MYLOG
		  std::cout << "SOLVER> CONSENSUS WASN'T ACHIEVED!!!" << std::endl;
      #endif
      runAfter(std::chrono::milliseconds(TIME_TO_COLLECT_TRXNS),
        [this]() { writeNewBlock();});
		  
	  }

	  else
	  {
		  consensusAchieved = true;
		  if (wTrusted == node_->getMyConfNumber())
		  {
			  node_->becomeWriter();
        runAfter(std::chrono::milliseconds(TIME_TO_COLLECT_TRXNS),
          [this]() { writeNewBlock(); });
		  }
      else
      { 
        //LOG_WARN("This should NEVER happen, NEVER");
      }
     }
	}
}


//what block does this function write???
void Solver::writeNewBlock()
{
#ifdef MYLOG
	std::cout << "Solver -> writeNewBlock ... start";
  #endif
  if (consensusAchieved &&
    node_->getMyLevel() == NodeLevel::Writer) {
    prepareBlockForSend(m_pool);
    node_->sendBlock(std::move(m_pool));
    node_->getBlockChain().putBlock(m_pool);

    b_pool.set_sequence((node_->getBlockChain().getLastWrittenSequence()) + 1);
    csdb::PoolHash prev_hash;
    prev_hash.from_string("");
    b_pool.set_previous_hash(prev_hash);

#ifdef MYLOG
	std::cout << "Solver -> writeNewBlock ... finish" << std::endl;
  #endif
	consensusAchieved = false;
  }
  else {
    //LOG_WARN("Consensus achieved: " << (consensusAchieved ? 1 : 0) << ", ml=" << (int)node_->getMyLevel());
  }
}

void Solver::gotBlock(csdb::Pool&& block, const PublicKey& sender)
{
	if (node_->getMyLevel() == NodeLevel::Writer)
		return;
  gotBigBang = false;
  gotBlockThisRound = true;
#ifdef MONITOR_NODE
  addTimestampToPool(block);
#endif
  uint32_t g_seq = block.sequence();
#ifdef MYLOG
  std::cout << "GOT NEW BLOCK: global sequence = " << g_seq << std::endl;
  #endif
  if(g_seq > node_->getRoundNumber()) return; // remove this line when the block candidate signing of all trusted will be implemented

  node_->getBlockChain().setGlobalSequence(g_seq);
  if (g_seq == node_->getBlockChain().getLastWrittenSequence() + 1)
  {
		//std::cout << "Solver -> getblock calls writeLastBlock" << std::endl;		if(block.verify_signature()) //INCLUDE SIGNATURES!!!
		{
      node_->getBlockChain().putBlock(block);
		  if ((node_->getMyLevel() != NodeLevel::Writer) && (node_->getMyLevel() != NodeLevel::Main))
		  {
			  //std::cout << "Solver -> before sending hash to writer" << std::endl;
			  Hash test_hash((char*)(node_->getBlockChain().getLastWrittenHash().to_binary().data()));//getLastWrittenHash().to_binary().data()));//SENDING HASH!!!
			  node_->sendHash(test_hash, sender);
#ifdef MYLOG
        std::cout << "SENDING HASH: " << byteStreamToHex(test_hash.str,32) << std::endl;
        #endif
		  }
    }

		//std::cout << "Solver -> finishing gotBlock" << std::endl;
  }
  size_t _rNum = rNum;
 // runAfter(std::chrono::milliseconds(TIME_TO_AWAIT_ACTIVITY),
  //  [this, rNum]() { node_->sendRoundTableRequest(rNum); });

#ifndef SPAMMER
#ifndef MONITOR_NODE
  //if (!sentTransLastRound) {
  //  Hash test_hash = "zpa02824qsltp";
  //  node_->sendHash(test_hash, sender);
  //}
#endif
#endif
}
bool Solver::getBigBangStatus()
{
  return gotBigBang;
}

void Solver::setBigBangStatus(bool _status)
{
  gotBigBang = _status;
}


void Solver::gotBadBlockHandler(csdb::Pool&& _pool, const PublicKey& sender)
{
  //insert code here
}

void Solver::gotBlockCandidate(csdb::Pool&& block)
{
#ifdef MYLOG
	std::cout << "Solver -> getBlockCanditate" << std::endl;
  #endif
  if (blockCandidateArrived)
    return;

  //m_pool = std::move(block);

  blockCandidateArrived = true;
 // writeNewBlock();
}

void Solver::gotHash(Hash& hash, const PublicKey& sender)
{
	if (round_table_sent) return;
	//std::cout << "Solver -> gotHash: " << hash.to_string() << "from sender: " << sender.to_string() << std::endl;//<-debug feature
	Hash myHash((char*)(node_->getBlockChain().getLastWrittenHash().to_binary().data()));
#ifdef MYLOG
	std::cout << "Solver -> My Hash: " << byteStreamToHex(myHash.str,32) << std::endl;
#endif
	if (ips.size() <= min_nodes) 
	{
		if (hash == myHash) 
		{
#ifdef MYLOG
			std::cout << "Solver -> Hashes are good" << std::endl;
#endif
			//hashes.push_back(hash);
			ips.push_back(sender);
		} 
		else
		{
#ifdef MYLOG
			if (hash != myHash) std::cout << "Hashes do not match!!!" << std::endl;
      #endif
			return;
		}
	}
	else
	{
#ifdef MYLOG
		std::cout << "Solver -> We have enough hashes!" << std::endl;
    #endif
		return;
	}

	
	if ((ips.size() == min_nodes) && (!round_table_sent)) 
	{
		
#ifdef MYLOG
    std::cout << "Solver -> sending NEW ROUND table" << std::endl;
#endif
    node_->initNextRound(node_->getMyPublicKey(), std::move(ips));
		round_table_sent = true;
		
	}
  }

void Solver::initApi()
{
  _initApi();
}

void Solver::_initApi()
{
  //        csconnector::start(&(node_->getBlockChain()),csconnector::Config{});
  //
  //		csstats::start(&(node_->getBlockChain()));
}

  /////////////////////////////

#ifdef SPAM_MAIN
void
Solver::createPool()
{
  std::string mp = "0123456789abcdef";
  const unsigned int cmd = 6;

  struct timeb tt;
  ftime(&tt);
  srand(tt.time * 1000 + tt.millitm);

  testPool = csdb::Pool();

  std::string aStr(64, '0');
  std::string bStr(64, '0');

  uint32_t limit = randFT(5, 15);

  if (randFT(0, 150) == 42) {
    csdb::Transaction smart_trans;
    smart_trans.set_currency(csdb::Currency("CS"));

    smart_trans.set_target(Credits::BlockChain::getAddressFromKey(
      "3SHCtvpLkBWytVSqkuhnNk9z1LyjQJaRTBiTFZFwKkXb"));
    smart_trans.set_source(csdb::Address::from_string(
      "0000000000000000000000000000000000000000000000000000000000000001"));

    smart_trans.set_amount(csdb::Amount(1, 0));
    smart_trans.set_balance(csdb::Amount(100, 0));

    api::SmartContract sm;
    sm.address = "3SHCtvpLkBWytVSqkuhnNk9z1LyjQJaRTBiTFZFwKkXb";
    sm.method = "store_sum";
    sm.params = { "123", "456" };

    smart_trans.add_user_field(0, serialize(sm));

    testPool.add_transaction(smart_trans);
  }

  csdb::Transaction transaction;
  transaction.set_currency(csdb::Currency("CS"));

  while (createSpam && limit > 0) {
    for (size_t i = 0; i < 64; ++i) {
      aStr[i] = mp[randFT(0, 15)];
      bStr[i] = mp[randFT(0, 15)];
    }

    transaction.set_target(csdb::Address::from_string(aStr));
    transaction.set_source(csdb::Address::from_string(bStr));

    transaction.set_amount(csdb::Amount(randFT(1, 1000), 0));
    transaction.set_balance(
      csdb::Amount(transaction.balance().integral() + 1, 0));

    testPool.add_transaction(transaction);
    --limit;
  }

  addTimestampToPool(testPool);
}
#endif

#ifdef SPAMMER
void
Solver::spamWithTransactions()
{
	//if (node_->getMyLevel() != Normal) return;
  std::cout << "STARTING SPAMMER..." << std::endl;
  std::string mp = "1234567890abcdef";
  
  // std::string cachedBlock;
  // cachedBlock.reserve(64000);
  uint64_t iid=0;
  std::this_thread::sleep_for(std::chrono::seconds(5));

  auto aaa = csdb::Address::from_string(
    "0000000000000000000000000000000000000000000000000000000000000001");
  auto bbb = csdb::Address::from_string(
    "0000000000000000000000000000000000000000000000000000000000000002");

  csdb::Transaction transaction;
  transaction.set_target(aaa);
  transaction.set_source(
<<<<<<< HEAD
  csdb::Address::from_public_key((char*)myPublicKey.data()));
  //transaction.set_comission();
=======
    csdb::Address::from_public_key((char*)myPublicKey.data()));
  //transaction.set_max_fee();
>>>>>>> c503cb68

  transaction.set_currency(csdb::Currency("CS"));

  while (true) {
    if (spamRunning && (node_->getMyLevel() == Normal))
    {
      if ((node_->getRoundNumber()<10) || (node_->getRoundNumber() > 20) )
      {
      

          transaction.set_amount(csdb::Amount(randFT(1, 1000), 0));
          transaction.set_max_fee(csdb::Amount(0, 1,10));
          transaction.set_balance(csdb::Amount(transaction.amount().integral() + 2, 0));
          transaction.set_innerID(iid);
  #ifdef MYLOG
          std::cout << "Solver -> Transaction " << iid << " added" << std::endl;
          #endif
          {
          std::lock_guard<std::mutex> l(m_trans_mut);
          m_transactions.push_back(transaction);
          }
          iid++;
      }
    }

    std::this_thread::sleep_for(std::chrono::microseconds(TRX_SLEEP_TIME));
  }
}
#endif

///////////////////

void Solver::send_wallet_transaction(const csdb::Transaction& transaction)
{
  //TRACE("");
  std::lock_guard<std::mutex> l(m_trans_mut);
  //TRACE("");
  m_transactions.push_back(transaction);
}

void Solver::addInitialBalance()
{
  std::cout << "===SETTING DB===" << std::endl;
  const std::string start_address =
    "0000000000000000000000000000000000000000000000000000000000000002";

  csdb::Pool pool;
  csdb::Transaction transaction;
  transaction.set_target(
    csdb::Address::from_public_key((char*)myPublicKey.data()));
  transaction.set_source(csdb::Address::from_string(start_address));

  transaction.set_currency(csdb::Currency("CS"));
  transaction.set_amount(csdb::Amount(10000, 0));
  transaction.set_balance(csdb::Amount(10000000, 0));
  transaction.set_innerID(1);

  {
	  std::lock_guard<std::mutex> l(m_trans_mut);
	  m_transactions.push_back(transaction);
  }

#ifdef SPAMMER
  spamThread = std::thread(&Solver::spamWithTransactions, this);
  spamThread.detach();
#endif
}

//////////////////////////////////////////////////////////////////////////////////////////////////////////////// gotBlockRequest
void Solver::gotBlockRequest(csdb::PoolHash&& hash, const PublicKey& nodeId) {
	csdb::Pool pool = node_->getBlockChain().loadBlock(hash);
	if (pool.is_valid())
	{
		csdb::PoolHash prev_hash;
		prev_hash.from_string("");
		pool.set_previous_hash(prev_hash);
		node_->sendBlockReply(std::move(pool), nodeId);
	}

}

//////////////////////////////////////////////////////////////////////////////////////////////////////////////// gotBlockReply
void Solver::gotBlockReply(csdb::Pool&& pool) {
#ifdef MYLOG
	std::cout << "Solver -> Got Block for my Request: " << pool.sequence() << std::endl;
  #endif
	if (pool.sequence() == node_->getBlockChain().getLastWrittenSequence() + 1)
		node_->getBlockChain().putBlock(pool);
	

}

void Solver::addConfirmation(uint8_t confNumber_) {
  if(writingConfGotFrom[confNumber_]) return;
  writingConfGotFrom[confNumber_]=true;
  writingCongGotCurrent++;
  if(writingCongGotCurrent==2)
  {
    node_->becomeWriter();
    runAfter(std::chrono::milliseconds(TIME_TO_COLLECT_TRXNS),
      [this]() { writeNewBlock(); });
  } 
  
}

void Solver::nextRound()
{
#ifdef MYLOG
	std::cout << "SOLVER> next Round : Starting ... nextRound" << std::endl;
  #endif
  receivedVec_ips.clear();
  receivedMat_ips.clear();

  hashes.clear();
  ips.clear();
  vector_datas.clear();

  vectorComplete = false;
  consensusAchieved = false;
  blockCandidateArrived = false;
  transactionListReceived = false;
  vectorReceived = false;
  gotBlockThisRound=false;

  round_table_sent = false;
  sentTransLastRound = false;
  m_pool = csdb::Pool{};
  v_pool = csdb::Pool{};
  if (m_pool_closed) v_pool = csdb::Pool{};
#ifdef MYLOG
  std::cout << "SOLVER> next Round : the variables initialized" << std::endl;
  #endif
  if (node_->getMyLevel() == NodeLevel::Main) {
    runMainRound();
#ifdef SPAM_MAIN
    createSpam = true;
    spamThread = std::thread(&Solver::createPool, this);
#endif
#ifdef SPAMMER
    spamRunning = false;
#endif
  } else {
#ifdef SPAMMER
    spamRunning = true;
#endif
  //  std::cout << "SOLVER> next Round : before flush transactions" << std::endl;
    m_pool_closed = true;
    flushTransactions();
  }
}

bool Solver::verify_signature(uint8_t signature[64], uint8_t public_key[32],
									uint8_t* message, size_t message_len)
{
	int ver_ok = crypto_sign_ed25519_verify_detached(signature, message, message_len, public_key);
	if (ver_ok == 0)
		return true;
	else
		return false;
}
} // namespace Credits<|MERGE_RESOLUTION|>--- conflicted
+++ resolved
@@ -327,11 +327,7 @@
   uint8_t numGen = node_->getConfidants().size();
 //	std::cout << "SOLVER> GotTransactionList" << std::endl;
   m_pool = csdb::Pool{};
-<<<<<<< HEAD
-  Hash_ result = generals->buildvector(_pool, m_pool, b_pool);
-=======
-  Hash_ result = generals->buildvector(_pool, m_pool, node_->getConfidants().size());
->>>>>>> c503cb68
+  Hash_ result = generals->buildvector(_pool, m_pool, node_->getConfidants().size(), b_pool);
   receivedVecFrom[node_->getMyConfNumber()] = true;
 	hvector.Sender = node_->getMyConfNumber();
 	hvector.hash = result;
@@ -779,13 +775,8 @@
   csdb::Transaction transaction;
   transaction.set_target(aaa);
   transaction.set_source(
-<<<<<<< HEAD
-  csdb::Address::from_public_key((char*)myPublicKey.data()));
-  //transaction.set_comission();
-=======
     csdb::Address::from_public_key((char*)myPublicKey.data()));
   //transaction.set_max_fee();
->>>>>>> c503cb68
 
   transaction.set_currency(csdb::Currency("CS"));
 
