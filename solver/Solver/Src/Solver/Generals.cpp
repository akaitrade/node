////////////////////////////////////////////////////////////////////////////////////////////////////////////
//                    Created by Analytical Solytions Core Team 07.09.2018                                //
////////////////////////////////////////////////////////////////////////////////////////////////////////////

#include <iostream>
#include <sstream>
#include <string.h>
#ifdef _MSC_VER
#include <intrin.h>
#else
#include <x86intrin.h>
#endif

#include "Solver/Generals.hpp"
#include "Solver/WalletsState.h"

#include <algorithm>
#include <csdb/currency.h>
#include <csdb/address.h>
#include <csdb/pool.h>
#include <csdb/transaction.h>

#include <mutex>


namespace Credits{

    Generals::Generals(WalletsState& _walletsState)
        : walletsState(_walletsState)
    { }
    Generals::~Generals() { }

    Hash_ Generals::buildvector(csdb::Pool& _pool, csdb::Pool& new_pool, size_t num_of_trusted, csdb::Pool& new_bpool) {
      ////////////////////////////////////////////////////////////////////////
      //    This function was modified to calculate deltas for concensus    //
      ////////////////////////////////////////////////////////////////////////
      #ifdef MYLOG
		std::cout << "GENERALS> buildVector: " << _pool.transactions_count() << " transactions"  << std::endl;
    #endif
      //comission is let to be constant, otherwise comission should be sent to this function
		memset(&hMatrix, 0, 9700);
    csdb::Transaction tempTransaction;
	  size_t transactionsNumber = _pool.transactions_count();
	  uint8_t* del1 = new uint8_t[transactionsNumber];
	  uint32_t i = 0;
  
    const csdb::Amount zero_balance = 0.0_c;
    if (_pool.transactions_count() > 0) {
//      walletsState.updateFromSource();

	  std::vector <csdb::Transaction> t_pool(_pool.transactions());
	  for (auto& it : t_pool)
	  {
		  countFee(it, num_of_trusted, t_pool.size());
		  auto delta = it.balance() - it.amount() - it.counted_fee();

	#ifdef _MSC_VER
		  int8_t bitcnt = __popcnt(delta.integral()) + __popcnt64(delta.fraction());
	#else
		  int8_t bitcnt = __builtin_popcount(delta.integral()) + __builtin_popcountl(delta.fraction());
	#endif
      if (delta <= zero_balance)
      {
<<<<<<< HEAD
        *(del1 + i) = -bitcnt;
        new_bpool.add_transaction(it);
        ++i;
        continue;
=======
        *(del1 + i) = bitcnt;
        new_pool.add_transaction(it);
>>>>>>> 53c11d40
      }
/*
      WalletsState::WalletId walletId{};
      WalletsState::WalletData& wallState = walletsState.getData(it.source(), walletId);
      if (!wallState.trxTail_.isAllowed(it.innerID())) {
        *(del1 + i) = -bitcnt;
        new_bpool.add_transaction(it);
        ++i;
        continue;
      }
*/
      *(del1 + i) = bitcnt;
//      wallState.trxTail_.push(it.innerID());
//      walletsState.setModified(walletId);
      new_pool.add_transaction(it);
      ++i;
	  }
	  
		uint8_t* hash_s = new uint8_t[32];
		//std::cout << "GENERALS> Build vector : before blake" << std::endl;
  //  std::cout << "GENERALS> buildVector: before blake, total " << new_pool.transactions_count() << "transactions in block" << std::endl;
		blake2s(hash_s, 32, del1, transactionsNumber, "1234", 4);
//    std::cout << "GENERALS> buildVector: hash: " << byteStreamToHex((const char*)hash_s, 32) << " from " << (int)i << std::endl;
		//initializing for taking decision
		//std::cout << "GENERALS> Build vector : before initializing" << std::endl;
		memset(find_untrusted, 0, 10000);
		memset(new_trusted, 0, 100);
		memset(hw_total, 0, 3300);
		//std::cout << "GENERALS> Build vector : after zeroing" << std::endl;

		Hash_ hash_(hash_s);	
    delete hash_s; 
    delete del1;
 //   std::cout << "GENERALS> buildVector: hash in hash_: " << byteStreamToHex((const char*)hash_.val, 32) << std::endl;
		return hash_;
    }
    else
    {
      uint8_t* hash_s = new uint8_t[32];
      uint32_t a=0;
      blake2s(hash_s, 32, (const void*)&a, 4, "1234", 4);
//      std::cout << "GENERALS> buildVector: hash: " << byteStreamToHex((const char*)hash_s, 32) << " from " << (int)i << std::endl;
      memset(find_untrusted, 0, 10000);
      memset(new_trusted, 0, 100);
      memset(hw_total, 0, 3300);
      Hash_ hash_(hash_s);
      delete hash_s;
 //     std::cout << "GENERALS> buildVector: hash in hash_: " << byteStreamToHex((const char*)hash_.val, 32) << std::endl;
      delete del1;
      return hash_;

    }


    
    }

  void Generals::addvector(HashVector vector) {
  #ifdef MYLOG
  	std::cout << "GENERALS> Add vector" << std::endl;
  #endif
		hMatrix.hmatr[vector.Sender] = vector;
 //   std::cout << "GENERALS> Vector succesfully added" << std::endl;
  }

	void Generals::addSenderToMatrix(uint8_t myConfNum)
	{
		hMatrix.Sender = myConfNum;
	}

  void Generals::addmatrix(HashMatrix matrix, const std::vector<PublicKey>& confidantNodes) {
//		std::cout << "GENERALS> Add matrix" << std::endl;
		const uint8_t nodes_amount = confidantNodes.size();
		hash_weight *hw = new hash_weight[nodes_amount];
    Hash_ temp_hash;
		uint8_t j = matrix.Sender;
		uint8_t i_max;
		bool found = false;

		uint8_t max_frec_position;
		uint8_t j_max;
		j_max = 0;
    
 //   std::cout << "GENERALS> HW OUT: nodes amount = " << (int)nodes_amount <<  std::endl;
		for (uint8_t i = 0; i < nodes_amount; i++)
		{
			if (i == 0)
			{
				memcpy(hw[0].a_hash, matrix.hmatr[0].hash.val, 32);
  //      std::cout << "GENERALS> HW OUT: writing initial hash " << byteStreamToHex(hw[i].a_hash, 32) << std::endl;
				hw[0].a_weight = 1;
				*(find_untrusted + j * 100) = 0;
				i_max = 1;
			}
			else
			{
				found = false;
				for (uint8_t ii = 0; ii < i_max; ii++)
				{
   //       memcpy(temp_hash.val, matrix.hmatr[i].hash.val, 32);
   //      std::cout << "GENERALS> HW OUT: hash " << byteStreamToHex((const char*)temp_hash.val, 32) << " from " << (int)i << std::endl;
					if (memcmp(hw[ii].a_hash, matrix.hmatr[i].hash.val, 32) == 0)
					{
  //          std::cout << "GENERALS> HW OUT: hash found" ;
						(hw[ii].a_weight)++;
  //         std::cout << " ... now h_weight = " << (int)(hw[ii].a_weight) << std::endl;
						found = true;
						*(find_untrusted + j * 100 + i) = ii;
						break;
					}
				}
				if (!found)
				{
    //      std::cout << "GENERALS> HW OUT: hash not found!!!";
					memcpy(hw[i_max].a_hash, matrix.hmatr[i].hash.val, 32);
					(hw[i_max].a_weight) = 1;
					*(find_untrusted + j * 100 + i) = i_max;
					i_max++;
    //      std::cout << " ... i_max = "<< (int) i_max << std::endl;;


				}
			}
		}

	 uint8_t hw_max;
   hw_max=0;
   max_frec_position = 0;

		for (int i = 0; i < i_max; i++)
		{
			if (hw[i].a_weight > hw_max)
			{
				hw_max = hw[i].a_weight;
				max_frec_position = i;
   //     std::cout << "GENERALS> HW OUT:" << i << " : " << byteStreamToHex(hw[i].a_hash, 32) << " - > " << (int)(hw[i].a_weight) << std::endl;

			}
		}
    j = matrix.Sender;
    hw_total[j].a_weight=max_frec_position;
    memcpy(hw_total[j].a_hash, hw[max_frec_position].a_hash,32);

		for (int i = 0; i < nodes_amount; i++)
		{
			if (*(find_untrusted + i + j * 100) == max_frec_position)
			{
				*(new_trusted + i) += 1;
			}
		}
    delete hw;
    }

    uint8_t Generals::take_decision(const std::vector<PublicKey>& confidantNodes, const uint8_t myConfNumber, const csdb::PoolHash lasthash) {
    #ifdef MYLOG
		std::cout << "GENERALS> Take decision: starting " << std::endl;
    #endif
		const uint8_t nodes_amount = confidantNodes.size();
		hash_weight *hw = new hash_weight[nodes_amount];
		unsigned char *mtr = new unsigned char[nodes_amount * 97];

		uint8_t max_frec_position;
		uint8_t j_max, jj;
		j_max = 0;
    bool found;
		
		//double duration, duration1;
		//duration1 = 0;
		//clock_t time_begin, time_end, time_begin1, time_end1;
		//time_begin = clock();

      memset(mtr, 0, nodes_amount * 97);		
		for (int j = 0; j < nodes_amount; j++)
		{
			//time_begin1 = clock();
      // matrix init
			//create_matrix(mtr, nodes_amount);// matrix generation
			//time_end1 = clock();
			//duration1 += time_end1 - time_begin1;
      
			//primary matrix check
			//hw_total[j].a_weight = 0;
			//final check

			if (j == 0)
			{
				memcpy(hw[0].a_hash, hw_total[0].a_hash, 32);
				(hw[0].a_weight) = 1;
				j_max = 1;
			}
			else
			{
				found = false;
				for (jj = 0; jj < j_max; jj++)
				{
					if (memcmp(hw[jj].a_hash, hw_total[j].a_hash, 32) == 0)
					{
						(hw[jj].a_weight)++;
						found = true;
						break;
					}
				}

				if (!found)
				{
					memcpy(hw[j_max].a_hash, hw_total[j].a_hash, 32);
					(hw_total[j_max].a_weight) = 1;
					j_max++;
				}
			}

		}


		uint8_t trusted_limit;
		trusted_limit = nodes_amount / 2 + 1;
    uint8_t j=0;
		for (int i = 0; i < nodes_amount; i++)
		{
      if (*(new_trusted + i) < trusted_limit)
      {
      #ifdef MYLOG
		  std::cout << "GENERALS> Take decision: Liar nodes : " << i << std::endl;
      #endif
      }
      else j++;
		}
    if (j==nodes_amount) 
    { 
      #ifdef MYLOG
      std::cout << "GENERALS> Take decision: CONGRATULATIONS!!! No liars this round!!! " << std::endl;
      #endif
    }
#ifdef MYLOG
    std::cout << "Hash : " << lasthash.to_string() << std::endl;
    #endif
		auto hash_t = lasthash.to_binary();
		int k= *(hash_t.begin());
		//std::cout << "K : " << k << std::endl;
		int result0 = nodes_amount;
		uint16_t result =0;
		result = k % (int)result0;
#ifdef MYLOG
		std::cout << "Writing node : " << byteStreamToHex(confidantNodes.at(result).str,32) << std::endl;
    #endif
    delete hw;
    delete mtr;
		return result;
		//if (myId != confidantNodes[write_id]) return 0;
        //return 100;
    }

    HashMatrix Generals::getMatrix() {
       return hMatrix;
    }

	void Generals::chooseHeadAndTrusted(std::map<std::string, std::string>) { }
    void Generals::chooseHeadAndTrustedFake(std::vector<std::string>& hashes) { }
    void Generals::fake_block(std::string m_public_key) { }

csdb::Amount Generals::countFee(csdb::Transaction& transaction, size_t numOfTrustedNodesInRound,
	size_t numOfTransactionsInRound)
{
	constexpr int NUM_OF_ROUDS_PER_SECOND = 5;
	constexpr double k = COST_OF_ONE_TRUSTED_PER_DAY / (24 * 3600 * NUM_OF_ROUDS_PER_SECOND);
	double fee = numOfTrustedNodesInRound * k / numOfTransactionsInRound;

	if (size_t transaction_size = transaction.to_byte_stream().size() > SIZE_OF_COMMON_TRANSACTION)
	{
		double l = 1. / SIZE_OF_COMMON_TRANSACTION;
		double lengthCoef = sqrt(transaction_size * l);
		lengthCoef = lengthCoef * lengthCoef * lengthCoef;
		fee *= lengthCoef;
	}

	csdb::Amount countedFee(fee);
	transaction.set_counted_fee(countedFee);
	return countedFee;
}

}<|MERGE_RESOLUTION|>--- conflicted
+++ resolved
@@ -61,15 +61,10 @@
 	#endif
       if (delta <= zero_balance)
       {
-<<<<<<< HEAD
         *(del1 + i) = -bitcnt;
         new_bpool.add_transaction(it);
         ++i;
         continue;
-=======
-        *(del1 + i) = bitcnt;
-        new_pool.add_transaction(it);
->>>>>>> 53c11d40
       }
 /*
       WalletsState::WalletId walletId{};
