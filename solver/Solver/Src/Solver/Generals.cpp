--- conflicted
+++ resolved
@@ -13,7 +13,6 @@
 #endif
 
 #include "Solver/Generals.hpp"
-//#include "../../../Include/Solver/Fake_Solver.hpp"
 
 #include <algorithm>
 #include <csdb/currency.h>
@@ -36,110 +35,15 @@
 		////////////////////////////////////////////////////////////////////////
 		size_t transactionsCount = _pool.transactions_count();
 
-<<<<<<< HEAD
-    Hash_ Generals::buildvector(csdb::Pool& _pool, csdb::Pool& new_pool, size_t num_of_trusted, csdb::Pool& new_bpool) {
-      ////////////////////////////////////////////////////////////////////////
-      //    This function was modified to calculate deltas for concensus    //
-      ////////////////////////////////////////////////////////////////////////
-      #ifdef MYLOG
-		std::cout << "GENERALS> buildVector: " << _pool.transactions_count() << " transactions"  << std::endl;
-    #endif
-      //comission is let to be constant, otherwise comission should be sent to this function
-		memset(&hMatrix, 0, sizeof(HashVector)*100);
-    csdb::Transaction tempTransaction;
-    std::map <csdb::Address, csdb::Amount> tempBalance;
-    size_t transactionsNumber = _pool.transactions_count();
-	  uint8_t* del1 = new uint8_t[transactionsNumber];
-	  uint32_t i = 0;
-    
-    const csdb::Amount zero_balance = 0.0_c;
-    csdb::Amount delta;
-    if (_pool.transactions_count() > 0) {
-
-	  std::vector <csdb::Transaction> t_pool(_pool.transactions());
-	  for (auto& it : t_pool)
-	  {
-		  countFee(it, num_of_trusted, t_pool.size());
-      if ((tempBalance.empty()) || (tempBalance.count(it.source()) == 0))
-      {
-        delta = it.balance() - it.amount() - it.counted_fee();        
-        tempBalance.emplace(it.source(), delta);
-      }
-      else
-      {
-        delta = tempBalance.at(it.source())- it.amount() - it.counted_fee();
-        tempBalance.emplace(it.source(), delta);
-      }
-
-
-	#ifdef _MSC_VER
-		  int8_t bitcnt = __popcnt(delta.integral()) + __popcnt64(delta.fraction());
-	#else
-		  int8_t bitcnt = __builtin_popcount(delta.integral()) + __builtin_popcountl(delta.fraction());
-	#endif
-		  if (delta > zero_balance)
-      {
-        *(del1 + i) = bitcnt;
-        new_pool.add_transaction(it);
-      }
-
-		  else
-      {
-        *(del1 + i) = -bitcnt;
-        new_bpool.add_transaction(it);
-      }
-     	i++;
-	  }
-	  
-		uint8_t* hash_s = new uint8_t[32];
-		//std::cout << "GENERALS> Build vector : before blake" << std::endl;
-  //  std::cout << "GENERALS> buildVector: before blake, total " << new_pool.transactions_count() << "transactions in block" << std::endl;
-		blake2s(hash_s, 32, del1, transactionsNumber, "1234", 4);
-//    std::cout << "GENERALS> buildVector: hash: " << byteStreamToHex((const char*)hash_s, 32) << " from " << (int)i << std::endl;
-		//initializing for taking decision
-		//std::cout << "GENERALS> Build vector : before initializing" << std::endl;
-		memset(find_untrusted, 0, 10000);
-		memset(new_trusted, 0, 100);
-		memset(hw_total, 0, 3300);
-		//std::cout << "GENERALS> Build vector : after zeroing" << std::endl;
-
-		Hash_ hash_(hash_s);	
-    delete[] hash_s; 
-    delete[] del1;
- //   std::cout << "GENERALS> buildVector: hash in hash_: " << byteStreamToHex((const char*)hash_.val, 32) << std::endl;
-		return hash_;
-    }
-    else
-    {
-      uint8_t* hash_s = new uint8_t[32];
-      uint32_t a=0;
-      blake2s(hash_s, 32, (const void*)&a, 4, "1234", 4);
-//      std::cout << "GENERALS> buildVector: hash: " << byteStreamToHex((const char*)hash_s, 32) << " from " << (int)i << std::endl;
-      memset(find_untrusted, 0, 10000);
-      memset(new_trusted, 0, 100);
-      memset(hw_total, 0, 3300);
-      Hash_ hash_(hash_s);
-      delete[] hash_s;
- //     std::cout << "GENERALS> buildVector: hash in hash_: " << byteStreamToHex((const char*)hash_.val, 32) << std::endl;
-      delete[] del1;
-      return hash_;
-
-    }
-
-
-    
-    }
-=======
 #ifdef MYLOG
 		std::cout << "GENERALS> buildVector: " << transactionsCount << " transactions"  << std::endl;
 #endif
 		//comission is let to be constant, otherwise comission should be sent to this function
 		memset(&hMatrix, 0, 9700);
-		//csdb::Transaction tempTransaction;
-		//std::map <PublicKey, csdb::Amount> tempBalance;
 
 		uint8_t *del1 = (uint8_t *)malloc(transactionsCount);
 		uint32_t i = 0;
+    std::map <csdb::Address, csdb::Amount> tempBalance;
     
 		const csdb::Amount zero_balance = 0.0_c;
 		csdb::Amount delta;
@@ -149,18 +53,18 @@
 			std::vector <csdb::Transaction> t_pool(_pool.transactions());	// warning: returns copy, csdb classes optimizations nedded
 			for (auto &it : t_pool)
 			{
-				countFee(it, num_of_trusted, transactionsCount);
-				delta = it.balance() - it.amount() - it.counted_fee();
-
-				//if (tempBalance.empty()) 
-				//{
-				//  
-				//  tempBalance.emplace(it.source(), delta);
-				//}
-				//else
-				//{
-				//  if(tempBalance.at(it.source))it.set_balance()
-				//}
+          countFee(it, num_of_trusted, t_pool.size());
+          if ((tempBalance.empty()) || (tempBalance.count(it.source()) == 0))
+          {
+            delta = it.balance() - it.amount() - it.counted_fee();
+            tempBalance.emplace(it.source(), delta);
+          }
+          else
+          {
+            delta = tempBalance.at(it.source()) - it.amount() - it.counted_fee();
+            tempBalance.emplace(it.source(), delta);
+          }
+
 
 		#ifdef _MSC_VER
 				int8_t bitcnt = __popcnt(delta.integral()) + __popcnt64(delta.fraction());
@@ -206,7 +110,7 @@
 		free(del1);
 		return hash_;
     }
->>>>>>> 9e689812
+
 
   void Generals::addvector(const HashVector& vector) {
   #ifdef MYLOG
@@ -300,11 +204,8 @@
 				*(new_trusted + i) += 1;
 			}
 		}
-<<<<<<< HEAD
-    delete[] hw;
-=======
-		free(hw);
->>>>>>> 9e689812
+    free(hw);
+
     }
 
     uint8_t Generals::take_decision(const std::vector<PublicKey>& confidantNodes, const uint8_t myConfNumber, const csdb::PoolHash &lasthash)
@@ -399,13 +300,8 @@
 #ifdef MYLOG
 		std::cout << "Writing node : " << byteStreamToHex(confidantNodes.at(result).str, 32) << std::endl;
     #endif
-<<<<<<< HEAD
-    delete[] hw;
-    delete[] mtr;
-=======
 		free(hw);
 		//free(mtr);
->>>>>>> 9e689812
 		return result;
 		//if (myId != confidantNodes[write_id]) return 0;
         //return 100;
