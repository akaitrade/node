////////////////////////////////////////////////////////////////////////////////////////////////////////////
//                    Created by Analytical Solytions Core Team 07.09.2018                                //
////////////////////////////////////////////////////////////////////////////////////////////////////////////

#include <iostream>
#include <sstream>
#include <string.h>
#include <map>
#ifdef _MSC_VER
#include <intrin.h>
#else
#include <x86intrin.h>
#endif

#include "Solver/Generals.hpp"
//#include "../../../Include/Solver/Fake_Solver.hpp"

#include <algorithm>
#include <csdb/currency.h>
#include <csdb/address.h>
#include <csdb/pool.h>
#include <csdb/transaction.h>

#include <mutex>

namespace Credits
{
    Generals::Generals() {}

    Generals::~Generals() {}

    Hash_ Generals::buildvector(csdb::Pool& _pool, csdb::Pool& new_pool, size_t num_of_trusted, csdb::Pool& new_bpool)
	{
		////////////////////////////////////////////////////////////////////////
		//    This function was modified to calculate deltas for concensus    //
		////////////////////////////////////////////////////////////////////////
		size_t transactionsCount = _pool.transactions_count();

#ifdef MYLOG
		std::cout << "GENERALS> buildVector: " << transactionsCount << " transactions"  << std::endl;
#endif
		//comission is let to be constant, otherwise comission should be sent to this function
		memset(&hMatrix, 0, 9700);
		//csdb::Transaction tempTransaction;
		//std::map <PublicKey, csdb::Amount> tempBalance;

		uint8_t *del1 = (uint8_t *)malloc(transactionsCount);
		uint32_t i = 0;
    
		const csdb::Amount zero_balance = 0.0_c;
		csdb::Amount delta;
		Hash_ hash_;
		if (transactionsCount > 0)
		{
			std::vector <csdb::Transaction> t_pool(_pool.transactions());	// warning: returns copy, csdb classes optimizations nedded
			for (auto &it : t_pool)
			{
				countFee(it, num_of_trusted, transactionsCount);
				delta = it.balance() - it.amount() - it.counted_fee();

				//if (tempBalance.empty()) 
				//{
				//  
				//  tempBalance.emplace(it.source(), delta);
				//}
				//else
				//{
				//  if(tempBalance.at(it.source))it.set_balance()
				//}

		#ifdef _MSC_VER
				int8_t bitcnt = __popcnt(delta.integral()) + __popcnt64(delta.fraction());
		#else
				int8_t bitcnt = __builtin_popcount(delta.integral()) + __builtin_popcountl(delta.fraction());
		#endif
				if (delta > zero_balance)
				{
					*(del1 + i) = bitcnt;
					new_pool.add_transaction(it);
				}
				else
				{
					*(del1 + i) = -bitcnt;
					new_bpool.add_transaction(it);
				}
				++i;
			}
			//std::cout << "GENERALS> Build vector : before blake" << std::endl;
			//std::cout << "GENERALS> buildVector: before blake, total " << new_pool.transactions_count() << "transactions in block" << std::endl;
			blake2s(hash_.val, 32, del1, transactionsCount, "1234", 4);
			//std::cout << "GENERALS> buildVector: hash: " << byteStreamToHex((const char*)hash_s, 32) << " from " << (int)i << std::endl;
			//initializing for taking decision
			//std::cout << "GENERALS> Build vector : before initializing" << std::endl;
			
			//std::cout << "GENERALS> Build vector : after zeroing" << std::endl;
			//std::cout << "GENERALS> buildVector: hash in hash_: " << byteStreamToHex((const char*)hash_.val, 32) << std::endl;
		}
		else
		{
			uint32_t a = 0;
			Hash_ hash_;
			blake2s(hash_.val, 32, (const void*)&a, 4, "1234", 4);
			//std::cout << "GENERALS> buildVector: hash: " << byteStreamToHex((const char*)hash_s, 32) << " from " << (int)i << std::endl;
			memset(find_untrusted, 0, 10000);
			memset(new_trusted, 0, 100);
			memset(hw_total, 0, 3300);
			//std::cout << "GENERALS> buildVector: hash in hash_: " << byteStreamToHex((const char*)hash_.val, 32) << std::endl;
		}
		memset(find_untrusted, 0, 10000);
		memset(new_trusted, 0, 100);
		memset(hw_total, 0, 3300);
		free(del1);
		return hash_;
    }

  void Generals::addvector(const HashVector& vector) {
  #ifdef MYLOG
  	std::cout << "GENERALS> Add vector" << std::endl;
  #endif
		hMatrix.hmatr[vector.Sender] = vector;
 //   std::cout << "GENERALS> Vector succesfully added" << std::endl;
  }

	void Generals::addSenderToMatrix(uint8_t myConfNum)
	{
		hMatrix.Sender = myConfNum;
	}

  void Generals::addmatrix(const HashMatrix& matrix, const std::vector<PublicKey>& confidantNodes)
  {
		//std::cout << "GENERALS> Add matrix" << std::endl;
		const uint8_t nodes_amount = confidantNodes.size();
<<<<<<< HEAD
		hash_weight *hw = new hash_weight[nodes_amount];
    Hash_ temp_hash;
=======
		hash_weight *hw = (hash_weight *)malloc(nodes_amount * sizeof(hash_weight));
		//Hash_ temp_hash;
>>>>>>> 28770a01
		uint8_t j = matrix.Sender;
		uint8_t i_max;
		bool found = false;

		uint8_t max_frec_position;
		uint8_t j_max;
		j_max = 0;
    
		//std::cout << "GENERALS> HW OUT: nodes amount = " << (int)nodes_amount <<  std::endl;
		for (uint8_t i = 0; i < nodes_amount; ++i)
		{
			if (i == 0)
			{
				memcpy(hw[0].a_hash, matrix.hmatr[0].hash.val, 32);
				//std::cout << "GENERALS> HW OUT: writing initial hash " << byteStreamToHex(hw[i].a_hash, 32) << std::endl;
				hw[0].a_weight = 1;
				*(find_untrusted + j * 100) = 0;
				i_max = 1;
			}
			else
			{
				found = false;
				for (uint8_t ii = 0; ii < i_max; ++ii)
				{
					//memcpy(temp_hash.val, matrix.hmatr[i].hash.val, 32);
					//std::cout << "GENERALS> HW OUT: hash " << byteStreamToHex((const char*)temp_hash.val, 32) << " from " << (int)i << std::endl;
					if (memcmp(hw[ii].a_hash, matrix.hmatr[i].hash.val, 32) == 0)
					{
						//std::cout << "GENERALS> HW OUT: hash found" ;
						(hw[ii].a_weight)++;
						//std::cout << " ... now h_weight = " << (int)(hw[ii].a_weight) << std::endl;
						found = true;
						*(find_untrusted + j * 100 + i) = ii;
						break;
					}
				}
				if (!found)
				{
					//std::cout << "GENERALS> HW OUT: hash not found!!!";
					memcpy(hw[i_max].a_hash, matrix.hmatr[i].hash.val, 32);
					(hw[i_max].a_weight) = 1;
					*(find_untrusted + j * 100 + i) = i_max;
					++i_max;
					//std::cout << " ... i_max = "<< (int) i_max << std::endl;
				}
			}
		}

	 uint8_t hw_max;
   hw_max=0;
   max_frec_position = 0;

		for (size_t i = 0; i < i_max; ++i)
		{
			if (hw[i].a_weight > hw_max)
			{
				hw_max = hw[i].a_weight;
				max_frec_position = i;
   //     std::cout << "GENERALS> HW OUT:" << i << " : " << byteStreamToHex(hw[i].a_hash, 32) << " - > " << (int)(hw[i].a_weight) << std::endl;

			}
		}
    j = matrix.Sender;
    hw_total[j].a_weight=max_frec_position;
    memcpy(hw_total[j].a_hash, hw[max_frec_position].a_hash,32);

		for (size_t i = 0; i < nodes_amount; ++i)
		{
			if (*(find_untrusted + i + j * 100) == max_frec_position)
			{
				*(new_trusted + i) += 1;
			}
		}
		free(hw);
    }

    uint8_t Generals::take_decision(const std::vector<PublicKey>& confidantNodes, const uint8_t myConfNumber, const csdb::PoolHash &lasthash) {
    #ifdef MYLOG
		std::cout << "GENERALS> Take decision: starting " << std::endl;
    #endif
		const uint8_t nodes_amount = confidantNodes.size();
		hash_weight *hw = new hash_weight[nodes_amount];
		unsigned char *mtr = new unsigned char[nodes_amount * 97];

		uint8_t max_frec_position;
		uint8_t j_max, jj;
		j_max = 0;
    bool found;
		
		//double duration, duration1;
		//duration1 = 0;
		//clock_t time_begin, time_end, time_begin1, time_end1;
		//time_begin = clock();

      memset(mtr, 0, nodes_amount * 97);		
		for (int j = 0; j < nodes_amount; j++)
		{
			//time_begin1 = clock();
      // matrix init
			//create_matrix(mtr, nodes_amount);// matrix generation
			//time_end1 = clock();
			//duration1 += time_end1 - time_begin1;
      
			//primary matrix check
			//hw_total[j].a_weight = 0;
			//final check

			if (j == 0)
			{
				memcpy(hw[0].a_hash, hw_total[0].a_hash, 32);
				(hw[0].a_weight) = 1;
				j_max = 1;
			}
			else
			{
				found = false;
				for (jj = 0; jj < j_max; jj++)
				{
					if (memcmp(hw[jj].a_hash, hw_total[j].a_hash, 32) == 0)
					{
						(hw[jj].a_weight)++;
						found = true;
						break;
					}
				}

				if (!found)
				{
					memcpy(hw[j_max].a_hash, hw_total[j].a_hash, 32);
					(hw_total[j_max].a_weight) = 1;
					j_max++;
				}
			}

		}


		uint8_t trusted_limit = nodes_amount * 0.5f + 1;
    uint8_t j=0;
		for (int i = 0; i < nodes_amount; i++)
		{
      if (*(new_trusted + i) < trusted_limit)
      {
      #ifdef MYLOG
		  std::cout << "GENERALS> Take decision: Liar nodes : " << i << std::endl;
      #endif
      }
      else j++;
		}
    if (j==nodes_amount) 
    { 
      #ifdef MYLOG
      std::cout << "GENERALS> Take decision: CONGRATULATIONS!!! No liars this round!!! " << std::endl;
      #endif
    }
#ifdef MYLOG
    std::cout << "Hash : " << lasthash.to_string() << std::endl;
    #endif
		auto hash_t = lasthash.to_binary();
		int k= *(hash_t.begin());
		//std::cout << "K : " << k << std::endl;
		int result0 = nodes_amount;
		uint16_t result =0;
		result = k % (int)result0;
#ifdef MYLOG
		std::cout << "Writing node : " << byteStreamToHex(confidantNodes.at(result).str,32) << std::endl;
    #endif
    delete hw;
    delete mtr;
		return result;
		//if (myId != confidantNodes[write_id]) return 0;
        //return 100;
    }

    const HashMatrix& Generals::getMatrix() const
    {
       return hMatrix;
    }

	//void Generals::chooseHeadAndTrusted(std::map<std::string, std::string>) { }
    void Generals::chooseHeadAndTrustedFake(std::vector<std::string>& hashes) { }
    void Generals::fake_block(std::string m_public_key) { }

csdb::Amount Generals::countFee(csdb::Transaction& transaction, size_t numOfTrustedNodesInRound,
	size_t numOfTransactionsInRound)
{
	constexpr int NUM_OF_ROUDS_PER_SECOND = 5;
	constexpr double k = COST_OF_ONE_TRUSTED_PER_DAY / (24 * 3600 * NUM_OF_ROUDS_PER_SECOND);
	double fee = numOfTrustedNodesInRound * k / numOfTransactionsInRound;

	if (size_t transaction_size = transaction.to_byte_stream().size() > SIZE_OF_COMMON_TRANSACTION)
	{
		double l = 1. / SIZE_OF_COMMON_TRANSACTION;
		double lengthCoef = sqrt(transaction_size * l);
		lengthCoef = lengthCoef * lengthCoef * lengthCoef;
		fee *= lengthCoef;
	}

	csdb::Amount countedFee(fee);
	transaction.set_counted_fee(countedFee);
	return countedFee;
}

}<|MERGE_RESOLUTION|>--- conflicted
+++ resolved
@@ -130,13 +130,8 @@
   {
 		//std::cout << "GENERALS> Add matrix" << std::endl;
 		const uint8_t nodes_amount = confidantNodes.size();
-<<<<<<< HEAD
-		hash_weight *hw = new hash_weight[nodes_amount];
-    Hash_ temp_hash;
-=======
 		hash_weight *hw = (hash_weight *)malloc(nodes_amount * sizeof(hash_weight));
 		//Hash_ temp_hash;
->>>>>>> 28770a01
 		uint8_t j = matrix.Sender;
 		uint8_t i_max;
 		bool found = false;
