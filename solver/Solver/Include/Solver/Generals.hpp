--- conflicted
+++ resolved
@@ -16,33 +16,24 @@
 #include <csnode/node.hpp>
 #include <lib/system/keys.hpp>
 
-<<<<<<< HEAD
 namespace cs
 {
     class Solver;
 
+    struct Characteristic
+    {
+        uint32_t size = 0;
+        std::vector<uint8_t> mask;
+    };
+
     class Generals
     {
     public:
-        Generals();
-        ~Generals();
+        Generals() = default;
+        ~Generals() = default;
 
         Generals(const Generals&) = delete;
         Generals& operator=(const Generals&) = delete;
-=======
-namespace Credits {
-class Solver;
-
-struct Characteristic {
-  uint32_t size = 0;
-  std::vector<uint8_t> mask;
-};
-
-class Generals {
- public:
-  Generals();
-  ~Generals();
->>>>>>> bd902361
 
         // Rewrite method//
         void chooseHeadAndTrusted(std::map<std::string, std::string>);
@@ -54,23 +45,15 @@
         void addmatrix(HashMatrix matrix, const std::vector<PublicKey>& confidantNodes);
 
         // take desision
-        uint8_t       take_decision(const std::vector<PublicKey>&, const uint8_t myConfNum, const csdb::PoolHash lasthash);
+        uint8_t       take_decision(const std::vector<PublicKey>& confidantNodes, const csdb::PoolHash& lasthash);
         static int8_t extractRaisedBitsCount(const csdb::Amount& amount);
         HashMatrix    getMatrix() const;
 
-<<<<<<< HEAD
         void addSenderToMatrix(uint8_t myConfNum);
         void fake_block(std::string);
-=======
-  // take desision
-  uint8_t       take_decision(const std::vector<PublicKey>& confidantNodes, const csdb::PoolHash& lasthash);
-  static int8_t extractRaisedBitsCount(const csdb::Amount& amount);
-  HashMatrix    getMatrix() const;
->>>>>>> bd902361
 
-        std::vector<uint8_t> getCharacteristicMask() const;
+        Characteristic getCharacteristic() const;
 
-<<<<<<< HEAD
     private:
         struct hash_weight
         {
@@ -82,22 +65,7 @@
         std::array<uint8_t, 10000>   m_find_untrusted;
         std::array<uint8_t, 100>     m_new_trusted;
         std::array<hash_weight, 100> m_hw_total;
-        std::vector<uint8_t> m_characteristic_mask;
+
+        Characteristic m_characteristic;
     };
-=======
-  Characteristic getCharacteristic() const;
-
- private:
-  struct hash_weight {
-    char    a_hash[HASH_LENGTH] = {};
-    uint8_t a_weight = 0;
-  };
-  HashMatrix                   m_hMatrix;
-  std::array<uint8_t, 10000>   m_find_untrusted;
-  std::array<uint8_t, 100>     m_new_trusted;
-  std::array<hash_weight, 100> m_hw_total;
-
-  Characteristic m_characteristic;
-};
->>>>>>> bd902361
 }