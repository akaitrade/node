--- conflicted
+++ resolved
@@ -31,11 +31,7 @@
         void chooseHeadAndTrusted(std::map<std::string, std::string>);
         void chooseHeadAndTrustedFake(std::vector<std::string>& hashes);
 
-<<<<<<< HEAD
-        Hash_ buildvector(csdb::Pool& _pool, csdb::Pool& new_pool, csdb::Pool& new_bpool);
-=======
-        Hash_ buildvector(csdb::Pool& _pool, csdb::Pool& new_pool, size_t num_of_trusted);
->>>>>>> c503cb68
+        Hash_ buildvector(csdb::Pool& _pool, csdb::Pool& new_pool, size_t num_of_trusted, csdb::Pool& new_bpool);
 
         void addvector(HashVector vector);
         void addmatrix(HashMatrix matrix, const std::vector<PublicKey>& confidantNodes);
