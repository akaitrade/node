--- conflicted
+++ resolved
@@ -99,11 +99,8 @@
     localHashes = m_roundTable.hashes;
   }
 
-<<<<<<< HEAD
   cslog() << "Solver> Characteristic bytes size " << characteristic.mask.size();
-=======
   csdebug() << "Solver> Characteristic bytes " << cs::Utils::debugByteStreamToHex(characteristic.mask.data(), characteristic.mask.size());
->>>>>>> b7cff6a6
 
   csdb::Pool newPool;
   std::size_t maskIndex = 0;
@@ -743,14 +740,6 @@
   transaction.set_currency(csdb::Currency("CS"));
 
   const cs::RoundNumber round = m_roundTable.round;
-<<<<<<< HEAD
-  const std::size_t minTrannsactionsCount = 300;
-  const std::size_t maxTransactionsCount = 500;
-
-  // TODO: fix magic values
-  while (true) {
-    if (spamRunning) {
-=======
   const std::size_t minTransactionsCount = 100;
   const std::size_t maxTransactionsCount = 200;
 
@@ -765,33 +754,16 @@
         transaction.set_balance(csdb::Amount(transaction.amount().integral() + 2, 0));
         transaction.set_innerID(iid);
         ++iid;
->>>>>>> b7cff6a6
-
-      const std::size_t transactionsCount = cs::Utils::generateRandomValue(minTrannsactionsCount, maxTransactionsCount);
-
-      for (std::size_t i = 0; i < transactionsCount; ++i) {
-        if ((round < 10) || (round > 20)) {
-          transaction.set_amount(csdb::Amount(randFT(1, 1000), 0));
-          // transaction.set_comission(csdb::Amount(0, 1, 10));
-          transaction.set_balance(csdb::Amount(transaction.amount().integral() + 2, 0));
-          transaction.set_innerID(iid);
-          iid++;
-
-          if (!transaction.is_valid()) {
-            cserror() << "Generated transaction is not valid";
-          }
-
-          addConveyerTransaction(transaction);
+
+        if (!transaction.is_valid()) {
+          cserror() << "Generated transaction is not valid";
         }
-      }
-    }
-
-<<<<<<< HEAD
-    const std::size_t awaitTime = cs::Utils::generateRandomValue(TIME_TO_AWAIT_ACTIVITY << 2, TIME_TO_AWAIT_ACTIVITY << 3);
-
-=======
+
+        addConveyerTransaction(transaction);
+      }
+    }
+
     const std::size_t awaitTime = cs::Utils::generateRandomValue(TIME_TO_AWAIT_ACTIVITY << 1, TIME_TO_AWAIT_ACTIVITY << 2);
->>>>>>> b7cff6a6
     std::this_thread::sleep_for(std::chrono::milliseconds(awaitTime));
   }
 }
