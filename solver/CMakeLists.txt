# CMakeList.txt : Top-level CMake project file, do global configuration
# and include sub-projects here.
#
cmake_minimum_required (VERSION 3.4)

<<<<<<< HEAD
project (Solver)

add_subdirectory (Solver)
=======
project (solver)

add_subdirectory (solver)
>>>>>>> 28d86751
<|MERGE_RESOLUTION|>--- conflicted
+++ resolved
@@ -1,14 +1,8 @@
-# CMakeList.txt : Top-level CMake project file, do global configuration
-# and include sub-projects here.
-#
-cmake_minimum_required (VERSION 3.4)
-
-<<<<<<< HEAD
-project (Solver)
-
-add_subdirectory (Solver)
-=======
-project (solver)
-
-add_subdirectory (solver)
->>>>>>> 28d86751
+# CMakeList.txt : Top-level CMake project file, do global configuration
+# and include sub-projects here.
+#
+cmake_minimum_required (VERSION 3.4)
+
+project (solver)
+
+add_subdirectory (solver)