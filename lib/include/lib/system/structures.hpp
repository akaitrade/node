/* Send blaming letters to @yrtimd */
#ifndef __STRUCTURES_HPP__
#define __STRUCTURES_HPP__
#include <cstdint>
#include <cstdlib>
#include <cstring>
#include <functional>

#include "allocators.hpp"
#include "cache.hpp"

/* Containers */

template <typename BufferType>
class FixedBufferIterator {
public:
  FixedBufferIterator& operator++() {
    ptr_ = fcb_->incrementPtr(ptr_);
    circ_ = true;
    return *this;
  }

  bool operator!=(const FixedBufferIterator& rhs) {
    return ptr_ != rhs.ptr_ || circ_ != rhs.circ_;
  }

  typename BufferType::value_type& operator*() { return *ptr_; }
  typename BufferType::value_type* operator->() { return ptr_; }

private:
  typename BufferType::value_type* ptr_ = nullptr;
  bool circ_ = false;
  BufferType const* fcb_;

  friend BufferType;
};

template <typename T, uint32_t Size>
class FixedCircularBuffer {
public:
  using value_type = T;
  using const_iterator = FixedBufferIterator<FixedCircularBuffer>;

  FixedCircularBuffer():
    elements_(static_cast<T*>(malloc(sizeof(T) * Size))) {
  }

  ~FixedCircularBuffer() {
    clear();
    free(elements_);
  }

  FixedCircularBuffer(const FixedCircularBuffer&) = delete;
  FixedCircularBuffer(FixedCircularBuffer&& rhs): elements_(rhs.elements_),
                                                  head_(rhs.head_),
                                                  tail_(rhs.tail_),
                                                  size_(rhs.size_) {
    rhs.size_ = 0;
    rhs.elements_ = rhs.head_ = rhs.tail_ = nullptr;
  }

  FixedCircularBuffer& operator=(const FixedCircularBuffer&) = delete;
  FixedCircularBuffer& operator=(FixedCircularBuffer&&) = delete;

  template <typename... Args>
  T& emplace(Args&&... args) {
    T* place;
    if (size_ < Size) {
      place = tail_;
      tail_ = incrementPtr(tail_);
      ++size_;
    }
    else {
      head_->~T();
      place = head_;
      tail_ = head_ = incrementPtr(head_);
    }

    return *(new(place) T(std::forward<Args>(args)...));
  }

  const_iterator end() const {
    const_iterator ci;
    if (size_) ci.circ_ = true;
    ci.ptr_ = tail_;
    return ci;
  }

  const_iterator begin() const {
    const_iterator ci;
    ci.ptr_ = head_;
    ci.fcb_ = this;
    return ci;
  }

  T* frontPtr() const { return head_; }
  T* backPtr() const { return tail_; }

  void clear() {
    for (uint32_t i = size_; i > 0; --i) {
      head_->~T();
      head_ = incrementPtr(head_);
    }

    head_ = tail_ = elements_;
    size_ = 0;
  }

  void remove(T* toRem) {
    toRem->~T();
    --size_;

    if (toRem >= head_) {
      memmove(head_ + 1, head_, (toRem - head_) * sizeof(T));
      ++head_;
    }
    else {
      memmove(toRem, toRem + 1, (tail_ - toRem - 1) * sizeof(T));
      --tail_;
    }
  }

  uint32_t size() const { return size_; }

private:
  T* incrementPtr(T* ptr) const {
    if (++ptr == end_)
      ptr = elements_;

    return ptr;
  }

  T* elements_;

  T* head_ = elements_;
  T* tail_ = elements_;

  const T* end_ = elements_ + Size;

  uint32_t size_ = 0;
  friend const_iterator;
};

template <typename T, size_t Capacity>
class FixedVector {
public:
  FixedVector():
    elements_(static_cast<T*>(malloc(sizeof(T) * Capacity))),
    end_(elements_) { }

  ~FixedVector() {
    for (auto ptr = elements_; ptr != end_; ++ptr)
      ptr->~T();

    free(elements_);
  }

  FixedVector(const FixedVector&) = delete;
  FixedVector(FixedVector&& rhs): elements_(rhs.elements_),
                                  end_(rhs.end_) {
    rhs.elements_ = nullptr;
    rhs.end_ = nullptr;
  }

  FixedVector& operator=(const FixedVector&) = delete;
  FixedVector& operator=(FixedVector&&) = delete;

  template <typename... Args>
  T& emplace(Args&&... args) {
    return *(new(end_++) T(std::forward<Args>(args)...));
  }

  T* begin() const { return elements_; }
  T* end() const { return end_; }

  void remove(T* element) {
    element->~T();

    memmove(static_cast<void*>(element),
            static_cast<const void*>(element + 1),
            sizeof(T) * (end_ - element - 1));
    --end_;
  }

  uint32_t size() const { return end() - elements_; }

  bool contains(T* ptr) const {
    return begin() <= ptr && ptr < end();
  }

private:
  T* elements_;
  T* end_;
};

/* A simple queue-like counting hash-map of fixed size. Not
   thread-safe. */
template <typename ResultType, typename ArgType>
inline ResultType getHashIndex(const ArgType&);

template <typename KeyType,
          typename ArgType,
          typename IndexType = uint16_t,
          uint32_t MaxSize = 100000>
class FixedHashMap {
public:
  struct Element {
    Element *up, *down = nullptr;
    Element** bucket;

    KeyType key;
    ArgType data = {};

    ArgType& operator*() { return data; }

    Element(const KeyType& _key,
            Element** _bucket): bucket(_bucket),
                                key(_key) { }
  };

  FixedHashMap() {
    static_assert(MaxSize >= 2, "Your member is too small");

    const size_t bucketsSize = (1 << (sizeof(IndexType) * 8)) * sizeof(Element*);
    buckets_ = static_cast<Element**>(malloc(bucketsSize));
    memset(buckets_, 0, bucketsSize);
  }

  FixedHashMap(const FixedHashMap&) = delete;
  FixedHashMap(FixedHashMap&& rhs): buffer_(std::move(rhs.buffer_)),
                                    buckets_(rhs.buckets_) {
    rhs.buckets_ = nullptr;
  }

  ~FixedHashMap() {
    free(buckets_);
  }

  ArgType& tryStore(const KeyType& key) {
    Element** myBucket;
    auto foundElement = getElt(key, &myBucket);

    if (foundElement)
      return foundElement->data;

    // Element not found, add a new one
    if (buffer_.size() == MaxSize)
      preparePopLeft();

    Element& newComer = buffer_.emplace(key, myBucket);

    newComer.up = *myBucket;
    if (newComer.up) newComer.up->down = &newComer;
    *myBucket = &newComer;

    return newComer.data;
  }

  auto begin() { return buffer_.begin(); }
  auto end() { return buffer_.end(); }

private:
  Element* getElt(const KeyType& key, Element*** bucket) {
    const IndexType idx = getHashIndex<IndexType, KeyType>(key);
    *bucket = buckets_ + idx;

    Element* eltInBucket = **bucket;
    while (eltInBucket) {
      if (eltInBucket->key == key)
        return eltInBucket;

      eltInBucket = eltInBucket->up;
    }

    return nullptr;
  }

  void preparePopLeft() {
    auto toRemove = buffer_.frontPtr();

    if (toRemove->down) toRemove->down->up = toRemove->up;
    else *(toRemove->bucket) = toRemove->up;

    if (toRemove->up) toRemove->up->down = toRemove->down;
  }

  FixedCircularBuffer<Element, MaxSize> buffer_;
  Element** buckets_;
};

class CallsQueue {
public:
<<<<<<< HEAD
  static const uint32_t MAX_SIZE = 32;
=======
  struct Call {
    __cacheline_aligned std::atomic<Call*> next;
    std::function<void()> func;
  };
>>>>>>> c5251d81

  static CallsQueue& instance() {
    static CallsQueue inst;
    return inst;
  }

  // Called from a single thread
  inline void callAll();
  inline void insert(std::function<void()>);

private:
  CallsQueue() { }
<<<<<<< HEAD

  std::atomic<uint32_t> size_ = { 0 };
  std::atomic_flag lock_ = ATOMIC_FLAG_INIT;
  std::function<void()> calls_[MAX_SIZE];
=======
  __cacheline_aligned std::atomic<Call*> head_ = { nullptr };
>>>>>>> c5251d81
};

inline void CallsQueue::callAll() {
  if (size_.load(std::memory_order_relaxed)) {
    SpinLock l(lock_);
    const auto end = calls_ + size_.load(std::memory_order_relaxed);

    for (auto ptr = calls_; ptr != end; ++ptr)
      (*ptr)();

    size_.store(0, std::memory_order_relaxed);
  }
}

inline void CallsQueue::insert(std::function<void()> f) {
  SpinLock l(lock_);
  auto sz = size_.load(std::memory_order_relaxed);
  if (sz >= MAX_SIZE) return;

  calls_[sz] = f;
  size_.fetch_add(1, std::memory_order_release);
}

template <size_t Length>
struct FixedString {
  FixedString() { }
  FixedString(const char* src) {
    memcpy(str, src, Length);
  }

  bool operator==(const FixedString& rhs) const {
    return memcmp(str, rhs.str, Length) == 0;
  }

  bool operator!=(const FixedString& rhs) const {
    return !(*this == rhs);
  }

  bool operator<(const FixedString& rhs) const {
    return memcmp(str, rhs.str, Length) < 0;
  }

  char str[Length];
};

template <uint32_t MaxSize>
class CharFunc {
public:
  CharFunc(uint32_t realSize) {
    const uint32_t bNum = realSize / 8;
    memset(bytes_, 0, (bNum + ((bNum * 8) != realSize)));
  }

  CharFunc(): CharFunc(MaxSize) { }

  bool checkPos(uint32_t id) const {
    uint32_t mask;
    const uint32_t& byte = getByte(id, mask);
    return byte & mask;
  }

  void setPos(uint32_t id, bool val) {
    uint32_t mask;
    uint32_t& byte = getByte(id, mask);

    if (val) byte|= mask;
    else byte&= ~mask;
  }

private:
  uint32_t& getByte(uint32_t id, uint32_t& mask) {
    const uint32_t oneElt = sizeof(uint32_t) * 8;
    uint32_t pos = id / oneElt;
    mask = 1 << (id - pos * oneElt);
    return bytes_[pos];
  }

  const uint32_t& getByte(uint32_t id, uint32_t& mask) const {
    return const_cast<CharFunc*>(this)->getByte(id, mask);
  }

  constexpr static uint32_t getMyBytesLength() {
    const uint32_t oneElt = sizeof(uint32_t) * 8;
    const uint32_t mS = MaxSize / oneElt;
    return mS + ((mS * oneElt) != MaxSize);
  }

  uint32_t bytes_[getMyBytesLength()];
};


#endif // __STRUCTURES_HPP__<|MERGE_RESOLUTION|>--- conflicted
+++ resolved
@@ -290,14 +290,10 @@
 
 class CallsQueue {
 public:
-<<<<<<< HEAD
-  static const uint32_t MAX_SIZE = 32;
-=======
   struct Call {
     __cacheline_aligned std::atomic<Call*> next;
     std::function<void()> func;
   };
->>>>>>> c5251d81
 
   static CallsQueue& instance() {
     static CallsQueue inst;
@@ -310,35 +306,48 @@
 
 private:
   CallsQueue() { }
-<<<<<<< HEAD
-
-  std::atomic<uint32_t> size_ = { 0 };
-  std::atomic_flag lock_ = ATOMIC_FLAG_INIT;
-  std::function<void()> calls_[MAX_SIZE];
-=======
   __cacheline_aligned std::atomic<Call*> head_ = { nullptr };
->>>>>>> c5251d81
 };
 
 inline void CallsQueue::callAll() {
-  if (size_.load(std::memory_order_relaxed)) {
-    SpinLock l(lock_);
-    const auto end = calls_ + size_.load(std::memory_order_relaxed);
-
-    for (auto ptr = calls_; ptr != end; ++ptr)
-      (*ptr)();
-
-    size_.store(0, std::memory_order_relaxed);
+  Call* startHead = head_.load(std::memory_order_relaxed);
+  if (!startHead) return;
+  Call* newHead = startHead;
+  head_.compare_exchange_strong(newHead,
+                                nullptr,
+                                std::memory_order_relaxed,
+                                std::memory_order_relaxed);
+  Call* elt = startHead;
+  do {
+    elt->func();
+    Call* rem = elt;
+    elt = rem->next.load(std::memory_order_relaxed);
+    delete rem;
+  } while (elt);
+
+  if (newHead != startHead) {
+    do {
+      Call *next = newHead->next.load(std::memory_order_relaxed);
+      if (next == startHead) break;
+      newHead = next;
+    } while (true);
+    newHead->next.store(nullptr, std::memory_order_relaxed);
   }
 }
 
 inline void CallsQueue::insert(std::function<void()> f) {
-  SpinLock l(lock_);
-  auto sz = size_.load(std::memory_order_relaxed);
-  if (sz >= MAX_SIZE) return;
-
-  calls_[sz] = f;
-  size_.fetch_add(1, std::memory_order_release);
+  Call* newElt = new Call;
+  newElt->func = f;
+
+  Call* head = head_.load(std::memory_order_relaxed);
+  do {
+    newElt->next.store(head, std::memory_order_relaxed);
+  } while (!head_.compare_exchange_weak(head,
+                                        newElt,
+                                        std::memory_order_acquire,
+                                        std::memory_order_relaxed));
+
+  //LOG_WARN("The head is now " << head_.load(std::memory_order_relaxed));
 }
 
 template <size_t Length>
