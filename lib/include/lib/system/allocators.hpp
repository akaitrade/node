--- conflicted
+++ resolved
@@ -436,11 +436,7 @@
   cs::SpinLock allocFlag_{ATOMIC_FLAG_INIT};
 
   IntType** freeChunks_ = nullptr;
-<<<<<<< HEAD
-  std::atomic<IntType**> freeChunksLast_;
-=======
   std::atomic<IntType**> freeChunksLast_ = {nullptr};
->>>>>>> 3acc0264
   cs::SpinLock freeFlag_{ATOMIC_FLAG_INIT};
 };
 
