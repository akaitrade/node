cmake_minimum_required(VERSION 3.10)

project(lib)

add_library(lib
  src/lib/system/logger.cpp
  src/lib/system/timer.cpp
  include/lib/system/hash.hpp
  include/lib/system/queues.hpp
  include/lib/system/structures.hpp
  include/lib/system/keys.hpp
  include/lib/system/logger.hpp
  include/lib/system/allocators.hpp
<<<<<<< HEAD
  include/lib/system/cache.hpp
)

target_include_directories(lib PUBLIC ${CMAKE_CURRENT_SOURCE_DIR}/../lib/include)
=======
  include/lib/system/timer.hpp
  include/lib/system/utils.hpp
  include/lib/system/common.hpp
)

if (MSVC)
  find_library(Psapi STATIC IMPORTED)
  target_link_libraries(lib Psapi)
endif(MSVC)

target_include_directories(lib PUBLIC ${CMAKE_CURRENT_SOURCE_DIR}/../lib/include)

set (Boost_USE_MULTITHREADED ON)
set (Boost_USE_STATIC_LIBS ON)
set (Boost_USE_STATIC_RUNTIME ON)
set (BOOST_ALL_DYN_LINK OFF)

find_package (Boost REQUIRED COMPONENTS log)
target_link_libraries (lib
                       libsodium
                       Boost::log
                       Boost::disable_autolinking
                       )
>>>>>>> 28d86751
<|MERGE_RESOLUTION|>--- conflicted
+++ resolved
@@ -11,15 +11,10 @@
   include/lib/system/keys.hpp
   include/lib/system/logger.hpp
   include/lib/system/allocators.hpp
-<<<<<<< HEAD
-  include/lib/system/cache.hpp
-)
-
-target_include_directories(lib PUBLIC ${CMAKE_CURRENT_SOURCE_DIR}/../lib/include)
-=======
   include/lib/system/timer.hpp
   include/lib/system/utils.hpp
   include/lib/system/common.hpp
+  include/lib/system/cache.hpp
 )
 
 if (MSVC)
@@ -39,5 +34,4 @@
                        libsodium
                        Boost::log
                        Boost::disable_autolinking
-                       )
->>>>>>> 28d86751
+                       )